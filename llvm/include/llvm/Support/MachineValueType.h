--- conflicted
+++ resolved
@@ -246,22 +246,12 @@
                               // unspecified type.  The register class
                               // will be determined by the opcode.
 
-<<<<<<< HEAD
-      exnref         = 163,   // WebAssembly's exnref type
-      funcref        = 164,   // WebAssembly's funcref type
-      externref      = 165,   // WebAssembly's externref type
-      x86amx         = 166,   // This is an X86 AMX value
+      funcref        = 163,   // WebAssembly's funcref type
+      externref      = 164,   // WebAssembly's externref type
+      x86amx         = 165,   // This is an X86 AMX value
 
       FIRST_VALUETYPE =  1,   // This is always the beginning of the list.
-      LAST_VALUETYPE = 167,   // This always remains at the end of the list.
-=======
-      funcref        = 161,   // WebAssembly's funcref type
-      externref      = 162,   // WebAssembly's externref type
-      x86amx         = 163,   // This is an X86 AMX value
-
-      FIRST_VALUETYPE =  1,   // This is always the beginning of the list.
-      LAST_VALUETYPE = 164,   // This always remains at the end of the list.
->>>>>>> 6456c4de
+      LAST_VALUETYPE = 166,   // This always remains at the end of the list.
 
       // This is the current maximum for LAST_VALUETYPE.
       // MVT::MAX_ALLOWED_VALUETYPE is used for asserts and to size bit vectors
