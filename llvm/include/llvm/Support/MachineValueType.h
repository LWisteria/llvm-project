//===- Support/MachineValueType.h - Machine-Level types ---------*- C++ -*-===//
//
// Part of the LLVM Project, under the Apache License v2.0 with LLVM Exceptions.
// See https://llvm.org/LICENSE.txt for license information.
// SPDX-License-Identifier: Apache-2.0 WITH LLVM-exception
//
//===----------------------------------------------------------------------===//
//
// This file defines the set of machine-level target independent types which
// legal values in the code generator use.
//
//===----------------------------------------------------------------------===//

#ifndef LLVM_SUPPORT_MACHINEVALUETYPE_H
#define LLVM_SUPPORT_MACHINEVALUETYPE_H

#include "llvm/ADT/iterator_range.h"
#include "llvm/Support/ErrorHandling.h"
#include "llvm/Support/MathExtras.h"
#include "llvm/Support/TypeSize.h"
#include <cassert>

namespace llvm {

  class Type;

  /// Machine Value Type. Every type that is supported natively by some
  /// processor targeted by LLVM occurs here. This means that any legal value
  /// type can be represented by an MVT.
  class MVT {
  public:
    enum SimpleValueType : uint8_t {
      // Simple value types that aren't explicitly part of this enumeration
      // are considered extended value types.
      INVALID_SIMPLE_VALUE_TYPE = 0,

      // If you change this numbering, you must change the values in
      // ValueTypes.td as well!
      Other          =   1,   // This is a non-standard value
      i1             =   2,   // This is a 1 bit integer value
      i8             =   3,   // This is an 8 bit integer value
      i16            =   4,   // This is a 16 bit integer value
      i32            =   5,   // This is a 32 bit integer value
      i64            =   6,   // This is a 64 bit integer value
      i128           =   7,   // This is a 128 bit integer value

      FIRST_INTEGER_VALUETYPE = i1,
      LAST_INTEGER_VALUETYPE  = i128,

      bf16           =   8,   // This is a 16 bit brain floating point value
      f16            =   9,   // This is a 16 bit floating point value
      f32            =  10,   // This is a 32 bit floating point value
      f64            =  11,   // This is a 64 bit floating point value
      f80            =  12,   // This is a 80 bit floating point value
      f128           =  13,   // This is a 128 bit floating point value
      ppcf128        =  14,   // This is a PPC 128-bit floating point value

      FIRST_FP_VALUETYPE = bf16,
      LAST_FP_VALUETYPE  = ppcf128,

      v1i1           =  15,   //    1 x i1
      v2i1           =  16,   //    2 x i1
      v4i1           =  17,   //    4 x i1
      v8i1           =  18,   //    8 x i1
      v16i1          =  19,   //   16 x i1
      v32i1          =  20,   //   32 x i1
      v64i1          =  21,   //   64 x i1
      v128i1         =  22,   //  128 x i1
      v256i1         =  23,   //  256 x i1
      v512i1         =  24,   //  512 x i1
      v1024i1        =  25,   // 1024 x i1

      v1i8           =  26,   //  1 x i8
      v2i8           =  27,   //  2 x i8
      v4i8           =  28,   //  4 x i8
      v8i8           =  29,   //  8 x i8
      v16i8          =  30,   // 16 x i8
      v32i8          =  31,   // 32 x i8
      v64i8          =  32,   // 64 x i8
      v128i8         =  33,   //128 x i8
      v256i8         =  34,   //256 x i8

      v1i16          =  35,   //  1 x i16
      v2i16          =  36,   //  2 x i16
      v3i16          =  37,   //  3 x i16
      v4i16          =  38,   //  4 x i16
      v8i16          =  39,   //  8 x i16
      v16i16         =  40,   // 16 x i16
      v32i16         =  41,   // 32 x i16
      v64i16         =  42,   // 64 x i16
      v128i16        =  43,   //128 x i16

      v1i32          =  44,   //    1 x i32
      v2i32          =  45,   //    2 x i32
      v3i32          =  46,   //    3 x i32
      v4i32          =  47,   //    4 x i32
      v5i32          =  48,   //    5 x i32
      v8i32          =  49,   //    8 x i32
      v16i32         =  50,   //   16 x i32
      v32i32         =  51,   //   32 x i32
      v64i32         =  52,   //   64 x i32
      v128i32        =  53,   //  128 x i32
      v256i32        =  54,   //  256 x i32
      v512i32        =  55,   //  512 x i32
      v1024i32       =  56,   // 1024 x i32
      v2048i32       =  57,   // 2048 x i32

      v1i64          =  58,   //  1 x i64
      v2i64          =  59,   //  2 x i64
      v4i64          =  60,   //  4 x i64
      v8i64          =  61,   //  8 x i64
      v16i64         =  62,   // 16 x i64
      v32i64         =  63,   // 32 x i64
      v64i64         =  64,   // 64 x i64
      v128i64        =  65,   // 128 x i64
      v256i64        =  66,   // 256 x i64
      v512i64        =  67,   // 512 x i64

      v1i128         =  68,   //  1 x i128

      FIRST_INTEGER_FIXEDLEN_VECTOR_VALUETYPE = v1i1,
      LAST_INTEGER_FIXEDLEN_VECTOR_VALUETYPE = v1i128,

<<<<<<< HEAD
      v2f16          =  69,   //    2 x f16
      v3f16          =  70,   //    3 x f16
      v4f16          =  71,   //    4 x f16
      v8f16          =  72,   //    8 x f16
      v16f16         =  73,   //   16 x f16
      v32f16         =  74,   //   32 x f16
      v64f16         =  75,   //   64 x f16
      v128f16        =  76,   //  128 x f16
      v2bf16         =  77,   //    2 x bf16
      v3bf16         =  78,   //    3 x bf16
      v4bf16         =  79,   //    4 x bf16
      v8bf16         =  80,   //    8 x bf16
      v16bf16        =  81,   //   16 x bf16
      v32bf16        =  82,   //   32 x bf16
      v64bf16        =  83,   //   64 x bf16
      v128bf16       =  84,   //  128 x bf16
      v1f32          =  85,   //    1 x f32
      v2f32          =  86,   //    2 x f32
      v3f32          =  87,   //    3 x f32
      v4f32          =  88,   //    4 x f32
      v5f32          =  89,   //    5 x f32
      v8f32          =  90,   //    8 x f32
      v16f32         =  91,   //   16 x f32
      v32f32         =  92,   //   32 x f32
      v64f32         =  93,   //   64 x f32
      v128f32        =  94,   //  128 x f32
      v256f32        =  95,   //  256 x f32
      v512f32        =  96,   //  512 x f32
      v1024f32       =  97,   // 1024 x f32
      v2048f32       =  98,   // 2048 x f32
      v1f64          =  99,   //    1 x f64
      v2f64          =  100,   //    2 x f64
      v4f64          = 101,   //    4 x f64
      v8f64          = 102,   //    8 x f64
      v16f64         = 103,   //   16 x f64
      v32f64         = 104,   //   32 x f64
      v64f64         = 105,  //   64 x f64
      v128f64        = 106,  //  128 x f64
      v256f64        = 107,  //  256 x f64
      v512f64        = 108,  //  256 x f64
=======
      v2f16          =  68,   //    2 x f16
      v3f16          =  69,   //    3 x f16
      v4f16          =  70,   //    4 x f16
      v8f16          =  71,   //    8 x f16
      v16f16         =  72,   //   16 x f16
      v32f16         =  73,   //   32 x f16
      v64f16         =  74,   //   64 x f16
      v128f16        =  75,   //  128 x f16
      v2bf16         =  76,   //    2 x bf16
      v3bf16         =  77,   //    3 x bf16
      v4bf16         =  78,   //    4 x bf16
      v8bf16         =  79,   //    8 x bf16
      v16bf16        =  80,   //   16 x bf16
      v32bf16        =  81,   //   32 x bf16
      v64bf16        =  82,   //   64 x bf16
      v128bf16       =  83,   //  128 x bf16
      v1f32          =  84,   //    1 x f32
      v2f32          =  85,   //    2 x f32
      v3f32          =  86,   //    3 x f32
      v4f32          =  87,   //    4 x f32
      v5f32          =  88,   //    5 x f32
      v8f32          =  89,   //    8 x f32
      v16f32         =  90,   //   16 x f32
      v32f32         =  91,   //   32 x f32
      v64f32         =  92,   //   64 x f32
      v128f32        =  93,   //  128 x f32
      v256f32        =  94,   //  256 x f32
      v512f32        =  95,   //  512 x f32
      v1024f32       =  96,   // 1024 x f32
      v2048f32       =  97,   // 2048 x f32
      v1f64          =  98,   //    1 x f64
      v2f64          =  99,   //    2 x f64
      v4f64          = 100,   //    4 x f64
      v8f64          = 101,   //    8 x f64
      v16f64         = 102,   //   16 x f64
      v32f64         = 103,   //   32 x f64
      v64f64         = 104,   //   64 x f64
      v128f64        = 105,   //  128 x f64
      v256f64        = 106,   //  256 x f64
>>>>>>> 67de4afb

      FIRST_FP_FIXEDLEN_VECTOR_VALUETYPE = v2f16,
      LAST_FP_FIXEDLEN_VECTOR_VALUETYPE = v512f64,

      FIRST_FIXEDLEN_VECTOR_VALUETYPE = v1i1,
      LAST_FIXEDLEN_VECTOR_VALUETYPE = v512f64,

      nxv1i1         = 109,   // n x  1 x i1
      nxv2i1         = 110,   // n x  2 x i1
      nxv4i1         = 111,   // n x  4 x i1
      nxv8i1         = 112,   // n x  8 x i1
      nxv16i1        = 113,   // n x 16 x i1
      nxv32i1        = 114,   // n x 32 x i1
      nxv64i1        = 115,   // n x  64 x i1

      nxv1i8         = 116,   // n x  1 x i8
      nxv2i8         = 117,   // n x  2 x i8
      nxv4i8         = 118,   // n x  4 x i8
      nxv8i8         = 119,   // n x  8 x i8
      nxv16i8        = 120,   // n x 16 x i8
      nxv32i8        = 121,   // n x 32 x i8
      nxv64i8        = 122,   // n x  64 x i8

      nxv1i16        = 123,  // n x  1 x i16
      nxv2i16        = 124,  // n x  2 x i16
      nxv4i16        = 125,  // n x  4 x i16
      nxv8i16        = 126,  // n x  8 x i16
      nxv16i16       = 127,  // n x 16 x i16
      nxv32i16       = 128,  // n x 32 x i16

      nxv1i32        = 129,  // n x  1 x i32
      nxv2i32        = 130,  // n x  2 x i32
      nxv4i32        = 131,  // n x  4 x i32
      nxv8i32        = 132,  // n x  8 x i32
      nxv16i32       = 133,  // n x 16 x i32
      nxv32i32       = 134,  // n x 32 x i32

      nxv1i64        = 135,  // n x  1 x i64
      nxv2i64        = 136,  // n x  2 x i64
      nxv4i64        = 137,  // n x  4 x i64
      nxv8i64        = 138,  // n x  8 x i64
      nxv16i64       = 139,  // n x 16 x i64
      nxv32i64       = 140,  // n x 32 x i64

      FIRST_INTEGER_SCALABLE_VECTOR_VALUETYPE = nxv1i1,
      LAST_INTEGER_SCALABLE_VECTOR_VALUETYPE = nxv32i64,

      nxv1f16        = 141,   // n x   1 x f16
      nxv2f16        = 142,  // n x  2 x f16
      nxv4f16        = 143,  // n x  4 x f16
      nxv8f16        = 144,  // n x  8 x f16
      nxv16f16       = 145,   // n x  16 x f16
      nxv32f16       = 146,   // n x  32 x f16
      nxv2bf16       = 147,  // n x  2 x bf16
      nxv4bf16       = 148,  // n x  4 x bf16
      nxv8bf16       = 149,  // n x  8 x bf16
      nxv1f32        = 150,  // n x  1 x f32
      nxv2f32        = 151,  // n x  2 x f32
      nxv4f32        = 152,  // n x  4 x f32
      nxv8f32        = 153,  // n x  8 x f32
      nxv16f32       = 154,  // n x 16 x f32
      nxv1f64        = 155,  // n x  1 x f64
      nxv2f64        = 156,  // n x  2 x f64
      nxv4f64        = 157,  // n x  4 x f64
      nxv8f64        = 158,  // n x  8 x f64

      FIRST_FP_SCALABLE_VECTOR_VALUETYPE = nxv1f16,
      LAST_FP_SCALABLE_VECTOR_VALUETYPE = nxv8f64,

      FIRST_SCALABLE_VECTOR_VALUETYPE = nxv1i1,
      LAST_SCALABLE_VECTOR_VALUETYPE = nxv8f64,

      FIRST_VECTOR_VALUETYPE = v1i1,
      LAST_VECTOR_VALUETYPE  = nxv8f64,

      x86mmx         = 159,   // This is an X86 MMX value

      Glue           = 160,   // This glues nodes together during pre-RA sched

      isVoid         = 161,   // This has no value

      Untyped        = 162,   // This value takes a register, but has
                              // unspecified type.  The register class
                              // will be determined by the opcode.

<<<<<<< HEAD
      exnref         = 163,   // WebAssembly's exnref type
=======
      exnref         = 161,   // WebAssembly's exnref type
      funcref        = 162,   // WebAssembly's funcref type
      externref      = 163,   // WebAssembly's externref type
>>>>>>> 67de4afb

      FIRST_VALUETYPE =  1,   // This is always the beginning of the list.
      LAST_VALUETYPE = 164,   // This always remains at the end of the list.

      // This is the current maximum for LAST_VALUETYPE.
      // MVT::MAX_ALLOWED_VALUETYPE is used for asserts and to size bit vectors
      // This value must be a multiple of 32.
      MAX_ALLOWED_VALUETYPE = 192,

      // A value of type llvm::TokenTy
      token          = 248,

      // This is MDNode or MDString.
      Metadata       = 249,

      // An int value the size of the pointer of the current
      // target to any address space. This must only be used internal to
      // tblgen. Other than for overloading, we treat iPTRAny the same as iPTR.
      iPTRAny        = 250,

      // A vector with any length and element size. This is used
      // for intrinsics that have overloadings based on vector types.
      // This is only for tblgen's consumption!
      vAny           = 251,

      // Any floating-point or vector floating-point value. This is used
      // for intrinsics that have overloadings based on floating-point types.
      // This is only for tblgen's consumption!
      fAny           = 252,

      // An integer or vector integer value of any bit width. This is
      // used for intrinsics that have overloadings based on integer bit widths.
      // This is only for tblgen's consumption!
      iAny           = 253,

      // An int value the size of the pointer of the current
      // target.  This should only be used internal to tblgen!
      iPTR           = 254,

      // Any type. This is used for intrinsics that have overloadings.
      // This is only for tblgen's consumption!
      Any            = 255
    };

    SimpleValueType SimpleTy = INVALID_SIMPLE_VALUE_TYPE;

    constexpr MVT() = default;
    constexpr MVT(SimpleValueType SVT) : SimpleTy(SVT) {}

    bool operator>(const MVT& S)  const { return SimpleTy >  S.SimpleTy; }
    bool operator<(const MVT& S)  const { return SimpleTy <  S.SimpleTy; }
    bool operator==(const MVT& S) const { return SimpleTy == S.SimpleTy; }
    bool operator!=(const MVT& S) const { return SimpleTy != S.SimpleTy; }
    bool operator>=(const MVT& S) const { return SimpleTy >= S.SimpleTy; }
    bool operator<=(const MVT& S) const { return SimpleTy <= S.SimpleTy; }

    /// Return true if this is a valid simple valuetype.
    bool isValid() const {
      return (SimpleTy >= MVT::FIRST_VALUETYPE &&
              SimpleTy < MVT::LAST_VALUETYPE);
    }

    /// Return true if this is a FP or a vector FP type.
    bool isFloatingPoint() const {
      return ((SimpleTy >= MVT::FIRST_FP_VALUETYPE &&
               SimpleTy <= MVT::LAST_FP_VALUETYPE) ||
              (SimpleTy >= MVT::FIRST_FP_FIXEDLEN_VECTOR_VALUETYPE &&
               SimpleTy <= MVT::LAST_FP_FIXEDLEN_VECTOR_VALUETYPE) ||
              (SimpleTy >= MVT::FIRST_FP_SCALABLE_VECTOR_VALUETYPE &&
               SimpleTy <= MVT::LAST_FP_SCALABLE_VECTOR_VALUETYPE));
    }

    /// Return true if this is an integer or a vector integer type.
    bool isInteger() const {
      return ((SimpleTy >= MVT::FIRST_INTEGER_VALUETYPE &&
               SimpleTy <= MVT::LAST_INTEGER_VALUETYPE) ||
              (SimpleTy >= MVT::FIRST_INTEGER_FIXEDLEN_VECTOR_VALUETYPE &&
               SimpleTy <= MVT::LAST_INTEGER_FIXEDLEN_VECTOR_VALUETYPE) ||
              (SimpleTy >= MVT::FIRST_INTEGER_SCALABLE_VECTOR_VALUETYPE &&
               SimpleTy <= MVT::LAST_INTEGER_SCALABLE_VECTOR_VALUETYPE));
    }

    /// Return true if this is an integer, not including vectors.
    bool isScalarInteger() const {
      return (SimpleTy >= MVT::FIRST_INTEGER_VALUETYPE &&
              SimpleTy <= MVT::LAST_INTEGER_VALUETYPE);
    }

    /// Return true if this is a vector value type.
    bool isVector() const {
      return (SimpleTy >= MVT::FIRST_VECTOR_VALUETYPE &&
              SimpleTy <= MVT::LAST_VECTOR_VALUETYPE);
    }

    /// Return true if this is a vector value type where the
    /// runtime length is machine dependent
    bool isScalableVector() const {
      return (SimpleTy >= MVT::FIRST_SCALABLE_VECTOR_VALUETYPE &&
              SimpleTy <= MVT::LAST_SCALABLE_VECTOR_VALUETYPE);
    }

    bool isFixedLengthVector() const {
      return (SimpleTy >= MVT::FIRST_FIXEDLEN_VECTOR_VALUETYPE &&
              SimpleTy <= MVT::LAST_FIXEDLEN_VECTOR_VALUETYPE);
    }

    /// Return true if this is a 16-bit vector type.
    bool is16BitVector() const {
      return (SimpleTy == MVT::v2i8  || SimpleTy == MVT::v1i16 ||
              SimpleTy == MVT::v16i1);
    }

    /// Return true if this is a 32-bit vector type.
    bool is32BitVector() const {
      return (SimpleTy == MVT::v32i1 || SimpleTy == MVT::v4i8   ||
              SimpleTy == MVT::v2i16 || SimpleTy == MVT::v1i32  ||
              SimpleTy == MVT::v2f16 || SimpleTy == MVT::v2bf16 ||
              SimpleTy == MVT::v1f32);
    }

    /// Return true if this is a 64-bit vector type.
    bool is64BitVector() const {
      return (SimpleTy == MVT::v64i1  || SimpleTy == MVT::v8i8  ||
              SimpleTy == MVT::v4i16  || SimpleTy == MVT::v2i32 ||
              SimpleTy == MVT::v1i64  || SimpleTy == MVT::v4f16 ||
              SimpleTy == MVT::v4bf16 ||SimpleTy == MVT::v2f32  ||
              SimpleTy == MVT::v1f64);
    }

    /// Return true if this is a 128-bit vector type.
    bool is128BitVector() const {
      return (SimpleTy == MVT::v128i1 || SimpleTy == MVT::v16i8  ||
              SimpleTy == MVT::v8i16  || SimpleTy == MVT::v4i32  ||
              SimpleTy == MVT::v2i64  || SimpleTy == MVT::v1i128 ||
              SimpleTy == MVT::v8f16  || SimpleTy == MVT::v8bf16 ||
              SimpleTy == MVT::v4f32  || SimpleTy == MVT::v2f64);
    }

    /// Return true if this is a 256-bit vector type.
    bool is256BitVector() const {
      return (SimpleTy == MVT::v16f16 || SimpleTy == MVT::v16bf16 ||
              SimpleTy == MVT::v8f32  || SimpleTy == MVT::v4f64   ||
              SimpleTy == MVT::v32i8  || SimpleTy == MVT::v16i16  ||
              SimpleTy == MVT::v8i32  || SimpleTy == MVT::v4i64   ||
              SimpleTy == MVT::v256i1);
    }

    /// Return true if this is a 512-bit vector type.
    bool is512BitVector() const {
      return (SimpleTy == MVT::v32f16 || SimpleTy == MVT::v32bf16 ||
              SimpleTy == MVT::v16f32 || SimpleTy == MVT::v8f64   ||
              SimpleTy == MVT::v512i1 || SimpleTy == MVT::v64i8   ||
              SimpleTy == MVT::v32i16 || SimpleTy == MVT::v16i32  ||
              SimpleTy == MVT::v8i64);
    }

    /// Return true if this is a 1024-bit vector type.
    bool is1024BitVector() const {
      return (SimpleTy == MVT::v1024i1 || SimpleTy == MVT::v128i8 ||
              SimpleTy == MVT::v64i16  || SimpleTy == MVT::v32i32 ||
              SimpleTy == MVT::v16i64  || SimpleTy == MVT::v64f16 ||
              SimpleTy == MVT::v32f32  || SimpleTy == MVT::v16f64 ||
              SimpleTy == MVT::v64bf16);
    }

    /// Return true if this is a 2048-bit vector type.
    bool is2048BitVector() const {
      return (SimpleTy == MVT::v256i8  || SimpleTy == MVT::v128i16 ||
              SimpleTy == MVT::v64i32  || SimpleTy == MVT::v32i64  ||
              SimpleTy == MVT::v128f16 || SimpleTy == MVT::v64f32  ||
              SimpleTy == MVT::v32f64  || SimpleTy == MVT::v128bf16);
    }

    /// Return true if this is a 4096-bit vector type.
    bool is4096BitVector() const {
      return (SimpleTy == MVT::v128f32 || SimpleTy == MVT::v64f64 ||
              SimpleTy == MVT::v128i32 || SimpleTy == MVT::v64i64);
    }

    /// Return true if this is a 8192-bit vector type.
    bool is8192BitVector() const {
      return (SimpleTy == MVT::v256f32 || SimpleTy == MVT::v128f64 ||
              SimpleTy == MVT::v256i32 || SimpleTy == MVT::v128i64);
    }

    /// Return true if this is a 16384 vector type.
    bool is16384BitVector() const {
      return (SimpleTy == MVT::v256i64 || SimpleTy == MVT::v512i32 ||
              SimpleTy == MVT::v256f64 || SimpleTy == MVT::v512f32);
    }

    /// Return true if this is an overloaded type for TableGen.
    bool isOverloaded() const {
      return (SimpleTy == MVT::Any || SimpleTy == MVT::iAny ||
              SimpleTy == MVT::fAny || SimpleTy == MVT::vAny ||
              SimpleTy == MVT::iPTRAny);
    }

    /// Return a vector with the same number of elements as this vector, but
    /// with the element type converted to an integer type with the same
    /// bitwidth.
    MVT changeVectorElementTypeToInteger() const {
      MVT EltTy = getVectorElementType();
      MVT IntTy = MVT::getIntegerVT(EltTy.getSizeInBits());
      MVT VecTy = MVT::getVectorVT(IntTy, getVectorElementCount());
      assert(VecTy.SimpleTy != MVT::INVALID_SIMPLE_VALUE_TYPE &&
             "Simple vector VT not representable by simple integer vector VT!");
      return VecTy;
    }

    /// Return a VT for a vector type whose attributes match ourselves
    /// with the exception of the element type that is chosen by the caller.
    MVT changeVectorElementType(MVT EltVT) const {
      MVT VecTy = MVT::getVectorVT(EltVT, getVectorElementCount());
      assert(VecTy.SimpleTy != MVT::INVALID_SIMPLE_VALUE_TYPE &&
             "Simple vector VT not representable by simple integer vector VT!");
      return VecTy;
    }

    /// Return the type converted to an equivalently sized integer or vector
    /// with integer element type. Similar to changeVectorElementTypeToInteger,
    /// but also handles scalars.
    MVT changeTypeToInteger() {
      if (isVector())
        return changeVectorElementTypeToInteger();
      return MVT::getIntegerVT(getSizeInBits());
    }

    /// Return a VT for a vector type with the same element type but
    /// half the number of elements.
    MVT getHalfNumVectorElementsVT() const {
      MVT EltVT = getVectorElementType();
      auto EltCnt = getVectorElementCount();
      assert(EltCnt.isKnownEven() && "Splitting vector, but not in half!");
      return getVectorVT(EltVT, EltCnt.divideCoefficientBy(2));
    }

    /// Returns true if the given vector is a power of 2.
    bool isPow2VectorType() const {
      unsigned NElts = getVectorNumElements();
      return !(NElts & (NElts - 1));
    }

    /// Widens the length of the given vector MVT up to the nearest power of 2
    /// and returns that type.
    MVT getPow2VectorType() const {
      if (isPow2VectorType())
        return *this;

      unsigned NElts = getVectorNumElements();
      unsigned Pow2NElts = 1 << Log2_32_Ceil(NElts);
      return MVT::getVectorVT(getVectorElementType(), Pow2NElts);
    }

    /// If this is a vector, return the element type, otherwise return this.
    MVT getScalarType() const {
      return isVector() ? getVectorElementType() : *this;
    }

    MVT getVectorElementType() const {
      switch (SimpleTy) {
      default:
        llvm_unreachable("Not a vector MVT!");
      case v1i1:
      case v2i1:
      case v4i1:
      case v8i1:
      case v16i1:
      case v32i1:
      case v64i1:
      case v128i1:
      case v256i1:
      case v512i1:
      case v1024i1:
      case nxv1i1:
      case nxv2i1:
      case nxv4i1:
      case nxv8i1:
      case nxv16i1:
      case nxv32i1:
      case nxv64i1: return i1;
      case v1i8:
      case v2i8:
      case v4i8:
      case v8i8:
      case v16i8:
      case v32i8:
      case v64i8:
      case v128i8:
      case v256i8:
      case nxv1i8:
      case nxv2i8:
      case nxv4i8:
      case nxv8i8:
      case nxv16i8:
      case nxv32i8:
      case nxv64i8: return i8;
      case v1i16:
      case v2i16:
      case v3i16:
      case v4i16:
      case v8i16:
      case v16i16:
      case v32i16:
      case v64i16:
      case v128i16:
      case nxv1i16:
      case nxv2i16:
      case nxv4i16:
      case nxv8i16:
      case nxv16i16:
      case nxv32i16: return i16;
      case v1i32:
      case v2i32:
      case v3i32:
      case v4i32:
      case v5i32:
      case v8i32:
      case v16i32:
      case v32i32:
      case v64i32:
      case v128i32:
      case v256i32:
      case v512i32:
      case v1024i32:
      case v2048i32:
      case nxv1i32:
      case nxv2i32:
      case nxv4i32:
      case nxv8i32:
      case nxv16i32:
      case nxv32i32: return i32;
      case v1i64:
      case v2i64:
      case v4i64:
      case v8i64:
      case v16i64:
      case v32i64:
      case v64i64:
      case v128i64:
      case v256i64:
      case v512i64:
      case nxv1i64:
      case nxv2i64:
      case nxv4i64:
      case nxv8i64:
      case nxv16i64:
      case nxv32i64: return i64;
      case v1i128: return i128;
      case v2f16:
      case v3f16:
      case v4f16:
      case v8f16:
      case v16f16:
      case v32f16:
      case v64f16:
      case v128f16:
      case nxv1f16:
      case nxv2f16:
      case nxv4f16:
      case nxv8f16:
      case nxv16f16:
      case nxv32f16: return f16;
      case v2bf16:
      case v3bf16:
      case v4bf16:
      case v8bf16:
      case v16bf16:
      case v32bf16:
      case v64bf16:
      case v128bf16:
      case nxv2bf16:
      case nxv4bf16:
      case nxv8bf16: return bf16;
      case v1f32:
      case v2f32:
      case v3f32:
      case v4f32:
      case v5f32:
      case v8f32:
      case v16f32:
      case v32f32:
      case v64f32:
      case v128f32:
      case v256f32:
      case v512f32:
      case v1024f32:
      case v2048f32:
      case nxv1f32:
      case nxv2f32:
      case nxv4f32:
      case nxv8f32:
      case nxv16f32: return f32;
      case v1f64:
      case v2f64:
      case v4f64:
      case v8f64:
      case v16f64:
      case v32f64:
      case v64f64:
      case v128f64:
      case v256f64:
      case v512f64:
      case nxv1f64:
      case nxv2f64:
      case nxv4f64:
      case nxv8f64: return f64;
      }
    }

    unsigned getVectorNumElements() const {
      switch (SimpleTy) {
      default:
        llvm_unreachable("Not a vector MVT!");
      case v2048i32:
      case v2048f32: return 2048;
      case v1024i1:
      case v1024i32:
      case v1024f32: return 1024;
      case v512i1:
      case v512i32:
      case v512f32:
      case v512i64:
      case v512f64: return 512;
      case v256i1:
      case v256i8:
      case v256i32:
      case v256i64:
      case v256f32:
      case v256f64: return 256;
      case v128i1:
      case v128i8:
      case v128i16:
      case v128i32:
      case v128i64:
      case v128f16:
      case v128bf16:
      case v128f32:
      case v128f64: return 128;
      case v64i1:
      case v64i8:
      case v64i16:
      case v64i32:
      case v64i64:
      case v64f16:
      case v64bf16:
      case v64f32:
      case v64f64:
      case nxv64i1:
      case nxv64i8: return 64;
      case v32i1:
      case v32i8:
      case v32i16:
      case v32i32:
      case v32i64:
      case v32f16:
      case v32bf16:
      case v32f32:
      case v32f64:
      case nxv32i1:
      case nxv32i8:
      case nxv32i16:
      case nxv32i32:
      case nxv32i64:
      case nxv32f16: return 32;
      case v16i1:
      case v16i8:
      case v16i16:
      case v16i32:
      case v16i64:
      case v16f16:
      case v16bf16:
      case v16f32:
      case v16f64:
      case nxv16i1:
      case nxv16i8:
      case nxv16i16:
      case nxv16i32:
      case nxv16i64:
      case nxv16f16:
      case nxv16f32: return 16;
      case v8i1:
      case v8i8:
      case v8i16:
      case v8i32:
      case v8i64:
      case v8f16:
      case v8bf16:
      case v8f32:
      case v8f64:
      case nxv8i1:
      case nxv8i8:
      case nxv8i16:
      case nxv8i32:
      case nxv8i64:
      case nxv8f16:
      case nxv8bf16:
      case nxv8f32:
      case nxv8f64: return 8;
      case v5i32:
      case v5f32: return 5;
      case v4i1:
      case v4i8:
      case v4i16:
      case v4i32:
      case v4i64:
      case v4f16:
      case v4bf16:
      case v4f32:
      case v4f64:
      case nxv4i1:
      case nxv4i8:
      case nxv4i16:
      case nxv4i32:
      case nxv4i64:
      case nxv4f16:
      case nxv4bf16:
      case nxv4f32:
      case nxv4f64: return 4;
      case v3i16:
      case v3i32:
      case v3f16:
      case v3bf16:
      case v3f32: return 3;
      case v2i1:
      case v2i8:
      case v2i16:
      case v2i32:
      case v2i64:
      case v2f16:
      case v2bf16:
      case v2f32:
      case v2f64:
      case nxv2i1:
      case nxv2i8:
      case nxv2i16:
      case nxv2i32:
      case nxv2i64:
      case nxv2f16:
      case nxv2bf16:
      case nxv2f32:
      case nxv2f64: return 2;
      case v1i1:
      case v1i8:
      case v1i16:
      case v1i32:
      case v1i64:
      case v1i128:
      case v1f32:
      case v1f64:
      case nxv1i1:
      case nxv1i8:
      case nxv1i16:
      case nxv1i32:
      case nxv1i64:
      case nxv1f16:
      case nxv1f32:
      case nxv1f64: return 1;
      }
    }

    ElementCount getVectorElementCount() const {
      return ElementCount::get(getVectorNumElements(), isScalableVector());
    }

    /// Given a vector type, return the minimum number of elements it contains.
    unsigned getVectorMinNumElements() const {
      return getVectorElementCount().getKnownMinValue();
    }

    /// Returns the size of the specified MVT in bits.
    ///
    /// If the value type is a scalable vector type, the scalable property will
    /// be set and the runtime size will be a positive integer multiple of the
    /// base size.
    TypeSize getSizeInBits() const {
      switch (SimpleTy) {
      default:
        llvm_unreachable("getSizeInBits called on extended MVT.");
      case Other:
        llvm_unreachable("Value type is non-standard value, Other.");
      case iPTR:
        llvm_unreachable("Value type size is target-dependent. Ask TLI.");
      case iPTRAny:
      case iAny:
      case fAny:
      case vAny:
      case Any:
        llvm_unreachable("Value type is overloaded.");
      case token:
        llvm_unreachable("Token type is a sentinel that cannot be used "
                         "in codegen and has no size");
      case Metadata:
        llvm_unreachable("Value type is metadata.");
      case i1:
      case v1i1: return TypeSize::Fixed(1);
      case nxv1i1: return TypeSize::Scalable(1);
      case v2i1: return TypeSize::Fixed(2);
      case nxv2i1: return TypeSize::Scalable(2);
      case v4i1: return TypeSize::Fixed(4);
      case nxv4i1: return TypeSize::Scalable(4);
      case i8  :
      case v1i8:
      case v8i1: return TypeSize::Fixed(8);
      case nxv1i8:
      case nxv8i1: return TypeSize::Scalable(8);
      case i16 :
      case f16:
      case bf16:
      case v16i1:
      case v2i8:
      case v1i16: return TypeSize::Fixed(16);
      case nxv16i1:
      case nxv2i8:
      case nxv1i16:
      case nxv1f16: return TypeSize::Scalable(16);
      case f32 :
      case i32 :
      case v32i1:
      case v4i8:
      case v2i16:
      case v2f16:
      case v2bf16:
      case v1f32:
      case v1i32: return TypeSize::Fixed(32);
      case nxv32i1:
      case nxv4i8:
      case nxv2i16:
      case nxv1i32:
      case nxv2f16:
      case nxv2bf16:
      case nxv1f32: return TypeSize::Scalable(32);
      case v3i16:
      case v3f16:
      case v3bf16: return TypeSize::Fixed(48);
      case x86mmx:
      case f64 :
      case i64 :
      case v64i1:
      case v8i8:
      case v4i16:
      case v2i32:
      case v1i64:
      case v4f16:
      case v4bf16:
      case v2f32:
      case v1f64: return TypeSize::Fixed(64);
      case nxv64i1:
      case nxv8i8:
      case nxv4i16:
      case nxv2i32:
      case nxv1i64:
      case nxv4f16:
      case nxv4bf16:
      case nxv2f32:
      case nxv1f64: return TypeSize::Scalable(64);
      case f80 :  return TypeSize::Fixed(80);
      case v3i32:
      case v3f32: return TypeSize::Fixed(96);
      case f128:
      case ppcf128:
      case i128:
      case v128i1:
      case v16i8:
      case v8i16:
      case v4i32:
      case v2i64:
      case v1i128:
      case v8f16:
      case v8bf16:
      case v4f32:
      case v2f64: return TypeSize::Fixed(128);
      case nxv16i8:
      case nxv8i16:
      case nxv4i32:
      case nxv2i64:
      case nxv8f16:
      case nxv8bf16:
      case nxv4f32:
      case nxv2f64: return TypeSize::Scalable(128);
      case v5i32:
      case v5f32: return TypeSize::Fixed(160);
      case v256i1:
      case v32i8:
      case v16i16:
      case v8i32:
      case v4i64:
      case v16f16:
      case v16bf16:
      case v8f32:
      case v4f64: return TypeSize::Fixed(256);
      case nxv32i8:
      case nxv16i16:
      case nxv8i32:
      case nxv4i64:
      case nxv16f16:
      case nxv8f32:
      case nxv4f64: return TypeSize::Scalable(256);
      case v512i1:
      case v64i8:
      case v32i16:
      case v16i32:
      case v8i64:
      case v32f16:
      case v32bf16:
      case v16f32:
      case v8f64: return TypeSize::Fixed(512);
      case nxv64i8:
      case nxv32i16:
      case nxv16i32:
      case nxv8i64:
      case nxv32f16:
      case nxv16f32:
      case nxv8f64: return TypeSize::Scalable(512);
      case v1024i1:
      case v128i8:
      case v64i16:
      case v32i32:
      case v16i64:
      case v64f16:
      case v64bf16:
      case v32f32:
      case v16f64: return TypeSize::Fixed(1024);
      case nxv32i32:
      case nxv16i64: return TypeSize::Scalable(1024);
      case v256i8:
      case v128i16:
      case v64i32:
      case v32i64:
      case v128f16:
      case v128bf16:
      case v64f32:
      case v32f64: return TypeSize::Fixed(2048);
      case nxv32i64: return TypeSize::Scalable(2048);
      case v128i32:
      case v64i64:
      case v128f32:
      case v64f64:  return TypeSize::Fixed(4096);
      case v256i32:
      case v128i64:
      case v256f32:
      case v128f64:  return TypeSize::Fixed(8192);
      case v512i32:
      case v256i64:
      case v512f32:
      case v256f64:  return TypeSize::Fixed(16384);
      case v512i64:
      case v512f64:
      case v1024i32:
      case v1024f32:  return TypeSize::Fixed(32768);
      case v2048i32:
      case v2048f32:  return TypeSize::Fixed(65536);
      case exnref:
      case funcref:
      case externref: return TypeSize::Fixed(0); // opaque type
      }
    }

    /// Return the size of the specified fixed width value type in bits. The
    /// function will assert if the type is scalable.
    uint64_t getFixedSizeInBits() const {
      return getSizeInBits().getFixedSize();
    }

    uint64_t getScalarSizeInBits() const {
      return getScalarType().getSizeInBits().getFixedSize();
    }

    /// Return the number of bytes overwritten by a store of the specified value
    /// type.
    ///
    /// If the value type is a scalable vector type, the scalable property will
    /// be set and the runtime size will be a positive integer multiple of the
    /// base size.
    TypeSize getStoreSize() const {
      TypeSize BaseSize = getSizeInBits();
      return {(BaseSize.getKnownMinSize() + 7) / 8, BaseSize.isScalable()};
    }

    /// Return the number of bits overwritten by a store of the specified value
    /// type.
    ///
    /// If the value type is a scalable vector type, the scalable property will
    /// be set and the runtime size will be a positive integer multiple of the
    /// base size.
    TypeSize getStoreSizeInBits() const {
      return getStoreSize() * 8;
    }

    /// Returns true if the number of bits for the type is a multiple of an
    /// 8-bit byte.
    bool isByteSized() const { return getSizeInBits().isKnownMultipleOf(8); }

    /// Return true if we know at compile time this has more bits than VT.
    bool knownBitsGT(MVT VT) const {
      return TypeSize::isKnownGT(getSizeInBits(), VT.getSizeInBits());
    }

    /// Return true if we know at compile time this has more than or the same
    /// bits as VT.
    bool knownBitsGE(MVT VT) const {
      return TypeSize::isKnownGE(getSizeInBits(), VT.getSizeInBits());
    }

    /// Return true if we know at compile time this has fewer bits than VT.
    bool knownBitsLT(MVT VT) const {
      return TypeSize::isKnownLT(getSizeInBits(), VT.getSizeInBits());
    }

    /// Return true if we know at compile time this has fewer than or the same
    /// bits as VT.
    bool knownBitsLE(MVT VT) const {
      return TypeSize::isKnownLE(getSizeInBits(), VT.getSizeInBits());
    }

    /// Return true if this has more bits than VT.
    bool bitsGT(MVT VT) const {
      assert(isScalableVector() == VT.isScalableVector() &&
             "Comparison between scalable and fixed types");
      return knownBitsGT(VT);
    }

    /// Return true if this has no less bits than VT.
    bool bitsGE(MVT VT) const {
      assert(isScalableVector() == VT.isScalableVector() &&
             "Comparison between scalable and fixed types");
      return knownBitsGE(VT);
    }

    /// Return true if this has less bits than VT.
    bool bitsLT(MVT VT) const {
      assert(isScalableVector() == VT.isScalableVector() &&
             "Comparison between scalable and fixed types");
      return knownBitsLT(VT);
    }

    /// Return true if this has no more bits than VT.
    bool bitsLE(MVT VT) const {
      assert(isScalableVector() == VT.isScalableVector() &&
             "Comparison between scalable and fixed types");
      return knownBitsLE(VT);
    }

    static MVT getFloatingPointVT(unsigned BitWidth) {
      switch (BitWidth) {
      default:
        llvm_unreachable("Bad bit width!");
      case 16:
        return MVT::f16;
      case 32:
        return MVT::f32;
      case 64:
        return MVT::f64;
      case 80:
        return MVT::f80;
      case 128:
        return MVT::f128;
      }
    }

    static MVT getIntegerVT(unsigned BitWidth) {
      switch (BitWidth) {
      default:
        return (MVT::SimpleValueType)(MVT::INVALID_SIMPLE_VALUE_TYPE);
      case 1:
        return MVT::i1;
      case 8:
        return MVT::i8;
      case 16:
        return MVT::i16;
      case 32:
        return MVT::i32;
      case 64:
        return MVT::i64;
      case 128:
        return MVT::i128;
      }
    }

    static MVT getVectorVT(MVT VT, unsigned NumElements) {
      switch (VT.SimpleTy) {
      default:
        break;
      case MVT::i1:
        if (NumElements == 1)    return MVT::v1i1;
        if (NumElements == 2)    return MVT::v2i1;
        if (NumElements == 4)    return MVT::v4i1;
        if (NumElements == 8)    return MVT::v8i1;
        if (NumElements == 16)   return MVT::v16i1;
        if (NumElements == 32)   return MVT::v32i1;
        if (NumElements == 64)   return MVT::v64i1;
        if (NumElements == 128)  return MVT::v128i1;
        if (NumElements == 256)  return MVT::v256i1;
        if (NumElements == 512)  return MVT::v512i1;
        if (NumElements == 1024) return MVT::v1024i1;
        break;
      case MVT::i8:
        if (NumElements == 1)   return MVT::v1i8;
        if (NumElements == 2)   return MVT::v2i8;
        if (NumElements == 4)   return MVT::v4i8;
        if (NumElements == 8)   return MVT::v8i8;
        if (NumElements == 16)  return MVT::v16i8;
        if (NumElements == 32)  return MVT::v32i8;
        if (NumElements == 64)  return MVT::v64i8;
        if (NumElements == 128) return MVT::v128i8;
        if (NumElements == 256) return MVT::v256i8;
        break;
      case MVT::i16:
        if (NumElements == 1)   return MVT::v1i16;
        if (NumElements == 2)   return MVT::v2i16;
        if (NumElements == 3)   return MVT::v3i16;
        if (NumElements == 4)   return MVT::v4i16;
        if (NumElements == 8)   return MVT::v8i16;
        if (NumElements == 16)  return MVT::v16i16;
        if (NumElements == 32)  return MVT::v32i16;
        if (NumElements == 64)  return MVT::v64i16;
        if (NumElements == 128) return MVT::v128i16;
        break;
      case MVT::i32:
        if (NumElements == 1)    return MVT::v1i32;
        if (NumElements == 2)    return MVT::v2i32;
        if (NumElements == 3)    return MVT::v3i32;
        if (NumElements == 4)    return MVT::v4i32;
        if (NumElements == 5)    return MVT::v5i32;
        if (NumElements == 8)    return MVT::v8i32;
        if (NumElements == 16)   return MVT::v16i32;
        if (NumElements == 32)   return MVT::v32i32;
        if (NumElements == 64)   return MVT::v64i32;
        if (NumElements == 128)  return MVT::v128i32;
        if (NumElements == 256)  return MVT::v256i32;
        if (NumElements == 512)  return MVT::v512i32;
        if (NumElements == 1024) return MVT::v1024i32;
        if (NumElements == 2048) return MVT::v2048i32;
        break;
      case MVT::i64:
        if (NumElements == 1)  return MVT::v1i64;
        if (NumElements == 2)  return MVT::v2i64;
        if (NumElements == 4)  return MVT::v4i64;
        if (NumElements == 8)  return MVT::v8i64;
        if (NumElements == 16) return MVT::v16i64;
        if (NumElements == 32) return MVT::v32i64;
        if (NumElements == 64) return MVT::v64i64;
        if (NumElements == 128) return MVT::v128i64;
        if (NumElements == 256) return MVT::v256i64;
        if (NumElements == 512) return MVT::v512i64;
        break;
      case MVT::i128:
        if (NumElements == 1)  return MVT::v1i128;
        break;
      case MVT::f16:
        if (NumElements == 2)   return MVT::v2f16;
        if (NumElements == 3)   return MVT::v3f16;
        if (NumElements == 4)   return MVT::v4f16;
        if (NumElements == 8)   return MVT::v8f16;
        if (NumElements == 16)  return MVT::v16f16;
        if (NumElements == 32)  return MVT::v32f16;
        if (NumElements == 64)  return MVT::v64f16;
        if (NumElements == 128) return MVT::v128f16;
        break;
      case MVT::bf16:
        if (NumElements == 2)   return MVT::v2bf16;
        if (NumElements == 3)   return MVT::v3bf16;
        if (NumElements == 4)   return MVT::v4bf16;
        if (NumElements == 8)   return MVT::v8bf16;
        if (NumElements == 16)  return MVT::v16bf16;
        if (NumElements == 32)  return MVT::v32bf16;
        if (NumElements == 64)  return MVT::v64bf16;
        if (NumElements == 128) return MVT::v128bf16;
        break;
      case MVT::f32:
        if (NumElements == 1)    return MVT::v1f32;
        if (NumElements == 2)    return MVT::v2f32;
        if (NumElements == 3)    return MVT::v3f32;
        if (NumElements == 4)    return MVT::v4f32;
        if (NumElements == 5)    return MVT::v5f32;
        if (NumElements == 8)    return MVT::v8f32;
        if (NumElements == 16)   return MVT::v16f32;
        if (NumElements == 32)   return MVT::v32f32;
        if (NumElements == 64)   return MVT::v64f32;
        if (NumElements == 128)  return MVT::v128f32;
        if (NumElements == 256)  return MVT::v256f32;
        if (NumElements == 512)  return MVT::v512f32;
        if (NumElements == 1024) return MVT::v1024f32;
        if (NumElements == 2048) return MVT::v2048f32;
        break;
      case MVT::f64:
        if (NumElements == 1)  return MVT::v1f64;
        if (NumElements == 2)  return MVT::v2f64;
        if (NumElements == 4)  return MVT::v4f64;
        if (NumElements == 8)  return MVT::v8f64;
        if (NumElements == 16) return MVT::v16f64;
        if (NumElements == 32) return MVT::v32f64;
        if (NumElements == 64) return MVT::v64f64;
        if (NumElements == 128) return MVT::v128f64;
        if (NumElements == 256) return MVT::v256f64;
        if (NumElements == 512) return MVT::v512f64;
        break;
      }
      return (MVT::SimpleValueType)(MVT::INVALID_SIMPLE_VALUE_TYPE);
    }

    static MVT getScalableVectorVT(MVT VT, unsigned NumElements) {
      switch(VT.SimpleTy) {
        default:
          break;
        case MVT::i1:
          if (NumElements == 1)  return MVT::nxv1i1;
          if (NumElements == 2)  return MVT::nxv2i1;
          if (NumElements == 4)  return MVT::nxv4i1;
          if (NumElements == 8)  return MVT::nxv8i1;
          if (NumElements == 16) return MVT::nxv16i1;
          if (NumElements == 32) return MVT::nxv32i1;
          if (NumElements == 64) return MVT::nxv64i1;
          break;
        case MVT::i8:
          if (NumElements == 1)  return MVT::nxv1i8;
          if (NumElements == 2)  return MVT::nxv2i8;
          if (NumElements == 4)  return MVT::nxv4i8;
          if (NumElements == 8)  return MVT::nxv8i8;
          if (NumElements == 16) return MVT::nxv16i8;
          if (NumElements == 32) return MVT::nxv32i8;
          if (NumElements == 64) return MVT::nxv64i8;
          break;
        case MVT::i16:
          if (NumElements == 1)  return MVT::nxv1i16;
          if (NumElements == 2)  return MVT::nxv2i16;
          if (NumElements == 4)  return MVT::nxv4i16;
          if (NumElements == 8)  return MVT::nxv8i16;
          if (NumElements == 16) return MVT::nxv16i16;
          if (NumElements == 32) return MVT::nxv32i16;
          break;
        case MVT::i32:
          if (NumElements == 1)  return MVT::nxv1i32;
          if (NumElements == 2)  return MVT::nxv2i32;
          if (NumElements == 4)  return MVT::nxv4i32;
          if (NumElements == 8)  return MVT::nxv8i32;
          if (NumElements == 16) return MVT::nxv16i32;
          if (NumElements == 32) return MVT::nxv32i32;
          break;
        case MVT::i64:
          if (NumElements == 1)  return MVT::nxv1i64;
          if (NumElements == 2)  return MVT::nxv2i64;
          if (NumElements == 4)  return MVT::nxv4i64;
          if (NumElements == 8)  return MVT::nxv8i64;
          if (NumElements == 16) return MVT::nxv16i64;
          if (NumElements == 32) return MVT::nxv32i64;
          break;
        case MVT::f16:
          if (NumElements == 1)  return MVT::nxv1f16;
          if (NumElements == 2)  return MVT::nxv2f16;
          if (NumElements == 4)  return MVT::nxv4f16;
          if (NumElements == 8)  return MVT::nxv8f16;
          if (NumElements == 16)  return MVT::nxv16f16;
          if (NumElements == 32)  return MVT::nxv32f16;
          break;
        case MVT::bf16:
          if (NumElements == 2)  return MVT::nxv2bf16;
          if (NumElements == 4)  return MVT::nxv4bf16;
          if (NumElements == 8)  return MVT::nxv8bf16;
          break;
        case MVT::f32:
          if (NumElements == 1)  return MVT::nxv1f32;
          if (NumElements == 2)  return MVT::nxv2f32;
          if (NumElements == 4)  return MVT::nxv4f32;
          if (NumElements == 8)  return MVT::nxv8f32;
          if (NumElements == 16) return MVT::nxv16f32;
          break;
        case MVT::f64:
          if (NumElements == 1)  return MVT::nxv1f64;
          if (NumElements == 2)  return MVT::nxv2f64;
          if (NumElements == 4)  return MVT::nxv4f64;
          if (NumElements == 8)  return MVT::nxv8f64;
          break;
      }
      return (MVT::SimpleValueType)(MVT::INVALID_SIMPLE_VALUE_TYPE);
    }

    static MVT getVectorVT(MVT VT, unsigned NumElements, bool IsScalable) {
      if (IsScalable)
        return getScalableVectorVT(VT, NumElements);
      return getVectorVT(VT, NumElements);
    }

    static MVT getVectorVT(MVT VT, ElementCount EC) {
      if (EC.isScalable())
        return getScalableVectorVT(VT, EC.getKnownMinValue());
      return getVectorVT(VT, EC.getKnownMinValue());
    }

    /// Return the value type corresponding to the specified type.  This returns
    /// all pointers as iPTR.  If HandleUnknown is true, unknown types are
    /// returned as Other, otherwise they are invalid.
    static MVT getVT(Type *Ty, bool HandleUnknown = false);

  private:
    /// A simple iterator over the MVT::SimpleValueType enum.
    struct mvt_iterator {
      SimpleValueType VT;

      mvt_iterator(SimpleValueType VT) : VT(VT) {}

      MVT operator*() const { return VT; }
      bool operator!=(const mvt_iterator &LHS) const { return VT != LHS.VT; }

      mvt_iterator& operator++() {
        VT = (MVT::SimpleValueType)((int)VT + 1);
        assert((int)VT <= MVT::MAX_ALLOWED_VALUETYPE &&
               "MVT iterator overflowed.");
        return *this;
      }
    };

    /// A range of the MVT::SimpleValueType enum.
    using mvt_range = iterator_range<mvt_iterator>;

  public:
    /// SimpleValueType Iteration
    /// @{
    static mvt_range all_valuetypes() {
      return mvt_range(MVT::FIRST_VALUETYPE, MVT::LAST_VALUETYPE);
    }

    static mvt_range integer_valuetypes() {
      return mvt_range(MVT::FIRST_INTEGER_VALUETYPE,
                       (MVT::SimpleValueType)(MVT::LAST_INTEGER_VALUETYPE + 1));
    }

    static mvt_range fp_valuetypes() {
      return mvt_range(MVT::FIRST_FP_VALUETYPE,
                       (MVT::SimpleValueType)(MVT::LAST_FP_VALUETYPE + 1));
    }

    static mvt_range vector_valuetypes() {
      return mvt_range(MVT::FIRST_VECTOR_VALUETYPE,
                       (MVT::SimpleValueType)(MVT::LAST_VECTOR_VALUETYPE + 1));
    }

    static mvt_range fixedlen_vector_valuetypes() {
      return mvt_range(
               MVT::FIRST_FIXEDLEN_VECTOR_VALUETYPE,
               (MVT::SimpleValueType)(MVT::LAST_FIXEDLEN_VECTOR_VALUETYPE + 1));
    }

    static mvt_range scalable_vector_valuetypes() {
      return mvt_range(
               MVT::FIRST_SCALABLE_VECTOR_VALUETYPE,
               (MVT::SimpleValueType)(MVT::LAST_SCALABLE_VECTOR_VALUETYPE + 1));
    }

    static mvt_range integer_fixedlen_vector_valuetypes() {
      return mvt_range(
       MVT::FIRST_INTEGER_FIXEDLEN_VECTOR_VALUETYPE,
       (MVT::SimpleValueType)(MVT::LAST_INTEGER_FIXEDLEN_VECTOR_VALUETYPE + 1));
    }

    static mvt_range fp_fixedlen_vector_valuetypes() {
      return mvt_range(
          MVT::FIRST_FP_FIXEDLEN_VECTOR_VALUETYPE,
          (MVT::SimpleValueType)(MVT::LAST_FP_FIXEDLEN_VECTOR_VALUETYPE + 1));
    }

    static mvt_range integer_scalable_vector_valuetypes() {
      return mvt_range(
       MVT::FIRST_INTEGER_SCALABLE_VECTOR_VALUETYPE,
       (MVT::SimpleValueType)(MVT::LAST_INTEGER_SCALABLE_VECTOR_VALUETYPE + 1));
    }

    static mvt_range fp_scalable_vector_valuetypes() {
      return mvt_range(
            MVT::FIRST_FP_SCALABLE_VECTOR_VALUETYPE,
            (MVT::SimpleValueType)(MVT::LAST_FP_SCALABLE_VECTOR_VALUETYPE + 1));
    }
    /// @}
  };

} // end namespace llvm

#endif // LLVM_CODEGEN_MACHINEVALUETYPE_H<|MERGE_RESOLUTION|>--- conflicted
+++ resolved
@@ -121,7 +121,6 @@
       FIRST_INTEGER_FIXEDLEN_VECTOR_VALUETYPE = v1i1,
       LAST_INTEGER_FIXEDLEN_VECTOR_VALUETYPE = v1i128,
 
-<<<<<<< HEAD
       v2f16          =  69,   //    2 x f16
       v3f16          =  70,   //    3 x f16
       v4f16          =  71,   //    4 x f16
@@ -162,47 +161,6 @@
       v128f64        = 106,  //  128 x f64
       v256f64        = 107,  //  256 x f64
       v512f64        = 108,  //  256 x f64
-=======
-      v2f16          =  68,   //    2 x f16
-      v3f16          =  69,   //    3 x f16
-      v4f16          =  70,   //    4 x f16
-      v8f16          =  71,   //    8 x f16
-      v16f16         =  72,   //   16 x f16
-      v32f16         =  73,   //   32 x f16
-      v64f16         =  74,   //   64 x f16
-      v128f16        =  75,   //  128 x f16
-      v2bf16         =  76,   //    2 x bf16
-      v3bf16         =  77,   //    3 x bf16
-      v4bf16         =  78,   //    4 x bf16
-      v8bf16         =  79,   //    8 x bf16
-      v16bf16        =  80,   //   16 x bf16
-      v32bf16        =  81,   //   32 x bf16
-      v64bf16        =  82,   //   64 x bf16
-      v128bf16       =  83,   //  128 x bf16
-      v1f32          =  84,   //    1 x f32
-      v2f32          =  85,   //    2 x f32
-      v3f32          =  86,   //    3 x f32
-      v4f32          =  87,   //    4 x f32
-      v5f32          =  88,   //    5 x f32
-      v8f32          =  89,   //    8 x f32
-      v16f32         =  90,   //   16 x f32
-      v32f32         =  91,   //   32 x f32
-      v64f32         =  92,   //   64 x f32
-      v128f32        =  93,   //  128 x f32
-      v256f32        =  94,   //  256 x f32
-      v512f32        =  95,   //  512 x f32
-      v1024f32       =  96,   // 1024 x f32
-      v2048f32       =  97,   // 2048 x f32
-      v1f64          =  98,   //    1 x f64
-      v2f64          =  99,   //    2 x f64
-      v4f64          = 100,   //    4 x f64
-      v8f64          = 101,   //    8 x f64
-      v16f64         = 102,   //   16 x f64
-      v32f64         = 103,   //   32 x f64
-      v64f64         = 104,   //   64 x f64
-      v128f64        = 105,   //  128 x f64
-      v256f64        = 106,   //  256 x f64
->>>>>>> 67de4afb
 
       FIRST_FP_FIXEDLEN_VECTOR_VALUETYPE = v2f16,
       LAST_FP_FIXEDLEN_VECTOR_VALUETYPE = v512f64,
@@ -288,16 +246,12 @@
                               // unspecified type.  The register class
                               // will be determined by the opcode.
 
-<<<<<<< HEAD
       exnref         = 163,   // WebAssembly's exnref type
-=======
-      exnref         = 161,   // WebAssembly's exnref type
-      funcref        = 162,   // WebAssembly's funcref type
-      externref      = 163,   // WebAssembly's externref type
->>>>>>> 67de4afb
+      funcref        = 164,   // WebAssembly's funcref type
+      externref      = 165,   // WebAssembly's externref type
 
       FIRST_VALUETYPE =  1,   // This is always the beginning of the list.
-      LAST_VALUETYPE = 164,   // This always remains at the end of the list.
+      LAST_VALUETYPE = 166,   // This always remains at the end of the list.
 
       // This is the current maximum for LAST_VALUETYPE.
       // MVT::MAX_ALLOWED_VALUETYPE is used for asserts and to size bit vectors
