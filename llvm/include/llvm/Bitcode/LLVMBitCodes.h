//===- LLVMBitCodes.h - Enum values for the LLVM bitcode format -*- C++ -*-===//
//
// Part of the LLVM Project, under the Apache License v2.0 with LLVM Exceptions.
// See https://llvm.org/LICENSE.txt for license information.
// SPDX-License-Identifier: Apache-2.0 WITH LLVM-exception
//
//===----------------------------------------------------------------------===//
//
// This header defines Bitcode enum values for LLVM IR bitcode files.
//
// The enum values defined in this file should be considered permanent.  If
// new features are added, they should have values added at the end of the
// respective lists.
//
//===----------------------------------------------------------------------===//

#ifndef LLVM_BITCODE_LLVMBITCODES_H
#define LLVM_BITCODE_LLVMBITCODES_H

#include "llvm/Bitstream/BitCodes.h"

namespace llvm {
namespace bitc {
// The only top-level block types are MODULE, IDENTIFICATION, STRTAB and SYMTAB.
enum BlockIDs {
  // Blocks
  MODULE_BLOCK_ID = FIRST_APPLICATION_BLOCKID,

  // Module sub-block id's.
  PARAMATTR_BLOCK_ID,
  PARAMATTR_GROUP_BLOCK_ID,

  CONSTANTS_BLOCK_ID,
  FUNCTION_BLOCK_ID,

  // Block intended to contains information on the bitcode versioning.
  // Can be used to provide better error messages when we fail to parse a
  // bitcode file.
  IDENTIFICATION_BLOCK_ID,

  VALUE_SYMTAB_BLOCK_ID,
  METADATA_BLOCK_ID,
  METADATA_ATTACHMENT_ID,

  TYPE_BLOCK_ID_NEW,

  USELIST_BLOCK_ID,

  MODULE_STRTAB_BLOCK_ID,
  GLOBALVAL_SUMMARY_BLOCK_ID,

  OPERAND_BUNDLE_TAGS_BLOCK_ID,

  METADATA_KIND_BLOCK_ID,

  STRTAB_BLOCK_ID,

  FULL_LTO_GLOBALVAL_SUMMARY_BLOCK_ID,

  SYMTAB_BLOCK_ID,

  SYNC_SCOPE_NAMES_BLOCK_ID,
};

/// Identification block contains a string that describes the producer details,
/// and an epoch that defines the auto-upgrade capability.
enum IdentificationCodes {
  IDENTIFICATION_CODE_STRING = 1, // IDENTIFICATION:      [strchr x N]
  IDENTIFICATION_CODE_EPOCH = 2,  // EPOCH:               [epoch#]
};

/// The epoch that defines the auto-upgrade compatibility for the bitcode.
///
/// LLVM guarantees in a major release that a minor release can read bitcode
/// generated by previous minor releases. We translate this by making the reader
/// accepting only bitcode with the same epoch, except for the X.0 release which
/// also accepts N-1.
enum { BITCODE_CURRENT_EPOCH = 0 };

/// MODULE blocks have a number of optional fields and subblocks.
enum ModuleCodes {
  MODULE_CODE_VERSION = 1,     // VERSION:     [version#]
  MODULE_CODE_TRIPLE = 2,      // TRIPLE:      [strchr x N]
  MODULE_CODE_DATALAYOUT = 3,  // DATALAYOUT:  [strchr x N]
  MODULE_CODE_ASM = 4,         // ASM:         [strchr x N]
  MODULE_CODE_SECTIONNAME = 5, // SECTIONNAME: [strchr x N]

  // Deprecated, but still needed to read old bitcode files.
  MODULE_CODE_DEPLIB = 6, // DEPLIB:      [strchr x N]

  // GLOBALVAR: [pointer type, isconst, initid,
  //             linkage, alignment, section, visibility, threadlocal]
  MODULE_CODE_GLOBALVAR = 7,

  // FUNCTION:  [type, callingconv, isproto, linkage, paramattrs, alignment,
  //             section, visibility, gc, unnamed_addr]
  MODULE_CODE_FUNCTION = 8,

  // ALIAS: [alias type, aliasee val#, linkage, visibility]
  MODULE_CODE_ALIAS_OLD = 9,

  MODULE_CODE_GCNAME = 11, // GCNAME: [strchr x N]
  MODULE_CODE_COMDAT = 12, // COMDAT: [selection_kind, name]

  MODULE_CODE_VSTOFFSET = 13, // VSTOFFSET: [offset]

  // ALIAS: [alias value type, addrspace, aliasee val#, linkage, visibility]
  MODULE_CODE_ALIAS = 14,

  MODULE_CODE_METADATA_VALUES_UNUSED = 15,

  // SOURCE_FILENAME: [namechar x N]
  MODULE_CODE_SOURCE_FILENAME = 16,

  // HASH: [5*i32]
  MODULE_CODE_HASH = 17,

  // IFUNC: [ifunc value type, addrspace, resolver val#, linkage, visibility]
  MODULE_CODE_IFUNC = 18,
};

/// PARAMATTR blocks have code for defining a parameter attribute set.
enum AttributeCodes {
  // Deprecated, but still needed to read old bitcode files.
  PARAMATTR_CODE_ENTRY_OLD = 1, // ENTRY: [paramidx0, attr0,
                                //         paramidx1, attr1...]
  PARAMATTR_CODE_ENTRY = 2,     // ENTRY: [attrgrp0, attrgrp1, ...]
  PARAMATTR_GRP_CODE_ENTRY = 3  // ENTRY: [grpid, idx, attr0, attr1, ...]
};

/// TYPE blocks have codes for each type primitive they use.
enum TypeCodes {
  TYPE_CODE_NUMENTRY = 1, // NUMENTRY: [numentries]

  // Type Codes
  TYPE_CODE_VOID = 2,    // VOID
  TYPE_CODE_FLOAT = 3,   // FLOAT
  TYPE_CODE_DOUBLE = 4,  // DOUBLE
  TYPE_CODE_LABEL = 5,   // LABEL
  TYPE_CODE_OPAQUE = 6,  // OPAQUE
  TYPE_CODE_INTEGER = 7, // INTEGER: [width]
  TYPE_CODE_POINTER = 8, // POINTER: [pointee type]

  TYPE_CODE_FUNCTION_OLD = 9, // FUNCTION: [vararg, attrid, retty,
                              //            paramty x N]

  TYPE_CODE_HALF = 10, // HALF

  TYPE_CODE_ARRAY = 11,  // ARRAY: [numelts, eltty]
  TYPE_CODE_VECTOR = 12, // VECTOR: [numelts, eltty]

  // These are not with the other floating point types because they're
  // a late addition, and putting them in the right place breaks
  // binary compatibility.
  TYPE_CODE_X86_FP80 = 13,  // X86 LONG DOUBLE
  TYPE_CODE_FP128 = 14,     // LONG DOUBLE (112 bit mantissa)
  TYPE_CODE_PPC_FP128 = 15, // PPC LONG DOUBLE (2 doubles)

  TYPE_CODE_METADATA = 16, // METADATA

  TYPE_CODE_X86_MMX = 17, // X86 MMX

  TYPE_CODE_STRUCT_ANON = 18,  // STRUCT_ANON: [ispacked, eltty x N]
  TYPE_CODE_STRUCT_NAME = 19,  // STRUCT_NAME: [strchr x N]
  TYPE_CODE_STRUCT_NAMED = 20, // STRUCT_NAMED: [ispacked, eltty x N]

  TYPE_CODE_FUNCTION = 21, // FUNCTION: [vararg, retty, paramty x N]

  TYPE_CODE_TOKEN = 22, // TOKEN

  TYPE_CODE_BFLOAT = 23 // BRAIN FLOATING POINT
};

enum OperandBundleTagCode {
  OPERAND_BUNDLE_TAG = 1, // TAG: [strchr x N]
};

enum SyncScopeNameCode {
  SYNC_SCOPE_NAME = 1,
};

// Value symbol table codes.
enum ValueSymtabCodes {
  VST_CODE_ENTRY = 1,   // VST_ENTRY: [valueid, namechar x N]
  VST_CODE_BBENTRY = 2, // VST_BBENTRY: [bbid, namechar x N]
  VST_CODE_FNENTRY = 3, // VST_FNENTRY: [valueid, offset, namechar x N]
  // VST_COMBINED_ENTRY: [valueid, refguid]
  VST_CODE_COMBINED_ENTRY = 5
};

// The module path symbol table only has one code (MST_CODE_ENTRY).
enum ModulePathSymtabCodes {
  MST_CODE_ENTRY = 1, // MST_ENTRY: [modid, namechar x N]
  MST_CODE_HASH = 2,  // MST_HASH:  [5*i32]
};

// The summary section uses different codes in the per-module
// and combined index cases.
enum GlobalValueSummarySymtabCodes {
  // PERMODULE: [valueid, flags, instcount, numrefs, numrefs x valueid,
  //             n x (valueid)]
  FS_PERMODULE = 1,
  // PERMODULE_PROFILE: [valueid, flags, instcount, numrefs,
  //                     numrefs x valueid,
  //                     n x (valueid, hotness)]
  FS_PERMODULE_PROFILE = 2,
  // PERMODULE_GLOBALVAR_INIT_REFS: [valueid, flags, n x valueid]
  FS_PERMODULE_GLOBALVAR_INIT_REFS = 3,
  // COMBINED: [valueid, modid, flags, instcount, numrefs, numrefs x valueid,
  //            n x (valueid)]
  FS_COMBINED = 4,
  // COMBINED_PROFILE: [valueid, modid, flags, instcount, numrefs,
  //                    numrefs x valueid,
  //                    n x (valueid, hotness)]
  FS_COMBINED_PROFILE = 5,
  // COMBINED_GLOBALVAR_INIT_REFS: [valueid, modid, flags, n x valueid]
  FS_COMBINED_GLOBALVAR_INIT_REFS = 6,
  // ALIAS: [valueid, flags, valueid]
  FS_ALIAS = 7,
  // COMBINED_ALIAS: [valueid, modid, flags, valueid]
  FS_COMBINED_ALIAS = 8,
  // COMBINED_ORIGINAL_NAME: [original_name_hash]
  FS_COMBINED_ORIGINAL_NAME = 9,
  // VERSION of the summary, bumped when adding flags for instance.
  FS_VERSION = 10,
  // The list of llvm.type.test type identifiers used by the following function
  // that are used other than by an llvm.assume.
  // [n x typeid]
  FS_TYPE_TESTS = 11,
  // The list of virtual calls made by this function using
  // llvm.assume(llvm.type.test) intrinsics that do not have all constant
  // integer arguments.
  // [n x (typeid, offset)]
  FS_TYPE_TEST_ASSUME_VCALLS = 12,
  // The list of virtual calls made by this function using
  // llvm.type.checked.load intrinsics that do not have all constant integer
  // arguments.
  // [n x (typeid, offset)]
  FS_TYPE_CHECKED_LOAD_VCALLS = 13,
  // Identifies a virtual call made by this function using an
  // llvm.assume(llvm.type.test) intrinsic with all constant integer arguments.
  // [typeid, offset, n x arg]
  FS_TYPE_TEST_ASSUME_CONST_VCALL = 14,
  // Identifies a virtual call made by this function using an
  // llvm.type.checked.load intrinsic with all constant integer arguments.
  // [typeid, offset, n x arg]
  FS_TYPE_CHECKED_LOAD_CONST_VCALL = 15,
  // Assigns a GUID to a value ID. This normally appears only in combined
  // summaries, but it can also appear in per-module summaries for PGO data.
  // [valueid, guid]
  FS_VALUE_GUID = 16,
  // The list of local functions with CFI jump tables. Function names are
  // strings in strtab.
  // [n * name]
  FS_CFI_FUNCTION_DEFS = 17,
  // The list of external functions with CFI jump tables. Function names are
  // strings in strtab.
  // [n * name]
  FS_CFI_FUNCTION_DECLS = 18,
  // Per-module summary that also adds relative block frequency to callee info.
  // PERMODULE_RELBF: [valueid, flags, instcount, numrefs,
  //                   numrefs x valueid,
  //                   n x (valueid, relblockfreq)]
  FS_PERMODULE_RELBF = 19,
  // Index-wide flags
  FS_FLAGS = 20,
  // Maps type identifier to summary information for that type identifier.
  // Produced by the thin link (only lives in combined index).
  // TYPE_ID: [typeid, kind, bitwidth, align, size, bitmask, inlinebits,
  //           n x (typeid, kind, name, numrba,
  //                numrba x (numarg, numarg x arg, kind, info, byte, bit))]
  FS_TYPE_ID = 21,
  // For background see overview at https://llvm.org/docs/TypeMetadata.html.
  // The type metadata includes both the type identifier and the offset of
  // the address point of the type (the address held by objects of that type
  // which may not be the beginning of the virtual table). Vtable definitions
  // are decorated with type metadata for the types they are compatible with.
  //
  // Maps type identifier to summary information for that type identifier
  // computed from type metadata: the valueid of each vtable definition
  // decorated with a type metadata for that identifier, and the offset from
  // the corresponding type metadata.
  // Exists in the per-module summary to provide information to thin link
  // for index-based whole program devirtualization.
  // TYPE_ID_METADATA: [typeid, n x (valueid, offset)]
  FS_TYPE_ID_METADATA = 22,
  // Summarizes vtable definition for use in index-based whole program
  // devirtualization during the thin link.
  // PERMODULE_VTABLE_GLOBALVAR_INIT_REFS: [valueid, flags, varflags,
  //                                        numrefs, numrefs x valueid,
  //                                        n x (valueid, offset)]
  FS_PERMODULE_VTABLE_GLOBALVAR_INIT_REFS = 23,
  // The total number of basic blocks in the module.
  FS_BLOCK_COUNT = 24,
  // Range information for accessed offsets for every argument.
  // [n x (paramno, range, numcalls, numcalls x (callee_guid, paramno, range))]
  FS_PARAM_ACCESS = 25,
};

enum MetadataCodes {
  METADATA_STRING_OLD = 1,     // MDSTRING:      [values]
  METADATA_VALUE = 2,          // VALUE:         [type num, value num]
  METADATA_NODE = 3,           // NODE:          [n x md num]
  METADATA_NAME = 4,           // STRING:        [values]
  METADATA_DISTINCT_NODE = 5,  // DISTINCT_NODE: [n x md num]
  METADATA_KIND = 6,           // [n x [id, name]]
  METADATA_LOCATION = 7,       // [distinct, line, col, scope, inlined-at?]
  METADATA_OLD_NODE = 8,       // OLD_NODE:      [n x (type num, value num)]
  METADATA_OLD_FN_NODE = 9,    // OLD_FN_NODE:   [n x (type num, value num)]
  METADATA_NAMED_NODE = 10,    // NAMED_NODE:    [n x mdnodes]
  METADATA_ATTACHMENT = 11,    // [m x [value, [n x [id, mdnode]]]
  METADATA_GENERIC_DEBUG = 12, // [distinct, tag, vers, header, n x md num]
  METADATA_SUBRANGE = 13,      // [distinct, count, lo]
  METADATA_ENUMERATOR = 14,    // [isUnsigned|distinct, value, name]
  METADATA_BASIC_TYPE = 15,    // [distinct, tag, name, size, align, enc]
  METADATA_FILE = 16, // [distinct, filename, directory, checksumkind, checksum]
  METADATA_DERIVED_TYPE = 17,       // [distinct, ...]
  METADATA_COMPOSITE_TYPE = 18,     // [distinct, ...]
  METADATA_SUBROUTINE_TYPE = 19,    // [distinct, flags, types, cc]
  METADATA_COMPILE_UNIT = 20,       // [distinct, ...]
  METADATA_SUBPROGRAM = 21,         // [distinct, ...]
  METADATA_LEXICAL_BLOCK = 22,      // [distinct, scope, file, line, column]
  METADATA_LEXICAL_BLOCK_FILE = 23, //[distinct, scope, file, discriminator]
  METADATA_NAMESPACE = 24, // [distinct, scope, file, name, line, exportSymbols]
  METADATA_TEMPLATE_TYPE = 25,   // [distinct, scope, name, type, ...]
  METADATA_TEMPLATE_VALUE = 26,  // [distinct, scope, name, type, value, ...]
  METADATA_GLOBAL_VAR = 27,      // [distinct, ...]
  METADATA_LOCAL_VAR = 28,       // [distinct, ...]
  METADATA_EXPRESSION = 29,      // [distinct, n x element]
  METADATA_OBJC_PROPERTY = 30,   // [distinct, name, file, line, ...]
  METADATA_IMPORTED_ENTITY = 31, // [distinct, tag, scope, entity, line, name]
  METADATA_MODULE = 32,          // [distinct, scope, name, ...]
  METADATA_MACRO = 33,           // [distinct, macinfo, line, name, value]
  METADATA_MACRO_FILE = 34,      // [distinct, macinfo, line, file, ...]
  METADATA_STRINGS = 35,         // [count, offset] blob([lengths][chars])
  METADATA_GLOBAL_DECL_ATTACHMENT = 36, // [valueid, n x [id, mdnode]]
  METADATA_GLOBAL_VAR_EXPR = 37,        // [distinct, var, expr]
  METADATA_INDEX_OFFSET = 38,           // [offset]
  METADATA_INDEX = 39,                  // [bitpos]
  METADATA_LABEL = 40,                  // [distinct, scope, name, file, line]
  METADATA_STRING_TYPE = 41,            // [distinct, name, size, align,...]
  // Codes 42 and 43 are reserved for support for Fortran array specific debug
  // info.
  METADATA_COMMON_BLOCK = 44,    // [distinct, scope, name, variable,...]
  METADATA_GENERIC_SUBRANGE = 45 // [distinct, count, lo, up, stride]
};

// The constants block (CONSTANTS_BLOCK_ID) describes emission for each
// constant and maintains an implicit current type value.
enum ConstantsCodes {
  CST_CODE_SETTYPE = 1,          // SETTYPE:       [typeid]
  CST_CODE_NULL = 2,             // NULL
  CST_CODE_UNDEF = 3,            // UNDEF
  CST_CODE_INTEGER = 4,          // INTEGER:       [intval]
  CST_CODE_WIDE_INTEGER = 5,     // WIDE_INTEGER:  [n x intval]
  CST_CODE_FLOAT = 6,            // FLOAT:         [fpval]
  CST_CODE_AGGREGATE = 7,        // AGGREGATE:     [n x value number]
  CST_CODE_STRING = 8,           // STRING:        [values]
  CST_CODE_CSTRING = 9,          // CSTRING:       [values]
  CST_CODE_CE_BINOP = 10,        // CE_BINOP:      [opcode, opval, opval]
  CST_CODE_CE_CAST = 11,         // CE_CAST:       [opcode, opty, opval]
  CST_CODE_CE_GEP = 12,          // CE_GEP:        [n x operands]
  CST_CODE_CE_SELECT = 13,       // CE_SELECT:     [opval, opval, opval]
  CST_CODE_CE_EXTRACTELT = 14,   // CE_EXTRACTELT: [opty, opval, opval]
  CST_CODE_CE_INSERTELT = 15,    // CE_INSERTELT:  [opval, opval, opval]
  CST_CODE_CE_SHUFFLEVEC = 16,   // CE_SHUFFLEVEC: [opval, opval, opval]
  CST_CODE_CE_CMP = 17,          // CE_CMP:        [opty, opval, opval, pred]
  CST_CODE_INLINEASM_OLD = 18,   // INLINEASM:     [sideeffect|alignstack,
                                 //                 asmstr,conststr]
  CST_CODE_CE_SHUFVEC_EX = 19,   // SHUFVEC_EX:    [opty, opval, opval, opval]
  CST_CODE_CE_INBOUNDS_GEP = 20, // INBOUNDS_GEP:  [n x operands]
  CST_CODE_BLOCKADDRESS = 21,    // CST_CODE_BLOCKADDRESS [fnty, fnval, bb#]
  CST_CODE_DATA = 22,            // DATA:          [n x elements]
  CST_CODE_INLINEASM = 23,       // INLINEASM:     [sideeffect|alignstack|
                                 //                 asmdialect,asmstr,conststr]
  CST_CODE_CE_GEP_WITH_INRANGE_INDEX = 24, //      [opty, flags, n x operands]
  CST_CODE_CE_UNOP = 25,         // CE_UNOP:      [opcode, opval]
};

/// CastOpcodes - These are values used in the bitcode files to encode which
/// cast a CST_CODE_CE_CAST or a XXX refers to.  The values of these enums
/// have no fixed relation to the LLVM IR enum values.  Changing these will
/// break compatibility with old files.
enum CastOpcodes {
  CAST_TRUNC = 0,
  CAST_ZEXT = 1,
  CAST_SEXT = 2,
  CAST_FPTOUI = 3,
  CAST_FPTOSI = 4,
  CAST_UITOFP = 5,
  CAST_SITOFP = 6,
  CAST_FPTRUNC = 7,
  CAST_FPEXT = 8,
  CAST_PTRTOINT = 9,
  CAST_INTTOPTR = 10,
  CAST_BITCAST = 11,
  CAST_ADDRSPACECAST = 12
};

/// UnaryOpcodes - These are values used in the bitcode files to encode which
/// unop a CST_CODE_CE_UNOP or a XXX refers to.  The values of these enums
/// have no fixed relation to the LLVM IR enum values.  Changing these will
/// break compatibility with old files.
enum UnaryOpcodes {
  UNOP_FNEG = 0
};

/// BinaryOpcodes - These are values used in the bitcode files to encode which
/// binop a CST_CODE_CE_BINOP or a XXX refers to.  The values of these enums
/// have no fixed relation to the LLVM IR enum values.  Changing these will
/// break compatibility with old files.
enum BinaryOpcodes {
  BINOP_ADD = 0,
  BINOP_SUB = 1,
  BINOP_MUL = 2,
  BINOP_UDIV = 3,
  BINOP_SDIV = 4, // overloaded for FP
  BINOP_UREM = 5,
  BINOP_SREM = 6, // overloaded for FP
  BINOP_SHL = 7,
  BINOP_LSHR = 8,
  BINOP_ASHR = 9,
  BINOP_AND = 10,
  BINOP_OR = 11,
  BINOP_XOR = 12
};

/// These are values used in the bitcode files to encode AtomicRMW operations.
/// The values of these enums have no fixed relation to the LLVM IR enum
/// values.  Changing these will break compatibility with old files.
enum RMWOperations {
  RMW_XCHG = 0,
  RMW_ADD = 1,
  RMW_SUB = 2,
  RMW_AND = 3,
  RMW_NAND = 4,
  RMW_OR = 5,
  RMW_XOR = 6,
  RMW_MAX = 7,
  RMW_MIN = 8,
  RMW_UMAX = 9,
  RMW_UMIN = 10,
  RMW_FADD = 11,
  RMW_FSUB = 12
};

/// OverflowingBinaryOperatorOptionalFlags - Flags for serializing
/// OverflowingBinaryOperator's SubclassOptionalData contents.
enum OverflowingBinaryOperatorOptionalFlags {
  OBO_NO_UNSIGNED_WRAP = 0,
  OBO_NO_SIGNED_WRAP = 1
};

/// FastMath Flags
/// This is a fixed layout derived from the bitcode emitted by LLVM 5.0
/// intended to decouple the in-memory representation from the serialization.
enum FastMathMap {
  UnsafeAlgebra   = (1 << 0), // Legacy
  NoNaNs          = (1 << 1),
  NoInfs          = (1 << 2),
  NoSignedZeros   = (1 << 3),
  AllowReciprocal = (1 << 4),
  AllowContract   = (1 << 5),
  ApproxFunc      = (1 << 6),
  AllowReassoc    = (1 << 7)
};

/// PossiblyExactOperatorOptionalFlags - Flags for serializing
/// PossiblyExactOperator's SubclassOptionalData contents.
enum PossiblyExactOperatorOptionalFlags { PEO_EXACT = 0 };

/// Encoded AtomicOrdering values.
enum AtomicOrderingCodes {
  ORDERING_NOTATOMIC = 0,
  ORDERING_UNORDERED = 1,
  ORDERING_MONOTONIC = 2,
  ORDERING_ACQUIRE = 3,
  ORDERING_RELEASE = 4,
  ORDERING_ACQREL = 5,
  ORDERING_SEQCST = 6
};

/// Markers and flags for call instruction.
enum CallMarkersFlags {
  CALL_TAIL = 0,
  CALL_CCONV = 1,
  CALL_MUSTTAIL = 14,
  CALL_EXPLICIT_TYPE = 15,
  CALL_NOTAIL = 16,
  CALL_FMF = 17 // Call has optional fast-math-flags.
};

// The function body block (FUNCTION_BLOCK_ID) describes function bodies.  It
// can contain a constant block (CONSTANTS_BLOCK_ID).
enum FunctionCodes {
  FUNC_CODE_DECLAREBLOCKS = 1, // DECLAREBLOCKS: [n]

  FUNC_CODE_INST_BINOP = 2,      // BINOP:      [opcode, ty, opval, opval]
  FUNC_CODE_INST_CAST = 3,       // CAST:       [opcode, ty, opty, opval]
  FUNC_CODE_INST_GEP_OLD = 4,    // GEP:        [n x operands]
  FUNC_CODE_INST_SELECT = 5,     // SELECT:     [ty, opval, opval, opval]
  FUNC_CODE_INST_EXTRACTELT = 6, // EXTRACTELT: [opty, opval, opval]
  FUNC_CODE_INST_INSERTELT = 7,  // INSERTELT:  [ty, opval, opval, opval]
  FUNC_CODE_INST_SHUFFLEVEC = 8, // SHUFFLEVEC: [ty, opval, opval, opval]
  FUNC_CODE_INST_CMP = 9,        // CMP:        [opty, opval, opval, pred]

  FUNC_CODE_INST_RET = 10,    // RET:        [opty,opval<both optional>]
  FUNC_CODE_INST_BR = 11,     // BR:         [bb#, bb#, cond] or [bb#]
  FUNC_CODE_INST_SWITCH = 12, // SWITCH:     [opty, op0, op1, ...]
  FUNC_CODE_INST_INVOKE = 13, // INVOKE:     [attr, fnty, op0,op1, ...]
  // 14 is unused.
  FUNC_CODE_INST_UNREACHABLE = 15, // UNREACHABLE

  FUNC_CODE_INST_PHI = 16, // PHI:        [ty, val0,bb0, ...]
  // 17 is unused.
  // 18 is unused.
  FUNC_CODE_INST_ALLOCA = 19, // ALLOCA:     [instty, opty, op, align]
  FUNC_CODE_INST_LOAD = 20,   // LOAD:       [opty, op, align, vol]
  // 21 is unused.
  // 22 is unused.
  FUNC_CODE_INST_VAARG = 23, // VAARG:      [valistty, valist, instty]
  // This store code encodes the pointer type, rather than the value type
  // this is so information only available in the pointer type (e.g. address
  // spaces) is retained.
  FUNC_CODE_INST_STORE_OLD = 24, // STORE:      [ptrty,ptr,val, align, vol]
  // 25 is unused.
  FUNC_CODE_INST_EXTRACTVAL = 26, // EXTRACTVAL: [n x operands]
  FUNC_CODE_INST_INSERTVAL = 27,  // INSERTVAL:  [n x operands]
  // fcmp/icmp returning Int1TY or vector of Int1Ty. Same as CMP, exists to
  // support legacy vicmp/vfcmp instructions.
  FUNC_CODE_INST_CMP2 = 28, // CMP2:       [opty, opval, opval, pred]
  // new select on i1 or [N x i1]
  FUNC_CODE_INST_VSELECT = 29, // VSELECT:    [ty,opval,opval,predty,pred]
  FUNC_CODE_INST_INBOUNDS_GEP_OLD = 30, // INBOUNDS_GEP: [n x operands]
  FUNC_CODE_INST_INDIRECTBR = 31,       // INDIRECTBR: [opty, op0, op1, ...]
  // 32 is unused.
  FUNC_CODE_DEBUG_LOC_AGAIN = 33, // DEBUG_LOC_AGAIN

  FUNC_CODE_INST_CALL = 34, // CALL:    [attr, cc, fnty, fnid, args...]

  FUNC_CODE_DEBUG_LOC = 35,        // DEBUG_LOC:  [Line,Col,ScopeVal, IAVal]
  FUNC_CODE_INST_FENCE = 36,       // FENCE: [ordering, synchscope]
  FUNC_CODE_INST_CMPXCHG_OLD = 37, // CMPXCHG: [ptrty, ptr, cmp, val, vol,
                                   //            ordering, synchscope,
                                   //            failure_ordering?, weak?]
  FUNC_CODE_INST_ATOMICRMW = 38,   // ATOMICRMW: [ptrty,ptr,val, operation,
                                   //             align, vol,
                                   //             ordering, synchscope]
  FUNC_CODE_INST_RESUME = 39,      // RESUME:     [opval]
  FUNC_CODE_INST_LANDINGPAD_OLD =
      40,                         // LANDINGPAD: [ty,val,val,num,id0,val0...]
  FUNC_CODE_INST_LOADATOMIC = 41, // LOAD: [opty, op, align, vol,
                                  //        ordering, synchscope]
  FUNC_CODE_INST_STOREATOMIC_OLD = 42, // STORE: [ptrty,ptr,val, align, vol
                                       //         ordering, synchscope]
  FUNC_CODE_INST_GEP = 43,             // GEP:  [inbounds, n x operands]
  FUNC_CODE_INST_STORE = 44,       // STORE: [ptrty,ptr,valty,val, align, vol]
  FUNC_CODE_INST_STOREATOMIC = 45, // STORE: [ptrty,ptr,val, align, vol
  FUNC_CODE_INST_CMPXCHG = 46,     // CMPXCHG: [ptrty, ptr, cmp, val, vol,
                                   //           success_ordering, synchscope,
                                   //           failure_ordering, weak]
  FUNC_CODE_INST_LANDINGPAD = 47,  // LANDINGPAD: [ty,val,num,id0,val0...]
  FUNC_CODE_INST_CLEANUPRET = 48,  // CLEANUPRET: [val] or [val,bb#]
  FUNC_CODE_INST_CATCHRET = 49,    // CATCHRET: [val,bb#]
  FUNC_CODE_INST_CATCHPAD = 50,    // CATCHPAD: [bb#,bb#,num,args...]
  FUNC_CODE_INST_CLEANUPPAD = 51,  // CLEANUPPAD: [num,args...]
  FUNC_CODE_INST_CATCHSWITCH =
      52, // CATCHSWITCH: [num,args...] or [num,args...,bb]
  // 53 is unused.
  // 54 is unused.
  FUNC_CODE_OPERAND_BUNDLE = 55, // OPERAND_BUNDLE: [tag#, value...]
  FUNC_CODE_INST_UNOP = 56,      // UNOP:       [opcode, ty, opval]
  FUNC_CODE_INST_CALLBR = 57,    // CALLBR:     [attr, cc, norm, transfs,
                                 //              fnty, fnid, args...]
  FUNC_CODE_INST_FREEZE = 58,    // FREEZE: [opty, opval]
};

enum UseListCodes {
  USELIST_CODE_DEFAULT = 1, // DEFAULT: [index..., value-id]
  USELIST_CODE_BB = 2       // BB: [index..., bb-id]
};

enum AttributeKindCodes {
  // = 0 is unused
  ATTR_KIND_ALIGNMENT = 1,
  ATTR_KIND_ALWAYS_INLINE = 2,
  ATTR_KIND_BY_VAL = 3,
  ATTR_KIND_INLINE_HINT = 4,
  ATTR_KIND_IN_REG = 5,
  ATTR_KIND_MIN_SIZE = 6,
  ATTR_KIND_NAKED = 7,
  ATTR_KIND_NEST = 8,
  ATTR_KIND_NO_ALIAS = 9,
  ATTR_KIND_NO_BUILTIN = 10,
  ATTR_KIND_NO_CAPTURE = 11,
  ATTR_KIND_NO_DUPLICATE = 12,
  ATTR_KIND_NO_IMPLICIT_FLOAT = 13,
  ATTR_KIND_NO_INLINE = 14,
  ATTR_KIND_NON_LAZY_BIND = 15,
  ATTR_KIND_NO_RED_ZONE = 16,
  ATTR_KIND_NO_RETURN = 17,
  ATTR_KIND_NO_UNWIND = 18,
  ATTR_KIND_OPTIMIZE_FOR_SIZE = 19,
  ATTR_KIND_READ_NONE = 20,
  ATTR_KIND_READ_ONLY = 21,
  ATTR_KIND_RETURNED = 22,
  ATTR_KIND_RETURNS_TWICE = 23,
  ATTR_KIND_S_EXT = 24,
  ATTR_KIND_STACK_ALIGNMENT = 25,
  ATTR_KIND_STACK_PROTECT = 26,
  ATTR_KIND_STACK_PROTECT_REQ = 27,
  ATTR_KIND_STACK_PROTECT_STRONG = 28,
  ATTR_KIND_STRUCT_RET = 29,
  ATTR_KIND_SANITIZE_ADDRESS = 30,
  ATTR_KIND_SANITIZE_THREAD = 31,
  ATTR_KIND_SANITIZE_MEMORY = 32,
  ATTR_KIND_UW_TABLE = 33,
  ATTR_KIND_Z_EXT = 34,
  ATTR_KIND_BUILTIN = 35,
  ATTR_KIND_COLD = 36,
  ATTR_KIND_OPTIMIZE_NONE = 37,
  ATTR_KIND_IN_ALLOCA = 38,
  ATTR_KIND_NON_NULL = 39,
  ATTR_KIND_JUMP_TABLE = 40,
  ATTR_KIND_DEREFERENCEABLE = 41,
  ATTR_KIND_DEREFERENCEABLE_OR_NULL = 42,
  ATTR_KIND_CONVERGENT = 43,
  ATTR_KIND_SAFESTACK = 44,
  ATTR_KIND_ARGMEMONLY = 45,
  ATTR_KIND_SWIFT_SELF = 46,
  ATTR_KIND_SWIFT_ERROR = 47,
  ATTR_KIND_NO_RECURSE = 48,
  ATTR_KIND_INACCESSIBLEMEM_ONLY = 49,
  ATTR_KIND_INACCESSIBLEMEM_OR_ARGMEMONLY = 50,
  ATTR_KIND_ALLOC_SIZE = 51,
  ATTR_KIND_WRITEONLY = 52,
  ATTR_KIND_SPECULATABLE = 53,
  ATTR_KIND_STRICT_FP = 54,
  ATTR_KIND_SANITIZE_HWADDRESS = 55,
  ATTR_KIND_NOCF_CHECK = 56,
  ATTR_KIND_OPT_FOR_FUZZING = 57,
  ATTR_KIND_SHADOWCALLSTACK = 58,
  ATTR_KIND_SPECULATIVE_LOAD_HARDENING = 59,
  ATTR_KIND_IMMARG = 60,
  ATTR_KIND_WILLRETURN = 61,
  ATTR_KIND_NOFREE = 62,
  ATTR_KIND_NOSYNC = 63,
  ATTR_KIND_SANITIZE_MEMTAG = 64,
  ATTR_KIND_PREALLOCATED = 65,
  ATTR_KIND_NO_MERGE = 66,
  ATTR_KIND_NULL_POINTER_IS_VALID = 67,
  ATTR_KIND_NOUNDEF = 68,
  ATTR_KIND_BYREF = 69,
<<<<<<< HEAD
  ATTR_KIND_MASK = 70,
  ATTR_KIND_VECTORLENGTH = 71,
  ATTR_KIND_PASSTHRU = 72,
=======
  ATTR_KIND_MUSTPROGRESS = 70,
  ATTR_KIND_NO_STACK_PROTECT = 71,
>>>>>>> 67de4afb
};

enum ComdatSelectionKindCodes {
  COMDAT_SELECTION_KIND_ANY = 1,
  COMDAT_SELECTION_KIND_EXACT_MATCH = 2,
  COMDAT_SELECTION_KIND_LARGEST = 3,
  COMDAT_SELECTION_KIND_NO_DUPLICATES = 4,
  COMDAT_SELECTION_KIND_SAME_SIZE = 5,
};

enum StrtabCodes {
  STRTAB_BLOB = 1,
};

enum SymtabCodes {
  SYMTAB_BLOB = 1,
};

} // End bitc namespace
} // End llvm namespace

#endif<|MERGE_RESOLUTION|>--- conflicted
+++ resolved
@@ -651,14 +651,11 @@
   ATTR_KIND_NULL_POINTER_IS_VALID = 67,
   ATTR_KIND_NOUNDEF = 68,
   ATTR_KIND_BYREF = 69,
-<<<<<<< HEAD
-  ATTR_KIND_MASK = 70,
-  ATTR_KIND_VECTORLENGTH = 71,
-  ATTR_KIND_PASSTHRU = 72,
-=======
   ATTR_KIND_MUSTPROGRESS = 70,
   ATTR_KIND_NO_STACK_PROTECT = 71,
->>>>>>> 67de4afb
+  ATTR_KIND_MASK = 72,
+  ATTR_KIND_VECTORLENGTH = 73,
+  ATTR_KIND_PASSTHRU = 74,
 };
 
 enum ComdatSelectionKindCodes {
