//===-- llvm/ADT/Triple.h - Target triple helper class ----------*- C++ -*-===//
//
// Part of the LLVM Project, under the Apache License v2.0 with LLVM Exceptions.
// See https://llvm.org/LICENSE.txt for license information.
// SPDX-License-Identifier: Apache-2.0 WITH LLVM-exception
//
//===----------------------------------------------------------------------===//

#ifndef LLVM_ADT_TRIPLE_H
#define LLVM_ADT_TRIPLE_H

#include "llvm/ADT/Twine.h"

// Some system headers or GCC predefined macros conflict with identifiers in
// this file.  Undefine them here.
#undef NetBSD
#undef mips
#undef sparc

namespace llvm {

/// Triple - Helper class for working with autoconf configuration names. For
/// historical reasons, we also call these 'triples' (they used to contain
/// exactly three fields).
///
/// Configuration names are strings in the canonical form:
///   ARCHITECTURE-VENDOR-OPERATING_SYSTEM
/// or
///   ARCHITECTURE-VENDOR-OPERATING_SYSTEM-ENVIRONMENT
///
/// This class is used for clients which want to support arbitrary
/// configuration names, but also want to implement certain special
/// behavior for particular configurations. This class isolates the mapping
/// from the components of the configuration name to well known IDs.
///
/// At its core the Triple class is designed to be a wrapper for a triple
/// string; the constructor does not change or normalize the triple string.
/// Clients that need to handle the non-canonical triples that users often
/// specify should use the normalize method.
///
/// See autoconf/config.guess for a glimpse into what configuration names
/// look like in practice.
class Triple {
public:
  enum ArchType {
    UnknownArch,

    arm,            // ARM (little endian): arm, armv.*, xscale
    armeb,          // ARM (big endian): armeb
    aarch64,        // AArch64 (little endian): aarch64
    aarch64_be,     // AArch64 (big endian): aarch64_be
    aarch64_32,     // AArch64 (little endian) ILP32: aarch64_32
    arc,            // ARC: Synopsys ARC
    avr,            // AVR: Atmel AVR microcontroller
    bpfel,          // eBPF or extended BPF or 64-bit BPF (little endian)
    bpfeb,          // eBPF or extended BPF or 64-bit BPF (big endian)
    hexagon,        // Hexagon: hexagon
    mips,           // MIPS: mips, mipsallegrex, mipsr6
    mipsel,         // MIPSEL: mipsel, mipsallegrexe, mipsr6el
    mips64,         // MIPS64: mips64, mips64r6, mipsn32, mipsn32r6
    mips64el,       // MIPS64EL: mips64el, mips64r6el, mipsn32el, mipsn32r6el
    msp430,         // MSP430: msp430
    ppc,            // PPC: powerpc
    ppc64,          // PPC64: powerpc64, ppu
    ppc64le,        // PPC64LE: powerpc64le
    r600,           // R600: AMD GPUs HD2XXX - HD6XXX
    amdgcn,         // AMDGCN: AMD GCN GPUs
    riscv32,        // RISC-V (32-bit): riscv32
    riscv64,        // RISC-V (64-bit): riscv64
    sparc,          // Sparc: sparc
    sparcv9,        // Sparcv9: Sparcv9
    sparcel,        // Sparc: (endianness = little). NB: 'Sparcle' is a CPU variant
    systemz,        // SystemZ: s390x
    tce,            // TCE (http://tce.cs.tut.fi/): tce
    tcele,          // TCE little endian (http://tce.cs.tut.fi/): tcele
    thumb,          // Thumb (little endian): thumb, thumbv.*
    thumbeb,        // Thumb (big endian): thumbeb
    x86,            // X86: i[3-9]86
    x86_64,         // X86-64: amd64, x86_64
    xcore,          // XCore: xcore
    nvptx,          // NVPTX: 32-bit
    nvptx64,        // NVPTX: 64-bit
    le32,           // le32: generic little-endian 32-bit CPU (PNaCl)
    le64,           // le64: generic little-endian 64-bit CPU (PNaCl)
    amdil,          // AMDIL
    amdil64,        // AMDIL with 64-bit pointers
    hsail,          // AMD HSAIL
    hsail64,        // AMD HSAIL with 64-bit pointers
    spir,           // SPIR: standard portable IR for OpenCL 32-bit version
    spir64,         // SPIR: standard portable IR for OpenCL 64-bit version
    kalimba,        // Kalimba: generic kalimba
    shave,          // SHAVE: Movidius vector VLIW processors
    lanai,          // Lanai: Lanai 32-bit
    wasm32,         // WebAssembly with 32-bit pointers
    wasm64,         // WebAssembly with 64-bit pointers
    renderscript32, // 32-bit RenderScript
    renderscript64, // 64-bit RenderScript
    ve,             // Aurora Vector Engine
    LastArchType = ve
  };
  enum SubArchType {
    NoSubArch,

    ARMSubArch_v8_5a,
    ARMSubArch_v8_4a,
    ARMSubArch_v8_3a,
    ARMSubArch_v8_2a,
    ARMSubArch_v8_1a,
    ARMSubArch_v8,
    ARMSubArch_v8r,
    ARMSubArch_v8m_baseline,
    ARMSubArch_v8m_mainline,
    ARMSubArch_v8_1m_mainline,
    ARMSubArch_v7,
    ARMSubArch_v7em,
    ARMSubArch_v7m,
    ARMSubArch_v7s,
    ARMSubArch_v7k,
    ARMSubArch_v7ve,
    ARMSubArch_v6,
    ARMSubArch_v6m,
    ARMSubArch_v6k,
    ARMSubArch_v6t2,
    ARMSubArch_v5,
    ARMSubArch_v5te,
    ARMSubArch_v4t,

    KalimbaSubArch_v3,
    KalimbaSubArch_v4,
    KalimbaSubArch_v5,

    MipsSubArch_r6
  };
  enum VendorType {
    UnknownVendor,

    Apple,
    PC,
    SCEI,
    BGP,
    BGQ,
    Freescale,
    IBM,
    ImaginationTechnologies,
    MipsTechnologies,
    NVIDIA,
    CSR,
    Myriad,
    AMD,
    Mesa,
    SUSE,
    OpenEmbedded,
    LastVendorType = OpenEmbedded
  };
  enum OSType {
    UnknownOS,

    Ananas,
    CloudABI,
    Darwin,
    DragonFly,
    FreeBSD,
    Fuchsia,
    IOS,
    KFreeBSD,
    Linux,
    Lv2,        // PS3
    MacOSX,
    NetBSD,
    OpenBSD,
    Solaris,
    Win32,
    Haiku,
    Minix,
    RTEMS,
    NaCl,       // Native Client
    CNK,        // BG/P Compute-Node Kernel
    AIX,
    CUDA,       // NVIDIA CUDA
    NVCL,       // NVIDIA OpenCL
    AMDHSA,     // AMD HSA Runtime
    PS4,
    ELFIAMCU,
    TvOS,       // Apple tvOS
    WatchOS,    // Apple watchOS
    Mesa3D,
    Contiki,
    AMDPAL,     // AMD PAL Runtime
    HermitCore, // HermitCore Unikernel/Multikernel
    Hurd,       // GNU/Hurd
    WASI,       // Experimental WebAssembly OS
    Emscripten,
    LastOSType = Emscripten
  };
  enum EnvironmentType {
    UnknownEnvironment,

    GNU,
    GNUABIN32,
    GNUABI64,
    GNUEABI,
    GNUEABIHF,
    GNUX32,
    CODE16,
    EABI,
    EABIHF,
    ELFv1,
    ELFv2,
    Android,
    Musl,
    MuslEABI,
    MuslEABIHF,

    MSVC,
    Itanium,
    Cygnus,
    CoreCLR,
    Simulator, // Simulator variants of other systems, e.g., Apple's iOS
    MacABI, // Mac Catalyst variant of Apple's iOS deployment target.
    LastEnvironmentType = MacABI
  };
  enum ObjectFormatType {
    UnknownObjectFormat,

    COFF,
    ELF,
    MachO,
    Wasm,
    XCOFF,
  };

private:
  std::string Data;

  /// The parsed arch type.
  ArchType Arch;

  /// The parsed subarchitecture type.
  SubArchType SubArch;

  /// The parsed vendor type.
  VendorType Vendor;

  /// The parsed OS type.
  OSType OS;

  /// The parsed Environment type.
  EnvironmentType Environment;

  /// The object format type.
  ObjectFormatType ObjectFormat;

public:
  /// @name Constructors
  /// @{

  /// Default constructor is the same as an empty string and leaves all
  /// triple fields unknown.
  Triple()
      : Data(), Arch(), SubArch(), Vendor(), OS(), Environment(),
        ObjectFormat() {}

  explicit Triple(const Twine &Str);
  Triple(const Twine &ArchStr, const Twine &VendorStr, const Twine &OSStr);
  Triple(const Twine &ArchStr, const Twine &VendorStr, const Twine &OSStr,
         const Twine &EnvironmentStr);

  bool operator==(const Triple &Other) const {
    return Arch == Other.Arch && SubArch == Other.SubArch &&
           Vendor == Other.Vendor && OS == Other.OS &&
           Environment == Other.Environment &&
           ObjectFormat == Other.ObjectFormat;
  }

  bool operator!=(const Triple &Other) const {
    return !(*this == Other);
  }

  /// @}
  /// @name Normalization
  /// @{

  /// normalize - Turn an arbitrary machine specification into the canonical
  /// triple form (or something sensible that the Triple class understands if
  /// nothing better can reasonably be done).  In particular, it handles the
  /// common case in which otherwise valid components are in the wrong order.
  static std::string normalize(StringRef Str);

  /// Return the normalized form of this triple's string.
  std::string normalize() const { return normalize(Data); }

  /// @}
  /// @name Typed Component Access
  /// @{

  /// getArch - Get the parsed architecture type of this triple.
  ArchType getArch() const { return Arch; }

  /// getSubArch - get the parsed subarchitecture type for this triple.
  SubArchType getSubArch() const { return SubArch; }

  /// getVendor - Get the parsed vendor type of this triple.
  VendorType getVendor() const { return Vendor; }

  /// getOS - Get the parsed operating system type of this triple.
  OSType getOS() const { return OS; }

  /// hasEnvironment - Does this triple have the optional environment
  /// (fourth) component?
  bool hasEnvironment() const {
    return getEnvironmentName() != "";
  }

  /// getEnvironment - Get the parsed environment type of this triple.
  EnvironmentType getEnvironment() const { return Environment; }

  /// Parse the version number from the OS name component of the
  /// triple, if present.
  ///
  /// For example, "fooos1.2.3" would return (1, 2, 3).
  ///
  /// If an entry is not defined, it will be returned as 0.
  void getEnvironmentVersion(unsigned &Major, unsigned &Minor,
                             unsigned &Micro) const;

  /// getFormat - Get the object format for this triple.
  ObjectFormatType getObjectFormat() const { return ObjectFormat; }

  /// getOSVersion - Parse the version number from the OS name component of the
  /// triple, if present.
  ///
  /// For example, "fooos1.2.3" would return (1, 2, 3).
  ///
  /// If an entry is not defined, it will be returned as 0.
  void getOSVersion(unsigned &Major, unsigned &Minor, unsigned &Micro) const;

  /// getOSMajorVersion - Return just the major version number, this is
  /// specialized because it is a common query.
  unsigned getOSMajorVersion() const {
    unsigned Maj, Min, Micro;
    getOSVersion(Maj, Min, Micro);
    return Maj;
  }

  /// getMacOSXVersion - Parse the version number as with getOSVersion and then
  /// translate generic "darwin" versions to the corresponding OS X versions.
  /// This may also be called with IOS triples but the OS X version number is
  /// just set to a constant 10.4.0 in that case.  Returns true if successful.
  bool getMacOSXVersion(unsigned &Major, unsigned &Minor,
                        unsigned &Micro) const;

  /// getiOSVersion - Parse the version number as with getOSVersion.  This should
  /// only be called with IOS or generic triples.
  void getiOSVersion(unsigned &Major, unsigned &Minor,
                     unsigned &Micro) const;

  /// getWatchOSVersion - Parse the version number as with getOSVersion.  This
  /// should only be called with WatchOS or generic triples.
  void getWatchOSVersion(unsigned &Major, unsigned &Minor,
                         unsigned &Micro) const;

  /// @}
  /// @name Direct Component Access
  /// @{

  const std::string &str() const { return Data; }

  const std::string &getTriple() const { return Data; }

  /// getArchName - Get the architecture (first) component of the
  /// triple.
  StringRef getArchName() const;

  /// getVendorName - Get the vendor (second) component of the triple.
  StringRef getVendorName() const;

  /// getOSName - Get the operating system (third) component of the
  /// triple.
  StringRef getOSName() const;

  /// getEnvironmentName - Get the optional environment (fourth)
  /// component of the triple, or "" if empty.
  StringRef getEnvironmentName() const;

  /// getOSAndEnvironmentName - Get the operating system and optional
  /// environment components as a single string (separated by a '-'
  /// if the environment component is present).
  StringRef getOSAndEnvironmentName() const;

  /// @}
  /// @name Convenience Predicates
  /// @{

  /// Test whether the architecture is 64-bit
  ///
  /// Note that this tests for 64-bit pointer width, and nothing else. Note
  /// that we intentionally expose only three predicates, 64-bit, 32-bit, and
  /// 16-bit. The inner details of pointer width for particular architectures
  /// is not summed up in the triple, and so only a coarse grained predicate
  /// system is provided.
  bool isArch64Bit() const;

  /// Test whether the architecture is 32-bit
  ///
  /// Note that this tests for 32-bit pointer width, and nothing else.
  bool isArch32Bit() const;

  /// Test whether the architecture is 16-bit
  ///
  /// Note that this tests for 16-bit pointer width, and nothing else.
  bool isArch16Bit() const;

  /// isOSVersionLT - Helper function for doing comparisons against version
  /// numbers included in the target triple.
  bool isOSVersionLT(unsigned Major, unsigned Minor = 0,
                     unsigned Micro = 0) const {
    unsigned LHS[3];
    getOSVersion(LHS[0], LHS[1], LHS[2]);

    if (LHS[0] != Major)
      return LHS[0] < Major;
    if (LHS[1] != Minor)
      return LHS[1] < Minor;
    if (LHS[2] != Micro)
      return LHS[2] < Micro;

    return false;
  }

  bool isOSVersionLT(const Triple &Other) const {
    unsigned RHS[3];
    Other.getOSVersion(RHS[0], RHS[1], RHS[2]);
    return isOSVersionLT(RHS[0], RHS[1], RHS[2]);
  }

  /// isMacOSXVersionLT - Comparison function for checking OS X version
  /// compatibility, which handles supporting skewed version numbering schemes
  /// used by the "darwin" triples.
  bool isMacOSXVersionLT(unsigned Major, unsigned Minor = 0,
                         unsigned Micro = 0) const {
    assert(isMacOSX() && "Not an OS X triple!");

    // If this is OS X, expect a sane version number.
    if (getOS() == Triple::MacOSX)
      return isOSVersionLT(Major, Minor, Micro);

    // Otherwise, compare to the "Darwin" number.
    assert(Major == 10 && "Unexpected major version");
    return isOSVersionLT(Minor + 4, Micro, 0);
  }

  /// isMacOSX - Is this a Mac OS X triple. For legacy reasons, we support both
  /// "darwin" and "osx" as OS X triples.
  bool isMacOSX() const {
    return getOS() == Triple::Darwin || getOS() == Triple::MacOSX;
  }

  /// Is this an iOS triple.
  /// Note: This identifies tvOS as a variant of iOS. If that ever
  /// changes, i.e., if the two operating systems diverge or their version
  /// numbers get out of sync, that will need to be changed.
  /// watchOS has completely different version numbers so it is not included.
  bool isiOS() const {
    return getOS() == Triple::IOS || isTvOS();
  }

  /// Is this an Apple tvOS triple.
  bool isTvOS() const {
    return getOS() == Triple::TvOS;
  }

  /// Is this an Apple watchOS triple.
  bool isWatchOS() const {
    return getOS() == Triple::WatchOS;
  }

  bool isWatchABI() const {
    return getSubArch() == Triple::ARMSubArch_v7k;
  }

  /// isOSDarwin - Is this a "Darwin" OS (OS X, iOS, or watchOS).
  bool isOSDarwin() const {
    return isMacOSX() || isiOS() || isWatchOS();
  }

  bool isSimulatorEnvironment() const {
    return getEnvironment() == Triple::Simulator;
  }

  bool isMacCatalystEnvironment() const {
    return getEnvironment() == Triple::MacABI;
  }

  bool isOSNetBSD() const {
    return getOS() == Triple::NetBSD;
  }

  bool isOSOpenBSD() const {
    return getOS() == Triple::OpenBSD;
  }

  bool isOSFreeBSD() const {
    return getOS() == Triple::FreeBSD;
  }

  bool isOSFuchsia() const {
    return getOS() == Triple::Fuchsia;
  }

  bool isOSDragonFly() const { return getOS() == Triple::DragonFly; }

  bool isOSSolaris() const {
    return getOS() == Triple::Solaris;
  }

  bool isOSIAMCU() const {
    return getOS() == Triple::ELFIAMCU;
  }

  bool isOSUnknown() const { return getOS() == Triple::UnknownOS; }

  bool isGNUEnvironment() const {
    EnvironmentType Env = getEnvironment();
    return Env == Triple::GNU || Env == Triple::GNUABIN32 ||
           Env == Triple::GNUABI64 || Env == Triple::GNUEABI ||
           Env == Triple::GNUEABIHF || Env == Triple::GNUX32;
  }

  bool isOSContiki() const {
    return getOS() == Triple::Contiki;
  }

  /// Tests whether the OS is Haiku.
  bool isOSHaiku() const {
    return getOS() == Triple::Haiku;
  }

  /// Tests whether the OS is Windows.
  bool isOSWindows() const {
    return getOS() == Triple::Win32;
  }

  /// Checks if the environment is MSVC.
  bool isKnownWindowsMSVCEnvironment() const {
    return isOSWindows() && getEnvironment() == Triple::MSVC;
  }

  /// Checks if the environment could be MSVC.
  bool isWindowsMSVCEnvironment() const {
    return isKnownWindowsMSVCEnvironment() ||
           (isOSWindows() && getEnvironment() == Triple::UnknownEnvironment);
  }

  bool isWindowsCoreCLREnvironment() const {
    return isOSWindows() && getEnvironment() == Triple::CoreCLR;
  }

  bool isWindowsItaniumEnvironment() const {
    return isOSWindows() && getEnvironment() == Triple::Itanium;
  }

  bool isWindowsCygwinEnvironment() const {
    return isOSWindows() && getEnvironment() == Triple::Cygnus;
  }

  bool isWindowsGNUEnvironment() const {
    return isOSWindows() && getEnvironment() == Triple::GNU;
  }

  /// Tests for either Cygwin or MinGW OS
  bool isOSCygMing() const {
    return isWindowsCygwinEnvironment() || isWindowsGNUEnvironment();
  }

  /// Is this a "Windows" OS targeting a "MSVCRT.dll" environment.
  bool isOSMSVCRT() const {
    return isWindowsMSVCEnvironment() || isWindowsGNUEnvironment() ||
           isWindowsItaniumEnvironment();
  }

  /// Tests whether the OS is NaCl (Native Client)
  bool isOSNaCl() const {
    return getOS() == Triple::NaCl;
  }

  /// Tests whether the OS is Linux.
  bool isOSLinux() const {
    return getOS() == Triple::Linux;
  }

  /// Tests whether the OS is kFreeBSD.
  bool isOSKFreeBSD() const {
    return getOS() == Triple::KFreeBSD;
  }

  /// Tests whether the OS is Hurd.
  bool isOSHurd() const {
    return getOS() == Triple::Hurd;
  }

  /// Tests whether the OS is WASI.
  bool isOSWASI() const {
    return getOS() == Triple::WASI;
  }

  /// Tests whether the OS is Emscripten.
  bool isOSEmscripten() const {
    return getOS() == Triple::Emscripten;
  }

  /// Tests whether the OS uses glibc.
  bool isOSGlibc() const {
    return (getOS() == Triple::Linux || getOS() == Triple::KFreeBSD ||
            getOS() == Triple::Hurd) &&
           !isAndroid();
  }

  /// Tests whether the OS is AIX.
  bool isOSAIX() const {
    return getOS() == Triple::AIX;
  }

  /// Tests whether the OS uses the ELF binary format.
  bool isOSBinFormatELF() const {
    return getObjectFormat() == Triple::ELF;
  }

  /// Tests whether the OS uses the COFF binary format.
  bool isOSBinFormatCOFF() const {
    return getObjectFormat() == Triple::COFF;
  }

  /// Tests whether the environment is MachO.
  bool isOSBinFormatMachO() const {
    return getObjectFormat() == Triple::MachO;
  }

  /// Tests whether the OS uses the Wasm binary format.
  bool isOSBinFormatWasm() const {
    return getObjectFormat() == Triple::Wasm;
  }

  /// Tests whether the OS uses the XCOFF binary format.
  bool isOSBinFormatXCOFF() const {
    return getObjectFormat() == Triple::XCOFF;
  }

  /// Tests whether the target is the PS4 CPU
  bool isPS4CPU() const {
    return getArch() == Triple::x86_64 &&
           getVendor() == Triple::SCEI &&
           getOS() == Triple::PS4;
  }

  /// Tests whether the target is the PS4 platform
  bool isPS4() const {
    return getVendor() == Triple::SCEI &&
           getOS() == Triple::PS4;
  }

  /// Tests whether the target is Android
  bool isAndroid() const { return getEnvironment() == Triple::Android; }

  bool isAndroidVersionLT(unsigned Major) const {
    assert(isAndroid() && "Not an Android triple!");

    unsigned Env[3];
    getEnvironmentVersion(Env[0], Env[1], Env[2]);

    // 64-bit targets did not exist before API level 21 (Lollipop).
    if (isArch64Bit() && Env[0] < 21)
      Env[0] = 21;

    return Env[0] < Major;
  }

  /// Tests whether the environment is musl-libc
  bool isMusl() const {
    return getEnvironment() == Triple::Musl ||
           getEnvironment() == Triple::MuslEABI ||
           getEnvironment() == Triple::MuslEABIHF;
  }

  /// Tests whether the target is SPIR (32- or 64-bit).
  bool isSPIR() const {
    return getArch() == Triple::spir || getArch() == Triple::spir64;
  }

  /// Tests whether the target is NVPTX (32- or 64-bit).
  bool isNVPTX() const {
    return getArch() == Triple::nvptx || getArch() == Triple::nvptx64;
  }

  /// Tests whether the target is Thumb (little and big endian).
  bool isThumb() const {
    return getArch() == Triple::thumb || getArch() == Triple::thumbeb;
  }

  /// Tests whether the target is ARM (little and big endian).
  bool isARM() const {
    return getArch() == Triple::arm || getArch() == Triple::armeb;
  }

  /// Tests whether the target is AArch64 (little and big endian).
  bool isAArch64() const {
    return getArch() == Triple::aarch64 || getArch() == Triple::aarch64_be;
  }

  /// Tests whether the target is MIPS 32-bit (little and big endian).
  bool isMIPS32() const {
    return getArch() == Triple::mips || getArch() == Triple::mipsel;
  }

  /// Tests whether the target is MIPS 64-bit (little and big endian).
  bool isMIPS64() const {
    return getArch() == Triple::mips64 || getArch() == Triple::mips64el;
  }

  /// Tests whether the target is MIPS (little and big endian, 32- or 64-bit).
  bool isMIPS() const {
    return isMIPS32() || isMIPS64();
  }

<<<<<<< HEAD
  /// Tests whether the target is VE
  bool isVE() const {
    return getArch() == Triple::ve;
=======
  /// Tests whether the target is 64-bit PowerPC (little and big endian).
  bool isPPC64() const {
    return getArch() == Triple::ppc64 || getArch() == Triple::ppc64le;
  }

  /// Tests whether the target is RISC-V (32- and 64-bit).
  bool isRISCV() const {
    return getArch() == Triple::riscv32 || getArch() == Triple::riscv64;
>>>>>>> 53c5ea44
  }

  /// Tests whether the target supports comdat
  bool supportsCOMDAT() const {
    return !isOSBinFormatMachO();
  }

  /// Tests whether the target uses emulated TLS as default.
  bool hasDefaultEmulatedTLS() const {
    return isAndroid() || isOSOpenBSD() || isWindowsCygwinEnvironment();
  }

  /// @}
  /// @name Mutators
  /// @{

  /// setArch - Set the architecture (first) component of the triple
  /// to a known type.
  void setArch(ArchType Kind);

  /// setVendor - Set the vendor (second) component of the triple to a
  /// known type.
  void setVendor(VendorType Kind);

  /// setOS - Set the operating system (third) component of the triple
  /// to a known type.
  void setOS(OSType Kind);

  /// setEnvironment - Set the environment (fourth) component of the triple
  /// to a known type.
  void setEnvironment(EnvironmentType Kind);

  /// setObjectFormat - Set the object file format
  void setObjectFormat(ObjectFormatType Kind);

  /// setTriple - Set all components to the new triple \p Str.
  void setTriple(const Twine &Str);

  /// setArchName - Set the architecture (first) component of the
  /// triple by name.
  void setArchName(StringRef Str);

  /// setVendorName - Set the vendor (second) component of the triple
  /// by name.
  void setVendorName(StringRef Str);

  /// setOSName - Set the operating system (third) component of the
  /// triple by name.
  void setOSName(StringRef Str);

  /// setEnvironmentName - Set the optional environment (fourth)
  /// component of the triple by name.
  void setEnvironmentName(StringRef Str);

  /// setOSAndEnvironmentName - Set the operating system and optional
  /// environment components with a single string.
  void setOSAndEnvironmentName(StringRef Str);

  /// @}
  /// @name Helpers to build variants of a particular triple.
  /// @{

  /// Form a triple with a 32-bit variant of the current architecture.
  ///
  /// This can be used to move across "families" of architectures where useful.
  ///
  /// \returns A new triple with a 32-bit architecture or an unknown
  ///          architecture if no such variant can be found.
  llvm::Triple get32BitArchVariant() const;

  /// Form a triple with a 64-bit variant of the current architecture.
  ///
  /// This can be used to move across "families" of architectures where useful.
  ///
  /// \returns A new triple with a 64-bit architecture or an unknown
  ///          architecture if no such variant can be found.
  llvm::Triple get64BitArchVariant() const;

  /// Form a triple with a big endian variant of the current architecture.
  ///
  /// This can be used to move across "families" of architectures where useful.
  ///
  /// \returns A new triple with a big endian architecture or an unknown
  ///          architecture if no such variant can be found.
  llvm::Triple getBigEndianArchVariant() const;

  /// Form a triple with a little endian variant of the current architecture.
  ///
  /// This can be used to move across "families" of architectures where useful.
  ///
  /// \returns A new triple with a little endian architecture or an unknown
  ///          architecture if no such variant can be found.
  llvm::Triple getLittleEndianArchVariant() const;

  /// Get the (LLVM) name of the minimum ARM CPU for the arch we are targeting.
  ///
  /// \param Arch the architecture name (e.g., "armv7s"). If it is an empty
  /// string then the triple's arch name is used.
  StringRef getARMCPUForArch(StringRef Arch = StringRef()) const;

  /// Tests whether the target triple is little endian.
  ///
  /// \returns true if the triple is little endian, false otherwise.
  bool isLittleEndian() const;

  /// Test whether target triples are compatible.
  bool isCompatibleWith(const Triple &Other) const;

  /// Merge target triples.
  std::string merge(const Triple &Other) const;

  /// @}
  /// @name Static helpers for IDs.
  /// @{

  /// getArchTypeName - Get the canonical name for the \p Kind architecture.
  static StringRef getArchTypeName(ArchType Kind);

  /// getArchTypePrefix - Get the "prefix" canonical name for the \p Kind
  /// architecture. This is the prefix used by the architecture specific
  /// builtins, and is suitable for passing to \see
  /// Intrinsic::getIntrinsicForGCCBuiltin().
  ///
  /// \return - The architecture prefix, or 0 if none is defined.
  static StringRef getArchTypePrefix(ArchType Kind);

  /// getVendorTypeName - Get the canonical name for the \p Kind vendor.
  static StringRef getVendorTypeName(VendorType Kind);

  /// getOSTypeName - Get the canonical name for the \p Kind operating system.
  static StringRef getOSTypeName(OSType Kind);

  /// getEnvironmentTypeName - Get the canonical name for the \p Kind
  /// environment.
  static StringRef getEnvironmentTypeName(EnvironmentType Kind);

  /// @}
  /// @name Static helpers for converting alternate architecture names.
  /// @{

  /// getArchTypeForLLVMName - The canonical type for the given LLVM
  /// architecture name (e.g., "x86").
  static ArchType getArchTypeForLLVMName(StringRef Str);

  /// @}
};

} // End llvm namespace


#endif<|MERGE_RESOLUTION|>--- conflicted
+++ resolved
@@ -721,20 +721,19 @@
     return isMIPS32() || isMIPS64();
   }
 
-<<<<<<< HEAD
+  /// Tests whether the target is 64-bit PowerPC (little and big endian).
+  bool isPPC64() const {
+    return getArch() == Triple::ppc64 || getArch() == Triple::ppc64le;
+  }
+
+  /// Tests whether the target is RISC-V (32- and 64-bit).
+  bool isRISCV() const {
+    return getArch() == Triple::riscv32 || getArch() == Triple::riscv64;
+  }
+
   /// Tests whether the target is VE
   bool isVE() const {
     return getArch() == Triple::ve;
-=======
-  /// Tests whether the target is 64-bit PowerPC (little and big endian).
-  bool isPPC64() const {
-    return getArch() == Triple::ppc64 || getArch() == Triple::ppc64le;
-  }
-
-  /// Tests whether the target is RISC-V (32- and 64-bit).
-  bool isRISCV() const {
-    return getArch() == Triple::riscv32 || getArch() == Triple::riscv64;
->>>>>>> 53c5ea44
   }
 
   /// Tests whether the target supports comdat
