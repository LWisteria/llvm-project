--- conflicted
+++ resolved
@@ -509,11 +509,8 @@
   class StoreSDNodeBitfields {
     friend class StoreSDNode;
     friend class MaskedStoreSDNode;
-<<<<<<< HEAD
     friend class VPStoreSDNode;
-=======
     friend class MaskedScatterSDNode;
->>>>>>> b913ea98
 
     uint16_t : NumLSBaseSDNodeBits;
 
