--- conflicted
+++ resolved
@@ -1800,17 +1800,6 @@
     const Constant *ConstVal;
     MachineConstantPoolValue *MachineCPVal;
   } Val;
-<<<<<<< HEAD
-  int Offset;         // It's a MachineConstantPoolValue if top bit is set.
-  unsigned Alignment; // Minimum alignment requirement of CP (not log2 value).
-  unsigned TargetFlags;
-
-  ConstantPoolSDNode(bool isTarget, const Constant *c, EVT VT, int o,
-                     unsigned Align, unsigned TF)
-      : SDNode(isTarget ? ISD::TargetConstantPool : ISD::ConstantPool, 0,
-               DebugLoc(), getSDVTList(VT)),
-        Offset(o), Alignment(Align), TargetFlags(TF) {
-=======
   int Offset;  // It's a MachineConstantPoolValue if top bit is set.
   Align Alignment; // Minimum alignment requirement of CP.
   unsigned TargetFlags;
@@ -1820,23 +1809,15 @@
       : SDNode(isTarget ? ISD::TargetConstantPool : ISD::ConstantPool, 0,
                DebugLoc(), getSDVTList(VT)),
         Offset(o), Alignment(Alignment), TargetFlags(TF) {
->>>>>>> aef203c6
     assert(Offset >= 0 && "Offset is too large");
     Val.ConstVal = c;
   }
 
   ConstantPoolSDNode(bool isTarget, MachineConstantPoolValue *v, EVT VT, int o,
-<<<<<<< HEAD
-                     unsigned Align, unsigned TF)
-      : SDNode(isTarget ? ISD::TargetConstantPool : ISD::ConstantPool, 0,
-               DebugLoc(), getSDVTList(VT)),
-        Offset(o), Alignment(Align), TargetFlags(TF) {
-=======
                      Align Alignment, unsigned TF)
       : SDNode(isTarget ? ISD::TargetConstantPool : ISD::ConstantPool, 0,
                DebugLoc(), getSDVTList(VT)),
         Offset(o), Alignment(Alignment), TargetFlags(TF) {
->>>>>>> aef203c6
     assert(Offset >= 0 && "Offset is too large");
     Val.MachineCPVal = v;
     Offset |= 1 << (sizeof(unsigned) * CHAR_BIT - 1);
