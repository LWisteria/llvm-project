--- conflicted
+++ resolved
@@ -1404,7 +1404,6 @@
 
 }
 
-<<<<<<< HEAD
 // Comparison
 // TODO add signalling fcmp
 // The last argument is the comparison predicate 
@@ -1697,12 +1696,10 @@
 
 
 
-=======
 def int_get_active_lane_mask:
   Intrinsic<[llvm_anyvector_ty],
             [llvm_anyint_ty, LLVMMatchType<1>],
             [IntrNoMem, IntrNoSync, IntrWillReturn]>;
->>>>>>> f334156b
 
 //===-------------------------- Masked Intrinsics -------------------------===//
 // TODO poised for deprecation (to be superseded by llvm.vp.* intrinsics)
