//===- Intrinsics.td - Defines all LLVM intrinsics ---------*- tablegen -*-===//
//
// Part of the LLVM Project, under the Apache License v2.0 with LLVM Exceptions.
// See https://llvm.org/LICENSE.txt for license information.
// SPDX-License-Identifier: Apache-2.0 WITH LLVM-exception
//
//===----------------------------------------------------------------------===//
//
// This file defines properties of all LLVM intrinsics.
//
//===----------------------------------------------------------------------===//

include "llvm/CodeGen/ValueTypes.td"
include "llvm/CodeGen/SDNodeProperties.td"

//===----------------------------------------------------------------------===//
//  Properties we keep track of for intrinsics.
//===----------------------------------------------------------------------===//

class IntrinsicProperty<bit is_default = 0> {
  bit IsDefault = is_default;
}

// Intr*Mem - Memory properties.  If no property is set, the worst case
// is assumed (it may read and write any memory it can get access to and it may
// have other side effects).

// IntrNoMem - The intrinsic does not access memory or have any other side
// effects.  It may be CSE'd deleted if dead, etc.
def IntrNoMem : IntrinsicProperty;

// IntrReadMem - This intrinsic only reads from memory. It does not write to
// memory and has no other side effects. Therefore, it cannot be moved across
// potentially aliasing stores. However, it can be reordered otherwise and can
// be deleted if dead.
def IntrReadMem : IntrinsicProperty;

// IntrWriteMem - This intrinsic only writes to memory, but does not read from
// memory, and has no other side effects. This means dead stores before calls
// to this intrinsics may be removed.
def IntrWriteMem : IntrinsicProperty;

// IntrArgMemOnly - This intrinsic only accesses memory that its pointer-typed
// argument(s) points to, but may access an unspecified amount. Other than
// reads from and (possibly volatile) writes to memory, it has no side effects.
def IntrArgMemOnly : IntrinsicProperty;

// IntrInaccessibleMemOnly -- This intrinsic only accesses memory that is not
// accessible by the module being compiled. This is a weaker form of IntrNoMem.
def IntrInaccessibleMemOnly : IntrinsicProperty;

// IntrInaccessibleMemOrArgMemOnly -- This intrinsic only accesses memory that
// its pointer-typed arguments point to or memory that is not accessible
// by the module being compiled. This is a weaker form of IntrArgMemOnly.
def IntrInaccessibleMemOrArgMemOnly : IntrinsicProperty;

// Commutative - This intrinsic is commutative: X op Y == Y op X.
def Commutative : IntrinsicProperty;

// Throws - This intrinsic can throw.
def Throws : IntrinsicProperty;

// Attribute index needs to match `AttrIndex` defined `Attributes.h`.
class AttrIndex<int idx> {
  int Value = idx;
}
def FuncIndex : AttrIndex<-1>;
def RetIndex : AttrIndex<0>;
class ArgIndex<int argNo> : AttrIndex<!add(argNo, 1)>;

// NoCapture - The specified argument pointer is not captured by the intrinsic.
class NoCapture<AttrIndex idx> : IntrinsicProperty {
  int ArgNo = idx.Value;
}

// NoAlias - The specified argument pointer is not aliasing other "noalias" pointer
// arguments of the intrinsic wrt. the intrinsic scope.
class NoAlias<AttrIndex idx> : IntrinsicProperty {
  int ArgNo = idx.Value;
}

// NoUndef - The specified argument is neither undef nor poison.
class NoUndef<AttrIndex idx> : IntrinsicProperty {
  int ArgNo = idx.Value;
}

class Align<AttrIndex idx, int align> : IntrinsicProperty {
  int ArgNo = idx.Value;
  int Align = align;
}

// Returned - The specified argument is always the return value of the
// intrinsic.
class Returned<AttrIndex idx> : IntrinsicProperty {
  int ArgNo = idx.Value;
}

// ImmArg - The specified argument must be an immediate.
class ImmArg<AttrIndex idx> : IntrinsicProperty {
  int ArgNo = idx.Value;
}

// ReadOnly - The specified argument pointer is not written to through the
// pointer by the intrinsic.
class ReadOnly<AttrIndex idx> : IntrinsicProperty {
  int ArgNo = idx.Value;
}

// WriteOnly - The intrinsic does not read memory through the specified
// argument pointer.
class WriteOnly<AttrIndex idx> : IntrinsicProperty {
  int ArgNo = idx.Value;
}

// ReadNone - The specified argument pointer is not dereferenced by the
// intrinsic.
class ReadNone<AttrIndex idx> : IntrinsicProperty {
  int ArgNo = idx.Value;
}

// VectorLength - The specified argument is the Dynamic Vector Length of the
// operation.
class VectorLength<int argNo> : IntrinsicProperty {
  int ArgNo = argNo;
}

// Mask - The specified argument contains the per-lane mask of this
// intrinsic. Inputs on masked-out lanes must not affect the result of this
// intrinsic (except for the Passthru argument).
class Mask<int argNo> : IntrinsicProperty {
  int ArgNo = argNo;
}
// Passthru - The specified argument contains the per-lane return value
// for this vector intrinsic where the mask is false.
// (requires the Mask attribute in the same function)
class Passthru<int argNo> : IntrinsicProperty {
  int ArgNo = argNo;
}

def IntrNoReturn : IntrinsicProperty;

// IntrNoSync - Threads executing the intrinsic will not synchronize using
// memory or other means. Applied by default.
def IntrNoSync : IntrinsicProperty<1>;

// Applied by default.
def IntrNoFree : IntrinsicProperty<1>;

// Applied by default.
def IntrWillReturn : IntrinsicProperty<1>;

// IntrCold - Calls to this intrinsic are cold.
// Parallels the cold attribute on LLVM IR functions.
def IntrCold : IntrinsicProperty;

// IntrNoduplicate - Calls to this intrinsic cannot be duplicated.
// Parallels the noduplicate attribute on LLVM IR functions.
def IntrNoDuplicate : IntrinsicProperty;

// IntrConvergent - Calls to this intrinsic are convergent and may not be made
// control-dependent on any additional values.
// Parallels the convergent attribute on LLVM IR functions.
def IntrConvergent : IntrinsicProperty;

// This property indicates that the intrinsic is safe to speculate.
def IntrSpeculatable : IntrinsicProperty;

// This property can be used to override the 'has no other side effects'
// language of the IntrNoMem, IntrReadMem, IntrWriteMem, and IntrArgMemOnly
// intrinsic properties.  By default, intrinsics are assumed to have side
// effects, so this property is only necessary if you have defined one of
// the memory properties listed above.
// For this property, 'side effects' has the same meaning as 'side effects'
// defined by the hasSideEffects property of the TableGen Instruction class.
def IntrHasSideEffects : IntrinsicProperty;

//===----------------------------------------------------------------------===//
// Types used by intrinsics.
//===----------------------------------------------------------------------===//

class LLVMType<ValueType vt> {
  ValueType VT = vt;
  int isAny = 0;
}

class LLVMQualPointerType<LLVMType elty, int addrspace>
  : LLVMType<iPTR>{
  LLVMType ElTy = elty;
  int AddrSpace = addrspace;
}

class LLVMPointerType<LLVMType elty>
  : LLVMQualPointerType<elty, 0>;

class LLVMAnyPointerType<LLVMType elty>
  : LLVMType<iPTRAny>{
  LLVMType ElTy = elty;

  let isAny = 1;
}

// Match the type of another intrinsic parameter.  Number is an index into the
// list of overloaded types for the intrinsic, excluding all the fixed types.
// The Number value must refer to a previously listed type.  For example:
//   Intrinsic<[llvm_i32_ty], [llvm_i32_ty, llvm_anyfloat_ty, LLVMMatchType<0>]>
// has two overloaded types, the 2nd and 3rd arguments.  LLVMMatchType<0>
// refers to the first overloaded type, which is the 2nd argument.
class LLVMMatchType<int num>
  : LLVMType<OtherVT>{
  int Number = num;
}

// Match the type of another intrinsic parameter that is expected to be based on
// an integral type (i.e. either iN or <N x iM>), but change the scalar size to
// be twice as wide or half as wide as the other type.  This is only useful when
// the intrinsic is overloaded, so the matched type should be declared as iAny.
class LLVMExtendedType<int num> : LLVMMatchType<num>;
class LLVMTruncatedType<int num> : LLVMMatchType<num>;

// Match the scalar/vector of another intrinsic parameter but with a different
// element type. Either both are scalars or both are vectors with the same
// number of elements.
class LLVMScalarOrSameVectorWidth<int idx, LLVMType elty>
  : LLVMMatchType<idx> {
  ValueType ElTy = elty.VT;
}

class LLVMPointerTo<int num> : LLVMMatchType<num>;
class LLVMPointerToElt<int num> : LLVMMatchType<num>;
class LLVMVectorOfAnyPointersToElt<int num> : LLVMMatchType<num>;
class LLVMVectorElementType<int num> : LLVMMatchType<num>;

// Match the type of another intrinsic parameter that is expected to be a
// vector type, but change the element count to be half as many
class LLVMHalfElementsVectorType<int num> : LLVMMatchType<num>;

// Match the type of another intrinsic parameter that is expected to be a
// vector type (i.e. <N x iM>) but with each element subdivided to
// form a vector with more elements that are smaller than the original.
class LLVMSubdivide2VectorType<int num> : LLVMMatchType<num>;
class LLVMSubdivide4VectorType<int num> : LLVMMatchType<num>;

// Match the element count and bit width of another intrinsic parameter, but
// change the element type to an integer.
class LLVMVectorOfBitcastsToInt<int num> : LLVMMatchType<num>;

def llvm_void_ty       : LLVMType<isVoid>;
let isAny = 1 in {
  def llvm_any_ty        : LLVMType<Any>;
  def llvm_anyint_ty     : LLVMType<iAny>;
  def llvm_anyfloat_ty   : LLVMType<fAny>;
  def llvm_anyvector_ty  : LLVMType<vAny>;
}
def llvm_i1_ty         : LLVMType<i1>;
def llvm_i8_ty         : LLVMType<i8>;
def llvm_i16_ty        : LLVMType<i16>;
def llvm_i32_ty        : LLVMType<i32>;
def llvm_i64_ty        : LLVMType<i64>;
def llvm_half_ty       : LLVMType<f16>;
def llvm_bfloat_ty     : LLVMType<bf16>;
def llvm_float_ty      : LLVMType<f32>;
def llvm_double_ty     : LLVMType<f64>;
def llvm_f80_ty        : LLVMType<f80>;
def llvm_f128_ty       : LLVMType<f128>;
def llvm_ppcf128_ty    : LLVMType<ppcf128>;
def llvm_ptr_ty        : LLVMPointerType<llvm_i8_ty>;             // i8*
def llvm_ptrptr_ty     : LLVMPointerType<llvm_ptr_ty>;            // i8**
def llvm_anyptr_ty     : LLVMAnyPointerType<llvm_i8_ty>;          // (space)i8*
def llvm_empty_ty      : LLVMType<OtherVT>;                       // { }
def llvm_descriptor_ty : LLVMPointerType<llvm_empty_ty>;          // { }*
def llvm_metadata_ty   : LLVMType<MetadataVT>;                    // !{...}
def llvm_token_ty      : LLVMType<token>;                         // token

def llvm_x86mmx_ty     : LLVMType<x86mmx>;
def llvm_ptrx86mmx_ty  : LLVMPointerType<llvm_x86mmx_ty>;         // <1 x i64>*

def llvm_v2i1_ty       : LLVMType<v2i1>;     //   2 x i1
def llvm_v4i1_ty       : LLVMType<v4i1>;     //   4 x i1
def llvm_v8i1_ty       : LLVMType<v8i1>;     //   8 x i1
def llvm_v16i1_ty      : LLVMType<v16i1>;    //  16 x i1
def llvm_v32i1_ty      : LLVMType<v32i1>;    //  32 x i1
def llvm_v64i1_ty      : LLVMType<v64i1>;    //  64 x i1
def llvm_v128i1_ty     : LLVMType<v128i1>;   // 128 x i1
def llvm_v512i1_ty     : LLVMType<v512i1>;   // 512 x i1
def llvm_v1024i1_ty    : LLVMType<v1024i1>;  //1024 x i1

def llvm_v1i8_ty       : LLVMType<v1i8>;     //  1 x i8
def llvm_v2i8_ty       : LLVMType<v2i8>;     //  2 x i8
def llvm_v4i8_ty       : LLVMType<v4i8>;     //  4 x i8
def llvm_v8i8_ty       : LLVMType<v8i8>;     //  8 x i8
def llvm_v16i8_ty      : LLVMType<v16i8>;    // 16 x i8
def llvm_v32i8_ty      : LLVMType<v32i8>;    // 32 x i8
def llvm_v64i8_ty      : LLVMType<v64i8>;    // 64 x i8
def llvm_v128i8_ty     : LLVMType<v128i8>;   //128 x i8
def llvm_v256i8_ty     : LLVMType<v256i8>;   //256 x i8

def llvm_v1i16_ty      : LLVMType<v1i16>;    //  1 x i16
def llvm_v2i16_ty      : LLVMType<v2i16>;    //  2 x i16
def llvm_v4i16_ty      : LLVMType<v4i16>;    //  4 x i16
def llvm_v8i16_ty      : LLVMType<v8i16>;    //  8 x i16
def llvm_v16i16_ty     : LLVMType<v16i16>;   // 16 x i16
def llvm_v32i16_ty     : LLVMType<v32i16>;   // 32 x i16
def llvm_v64i16_ty     : LLVMType<v64i16>;   // 64 x i16
def llvm_v128i16_ty    : LLVMType<v128i16>;  //128 x i16

def llvm_v1i32_ty      : LLVMType<v1i32>;    //  1 x i32
def llvm_v2i32_ty      : LLVMType<v2i32>;    //  2 x i32
def llvm_v4i32_ty      : LLVMType<v4i32>;    //  4 x i32
def llvm_v8i32_ty      : LLVMType<v8i32>;    //  8 x i32
def llvm_v16i32_ty     : LLVMType<v16i32>;   // 16 x i32
def llvm_v32i32_ty     : LLVMType<v32i32>;   // 32 x i32
def llvm_v64i32_ty     : LLVMType<v64i32>;   // 64 x i32

def llvm_v1i64_ty      : LLVMType<v1i64>;    //  1 x i64
def llvm_v2i64_ty      : LLVMType<v2i64>;    //  2 x i64
def llvm_v4i64_ty      : LLVMType<v4i64>;    //  4 x i64
def llvm_v8i64_ty      : LLVMType<v8i64>;    //  8 x i64
def llvm_v16i64_ty     : LLVMType<v16i64>;   // 16 x i64
def llvm_v32i64_ty     : LLVMType<v32i64>;   // 32 x i64

def llvm_v1i128_ty     : LLVMType<v1i128>;   //  1 x i128

def llvm_v2f16_ty      : LLVMType<v2f16>;    //  2 x half (__fp16)
def llvm_v4f16_ty      : LLVMType<v4f16>;    //  4 x half (__fp16)
def llvm_v8f16_ty      : LLVMType<v8f16>;    //  8 x half (__fp16)
def llvm_v2bf16_ty     : LLVMType<v2bf16>;   //  2 x bfloat (__bf16)
def llvm_v4bf16_ty     : LLVMType<v4bf16>;   //  4 x bfloat (__bf16)
def llvm_v8bf16_ty     : LLVMType<v8bf16>;   //  8 x bfloat (__bf16)
def llvm_v1f32_ty      : LLVMType<v1f32>;    //  1 x float
def llvm_v2f32_ty      : LLVMType<v2f32>;    //  2 x float
def llvm_v4f32_ty      : LLVMType<v4f32>;    //  4 x float
def llvm_v8f32_ty      : LLVMType<v8f32>;    //  8 x float
def llvm_v16f32_ty     : LLVMType<v16f32>;   // 16 x float
def llvm_v32f32_ty     : LLVMType<v32f32>;   // 32 x float
def llvm_v1f64_ty      : LLVMType<v1f64>;    //  1 x double
def llvm_v2f64_ty      : LLVMType<v2f64>;    //  2 x double
def llvm_v4f64_ty      : LLVMType<v4f64>;    //  4 x double
def llvm_v8f64_ty      : LLVMType<v8f64>;    //  8 x double
def llvm_v16f64_ty     : LLVMType<v16f64>;   // 16 x double

def llvm_vararg_ty     : LLVMType<isVoid>;   // this means vararg here

//===----------------------------------------------------------------------===//
// Intrinsic Definitions.
//===----------------------------------------------------------------------===//

// Intrinsic class - This is used to define one LLVM intrinsic.  The name of the
// intrinsic definition should start with "int_", then match the LLVM intrinsic
// name with the "llvm." prefix removed, and all "."s turned into "_"s.  For
// example, llvm.bswap.i16 -> int_bswap_i16.
//
//  * RetTypes is a list containing the return types expected for the
//    intrinsic.
//  * ParamTypes is a list containing the parameter types expected for the
//    intrinsic.
//  * Properties can be set to describe the behavior of the intrinsic.
//
class Intrinsic<list<LLVMType> ret_types,
                list<LLVMType> param_types = [],
                list<IntrinsicProperty> intr_properties = [],
                string name = "",
                list<SDNodeProperty> sd_properties = [],
                bit disable_default_attributes = 1> : SDPatternOperator {
  string LLVMName = name;
  string TargetPrefix = "";   // Set to a prefix for target-specific intrinsics.
  list<LLVMType> RetTypes = ret_types;
  list<LLVMType> ParamTypes = param_types;
  list<IntrinsicProperty> IntrProperties = intr_properties;
  let Properties = sd_properties;

  // Disable applying IntrinsicProperties that are marked default with
  // IntrinsicProperty<1>
  bit DisableDefaultAttributes = disable_default_attributes;

  bit isTarget = 0;
}

// Intrinisc with default attributes (disable_default_attributes = 0).
class DefaultAttrsIntrinsic<list<LLVMType> ret_types,
                list<LLVMType> param_types = [],
                list<IntrinsicProperty> intr_properties = [],
                string name = "",
                list<SDNodeProperty> sd_properties = []>
                : Intrinsic<ret_types, param_types,
                            intr_properties, name,
                            sd_properties, /*disable_default_attributes*/ 0> {}

/// GCCBuiltin - If this intrinsic exactly corresponds to a GCC builtin, this
/// specifies the name of the builtin.  This provides automatic CBE and CFE
/// support.
class GCCBuiltin<string name> {
  string GCCBuiltinName = name;
}

class MSBuiltin<string name> {
  string MSBuiltinName = name;
}


//===--------------- Variable Argument Handling Intrinsics ----------------===//
//

def int_vastart : DefaultAttrsIntrinsic<[], [llvm_ptr_ty], [], "llvm.va_start">;
def int_vacopy  : DefaultAttrsIntrinsic<[], [llvm_ptr_ty, llvm_ptr_ty], [],
                            "llvm.va_copy">;
def int_vaend   : DefaultAttrsIntrinsic<[], [llvm_ptr_ty], [], "llvm.va_end">;

//===------------------- Garbage Collection Intrinsics --------------------===//
//
def int_gcroot  : Intrinsic<[],
                            [llvm_ptrptr_ty, llvm_ptr_ty]>;
def int_gcread  : Intrinsic<[llvm_ptr_ty],
                            [llvm_ptr_ty, llvm_ptrptr_ty],
                            [IntrReadMem, IntrArgMemOnly]>;
def int_gcwrite : Intrinsic<[],
                            [llvm_ptr_ty, llvm_ptr_ty, llvm_ptrptr_ty],
                            [IntrArgMemOnly, NoCapture<ArgIndex<1>>,
                             NoCapture<ArgIndex<2>>]>;

//===------------------- ObjC ARC runtime Intrinsics --------------------===//
//
// Note these are to support the Objective-C ARC optimizer which wants to
// eliminate retain and releases where possible.

def int_objc_autorelease                    : Intrinsic<[llvm_ptr_ty],
                                                        [llvm_ptr_ty]>;
def int_objc_autoreleasePoolPop             : Intrinsic<[], [llvm_ptr_ty]>;
def int_objc_autoreleasePoolPush            : Intrinsic<[llvm_ptr_ty], []>;
def int_objc_autoreleaseReturnValue         : Intrinsic<[llvm_ptr_ty],
                                                        [llvm_ptr_ty]>;
def int_objc_copyWeak                       : Intrinsic<[],
                                                        [llvm_ptrptr_ty,
                                                         llvm_ptrptr_ty]>;
def int_objc_destroyWeak                    : Intrinsic<[], [llvm_ptrptr_ty]>;
def int_objc_initWeak                       : Intrinsic<[llvm_ptr_ty],
                                                        [llvm_ptrptr_ty,
                                                         llvm_ptr_ty]>;
def int_objc_loadWeak                       : Intrinsic<[llvm_ptr_ty],
                                                        [llvm_ptrptr_ty]>;
def int_objc_loadWeakRetained               : Intrinsic<[llvm_ptr_ty],
                                                        [llvm_ptrptr_ty]>;
def int_objc_moveWeak                       : Intrinsic<[],
                                                        [llvm_ptrptr_ty,
                                                         llvm_ptrptr_ty]>;
def int_objc_release                        : Intrinsic<[], [llvm_ptr_ty]>;
def int_objc_retain                         : Intrinsic<[llvm_ptr_ty],
                                                        [llvm_ptr_ty]>;
def int_objc_retainAutorelease              : Intrinsic<[llvm_ptr_ty],
                                                        [llvm_ptr_ty]>;
def int_objc_retainAutoreleaseReturnValue   : Intrinsic<[llvm_ptr_ty],
                                                        [llvm_ptr_ty]>;
def int_objc_retainAutoreleasedReturnValue  : Intrinsic<[llvm_ptr_ty],
                                                        [llvm_ptr_ty]>;
def int_objc_retainBlock                    : Intrinsic<[llvm_ptr_ty],
                                                        [llvm_ptr_ty]>;
def int_objc_storeStrong                    : Intrinsic<[],
                                                        [llvm_ptrptr_ty,
                                                         llvm_ptr_ty]>;
def int_objc_storeWeak                      : Intrinsic<[llvm_ptr_ty],
                                                        [llvm_ptrptr_ty,
                                                         llvm_ptr_ty]>;
def int_objc_clang_arc_use                  : Intrinsic<[],
                                                        [llvm_vararg_ty]>;
def int_objc_unsafeClaimAutoreleasedReturnValue : Intrinsic<[llvm_ptr_ty],
                                                            [llvm_ptr_ty]>;
def int_objc_retainedObject                 : Intrinsic<[llvm_ptr_ty],
                                                        [llvm_ptr_ty]>;
def int_objc_unretainedObject               : Intrinsic<[llvm_ptr_ty],
                                                        [llvm_ptr_ty]>;
def int_objc_unretainedPointer              : Intrinsic<[llvm_ptr_ty],
                                                        [llvm_ptr_ty]>;
def int_objc_retain_autorelease             : Intrinsic<[llvm_ptr_ty],
                                                        [llvm_ptr_ty]>;
def int_objc_sync_enter                     : Intrinsic<[llvm_i32_ty],
                                                        [llvm_ptr_ty]>;
def int_objc_sync_exit                      : Intrinsic<[llvm_i32_ty],
                                                        [llvm_ptr_ty]>;
def int_objc_arc_annotation_topdown_bbstart : Intrinsic<[],
                                                        [llvm_ptrptr_ty,
                                                         llvm_ptrptr_ty]>;
def int_objc_arc_annotation_topdown_bbend   : Intrinsic<[],
                                                        [llvm_ptrptr_ty,
                                                         llvm_ptrptr_ty]>;
def int_objc_arc_annotation_bottomup_bbstart  : Intrinsic<[],
                                                          [llvm_ptrptr_ty,
                                                           llvm_ptrptr_ty]>;
def int_objc_arc_annotation_bottomup_bbend  : Intrinsic<[],
                                                        [llvm_ptrptr_ty,
                                                         llvm_ptrptr_ty]>;


//===--------------------- Code Generator Intrinsics ----------------------===//
//
def int_returnaddress : DefaultAttrsIntrinsic<[llvm_ptr_ty], [llvm_i32_ty],
                                  [IntrNoMem, ImmArg<ArgIndex<0>>]>;
def int_addressofreturnaddress : DefaultAttrsIntrinsic<[llvm_anyptr_ty], [], [IntrNoMem]>;
def int_frameaddress : DefaultAttrsIntrinsic<[llvm_anyptr_ty], [llvm_i32_ty],
                                 [IntrNoMem, ImmArg<ArgIndex<0>>]>;
def int_sponentry  : DefaultAttrsIntrinsic<[llvm_anyptr_ty], [], [IntrNoMem]>;
def int_read_register  : Intrinsic<[llvm_anyint_ty], [llvm_metadata_ty],
                                   [IntrReadMem], "llvm.read_register">;
def int_write_register : Intrinsic<[], [llvm_metadata_ty, llvm_anyint_ty],
                                   [], "llvm.write_register">;
def int_read_volatile_register  : Intrinsic<[llvm_anyint_ty], [llvm_metadata_ty],
                                            [IntrHasSideEffects],
                                             "llvm.read_volatile_register">;

// Gets the address of the local variable area. This is typically a copy of the
// stack, frame, or base pointer depending on the type of prologue.
def int_localaddress : DefaultAttrsIntrinsic<[llvm_ptr_ty], [], [IntrNoMem]>;

// Escapes local variables to allow access from other functions.
def int_localescape : DefaultAttrsIntrinsic<[], [llvm_vararg_ty]>;

// Given a function and the localaddress of a parent frame, returns a pointer
// to an escaped allocation indicated by the index.
def int_localrecover : DefaultAttrsIntrinsic<[llvm_ptr_ty],
                                 [llvm_ptr_ty, llvm_ptr_ty, llvm_i32_ty],
                                 [IntrNoMem, ImmArg<ArgIndex<2>>]>;

// Given the frame pointer passed into an SEH filter function, returns a
// pointer to the local variable area suitable for use with llvm.localrecover.
def int_eh_recoverfp : DefaultAttrsIntrinsic<[llvm_ptr_ty],
                                 [llvm_ptr_ty, llvm_ptr_ty],
                                 [IntrNoMem]>;

// Note: we treat stacksave/stackrestore as writemem because we don't otherwise
// model their dependencies on allocas.
def int_stacksave     : DefaultAttrsIntrinsic<[llvm_ptr_ty]>,
                        GCCBuiltin<"__builtin_stack_save">;
def int_stackrestore  : DefaultAttrsIntrinsic<[], [llvm_ptr_ty]>,
                        GCCBuiltin<"__builtin_stack_restore">;

def int_get_dynamic_area_offset : DefaultAttrsIntrinsic<[llvm_anyint_ty]>;

def int_thread_pointer : DefaultAttrsIntrinsic<[llvm_ptr_ty], [], [IntrNoMem]>,
                         GCCBuiltin<"__builtin_thread_pointer">;

// IntrInaccessibleMemOrArgMemOnly is a little more pessimistic than strictly
// necessary for prefetch, however it does conveniently prevent the prefetch
// from being reordered overly much with respect to nearby access to the same
// memory while not impeding optimization.
def int_prefetch
    : DefaultAttrsIntrinsic<[], [ llvm_anyptr_ty, llvm_i32_ty, llvm_i32_ty, llvm_i32_ty ],
                [IntrInaccessibleMemOrArgMemOnly, IntrWillReturn,
                 ReadOnly<ArgIndex<0>>, NoCapture<ArgIndex<0>>,
                 ImmArg<ArgIndex<1>>, ImmArg<ArgIndex<2>>]>;
def int_pcmarker      : DefaultAttrsIntrinsic<[], [llvm_i32_ty]>;

def int_readcyclecounter : DefaultAttrsIntrinsic<[llvm_i64_ty]>;

// The assume intrinsic is marked as arbitrarily writing so that proper
// control dependencies will be maintained.
def int_assume        : DefaultAttrsIntrinsic<[], [llvm_i1_ty], [IntrWillReturn,
                                                     NoUndef<ArgIndex<0>>]>;

// Stack Protector Intrinsic - The stackprotector intrinsic writes the stack
// guard to the correct place on the stack frame.
def int_stackprotector : DefaultAttrsIntrinsic<[], [llvm_ptr_ty, llvm_ptrptr_ty], []>;
def int_stackguard : DefaultAttrsIntrinsic<[llvm_ptr_ty], [], []>;

// A counter increment for instrumentation based profiling.
def int_instrprof_increment : Intrinsic<[],
                                        [llvm_ptr_ty, llvm_i64_ty,
                                         llvm_i32_ty, llvm_i32_ty]>;

// A counter increment with step for instrumentation based profiling.
def int_instrprof_increment_step : Intrinsic<[],
                                        [llvm_ptr_ty, llvm_i64_ty,
                                         llvm_i32_ty, llvm_i32_ty, llvm_i64_ty]>;

// A call to profile runtime for value profiling of target expressions
// through instrumentation based profiling.
def int_instrprof_value_profile : Intrinsic<[],
                                            [llvm_ptr_ty, llvm_i64_ty,
                                             llvm_i64_ty, llvm_i32_ty,
                                             llvm_i32_ty]>;

def int_call_preallocated_setup : DefaultAttrsIntrinsic<[llvm_token_ty], [llvm_i32_ty]>;
def int_call_preallocated_arg : DefaultAttrsIntrinsic<[llvm_ptr_ty], [llvm_token_ty, llvm_i32_ty]>;
def int_call_preallocated_teardown : DefaultAttrsIntrinsic<[], [llvm_token_ty]>;

//===------------------- Standard C Library Intrinsics --------------------===//
//

def int_memcpy  : DefaultAttrsIntrinsic<[],
                            [llvm_anyptr_ty, llvm_anyptr_ty, llvm_anyint_ty,
                             llvm_i1_ty],
                            [IntrArgMemOnly, IntrWillReturn,
                             NoCapture<ArgIndex<0>>, NoCapture<ArgIndex<1>>,
                             NoAlias<ArgIndex<0>>, NoAlias<ArgIndex<1>>,
                             WriteOnly<ArgIndex<0>>, ReadOnly<ArgIndex<1>>,
                             ImmArg<ArgIndex<3>>]>;

// Memcpy semantic that is guaranteed to be inlined.
// In particular this means that the generated code is not allowed to call any
// external function.
// The third argument (specifying the size) must be a constant.
def int_memcpy_inline
    : DefaultAttrsIntrinsic<[],
      [llvm_anyptr_ty, llvm_anyptr_ty, llvm_anyint_ty, llvm_i1_ty],
      [IntrArgMemOnly, IntrWillReturn,
       NoCapture<ArgIndex<0>>, NoCapture<ArgIndex<1>>,
       NoAlias<ArgIndex<0>>, NoAlias<ArgIndex<1>>,
       WriteOnly<ArgIndex<0>>, ReadOnly<ArgIndex<1>>,
       ImmArg<ArgIndex<2>>, ImmArg<ArgIndex<3>>]>;

def int_memmove : DefaultAttrsIntrinsic<[],
                            [llvm_anyptr_ty, llvm_anyptr_ty, llvm_anyint_ty,
                             llvm_i1_ty],
                            [IntrArgMemOnly, IntrWillReturn,
                             NoCapture<ArgIndex<0>>, NoCapture<ArgIndex<1>>,
                             WriteOnly<ArgIndex<0>>, ReadOnly<ArgIndex<1>>,
                             ImmArg<ArgIndex<3>>]>;
def int_memset  : DefaultAttrsIntrinsic<[],
                            [llvm_anyptr_ty, llvm_i8_ty, llvm_anyint_ty,
                             llvm_i1_ty],
                            [IntrWriteMem, IntrArgMemOnly, IntrWillReturn,
                             NoCapture<ArgIndex<0>>, WriteOnly<ArgIndex<0>>,
                             ImmArg<ArgIndex<3>>]>;

// FIXME: Add version of these floating point intrinsics which allow non-default
// rounding modes and FP exception handling.

let IntrProperties = [IntrNoMem, IntrSpeculatable, IntrWillReturn] in {
  def int_fma  : DefaultAttrsIntrinsic<[llvm_anyfloat_ty],
                           [LLVMMatchType<0>, LLVMMatchType<0>,
                            LLVMMatchType<0>]>;
  def int_fmuladd : DefaultAttrsIntrinsic<[llvm_anyfloat_ty],
                              [LLVMMatchType<0>, LLVMMatchType<0>,
                               LLVMMatchType<0>]>;

  // These functions do not read memory, but are sensitive to the
  // rounding mode. LLVM purposely does not model changes to the FP
  // environment so they can be treated as readnone.
  def int_sqrt : DefaultAttrsIntrinsic<[llvm_anyfloat_ty], [LLVMMatchType<0>]>;
  def int_powi : DefaultAttrsIntrinsic<[llvm_anyfloat_ty], [LLVMMatchType<0>, llvm_i32_ty]>;
  def int_sin  : DefaultAttrsIntrinsic<[llvm_anyfloat_ty], [LLVMMatchType<0>]>;
  def int_cos  : DefaultAttrsIntrinsic<[llvm_anyfloat_ty], [LLVMMatchType<0>]>;
  def int_pow  : DefaultAttrsIntrinsic<[llvm_anyfloat_ty],
                           [LLVMMatchType<0>, LLVMMatchType<0>]>;
  def int_log  : DefaultAttrsIntrinsic<[llvm_anyfloat_ty], [LLVMMatchType<0>]>;
  def int_log10: DefaultAttrsIntrinsic<[llvm_anyfloat_ty], [LLVMMatchType<0>]>;
  def int_log2 : DefaultAttrsIntrinsic<[llvm_anyfloat_ty], [LLVMMatchType<0>]>;
  def int_exp  : DefaultAttrsIntrinsic<[llvm_anyfloat_ty], [LLVMMatchType<0>]>;
  def int_exp2 : DefaultAttrsIntrinsic<[llvm_anyfloat_ty], [LLVMMatchType<0>]>;
  def int_fabs : DefaultAttrsIntrinsic<[llvm_anyfloat_ty], [LLVMMatchType<0>]>;
  def int_copysign : DefaultAttrsIntrinsic<[llvm_anyfloat_ty],
                               [LLVMMatchType<0>, LLVMMatchType<0>]>;
  def int_floor : DefaultAttrsIntrinsic<[llvm_anyfloat_ty], [LLVMMatchType<0>]>;
  def int_ceil  : DefaultAttrsIntrinsic<[llvm_anyfloat_ty], [LLVMMatchType<0>]>;
  def int_trunc : DefaultAttrsIntrinsic<[llvm_anyfloat_ty], [LLVMMatchType<0>]>;
  def int_rint  : DefaultAttrsIntrinsic<[llvm_anyfloat_ty], [LLVMMatchType<0>]>;
  def int_nearbyint : DefaultAttrsIntrinsic<[llvm_anyfloat_ty], [LLVMMatchType<0>]>;
  def int_round : DefaultAttrsIntrinsic<[llvm_anyfloat_ty], [LLVMMatchType<0>]>;
  def int_roundeven    : DefaultAttrsIntrinsic<[llvm_anyfloat_ty], [LLVMMatchType<0>]>;
  def int_canonicalize : DefaultAttrsIntrinsic<[llvm_anyfloat_ty], [LLVMMatchType<0>],
                                   [IntrNoMem]>;

  def int_lround : DefaultAttrsIntrinsic<[llvm_anyint_ty], [llvm_anyfloat_ty]>;
  def int_llround : DefaultAttrsIntrinsic<[llvm_anyint_ty], [llvm_anyfloat_ty]>;
  def int_lrint : DefaultAttrsIntrinsic<[llvm_anyint_ty], [llvm_anyfloat_ty]>;
  def int_llrint : DefaultAttrsIntrinsic<[llvm_anyint_ty], [llvm_anyfloat_ty]>;
}

def int_minnum : DefaultAttrsIntrinsic<[llvm_anyfloat_ty],
  [LLVMMatchType<0>, LLVMMatchType<0>],
  [IntrNoMem, IntrSpeculatable, IntrWillReturn, Commutative]
>;
def int_maxnum : DefaultAttrsIntrinsic<[llvm_anyfloat_ty],
  [LLVMMatchType<0>, LLVMMatchType<0>],
  [IntrNoMem, IntrSpeculatable, IntrWillReturn, Commutative]
>;
def int_minimum : DefaultAttrsIntrinsic<[llvm_anyfloat_ty],
  [LLVMMatchType<0>, LLVMMatchType<0>],
  [IntrNoMem, IntrSpeculatable, IntrWillReturn, Commutative]
>;
def int_maximum : DefaultAttrsIntrinsic<[llvm_anyfloat_ty],
  [LLVMMatchType<0>, LLVMMatchType<0>],
  [IntrNoMem, IntrSpeculatable, IntrWillReturn, Commutative]
>;

// Internal interface for object size checking
def int_objectsize : DefaultAttrsIntrinsic<[llvm_anyint_ty],
                               [llvm_anyptr_ty, llvm_i1_ty,
                                llvm_i1_ty, llvm_i1_ty],
                               [IntrNoMem, IntrSpeculatable, IntrWillReturn,
                                ImmArg<ArgIndex<1>>, ImmArg<ArgIndex<2>>,
                                ImmArg<ArgIndex<3>>]>,
                               GCCBuiltin<"__builtin_object_size">;

//===--------------- Access to Floating Point Environment -----------------===//
//

let IntrProperties = [IntrInaccessibleMemOnly, IntrWillReturn] in {
  def int_flt_rounds    : DefaultAttrsIntrinsic<[llvm_i32_ty], []>;
}

//===--------------- Constrained Floating Point Intrinsics ----------------===//
//

let IntrProperties = [IntrInaccessibleMemOnly, IntrWillReturn] in {
  def int_experimental_constrained_fadd : DefaultAttrsIntrinsic<[ llvm_anyfloat_ty ],
                                                    [ LLVMMatchType<0>,
                                                      LLVMMatchType<0>,
                                                      llvm_metadata_ty,
                                                      llvm_metadata_ty ]>;
  def int_experimental_constrained_fsub : DefaultAttrsIntrinsic<[ llvm_anyfloat_ty ],
                                                    [ LLVMMatchType<0>,
                                                      LLVMMatchType<0>,
                                                      llvm_metadata_ty,
                                                      llvm_metadata_ty ]>;
  def int_experimental_constrained_fmul : DefaultAttrsIntrinsic<[ llvm_anyfloat_ty ],
                                                    [ LLVMMatchType<0>,
                                                      LLVMMatchType<0>,
                                                      llvm_metadata_ty,
                                                      llvm_metadata_ty ]>;
  def int_experimental_constrained_fdiv : DefaultAttrsIntrinsic<[ llvm_anyfloat_ty ],
                                                    [ LLVMMatchType<0>,
                                                      LLVMMatchType<0>,
                                                      llvm_metadata_ty,
                                                      llvm_metadata_ty ]>;
  def int_experimental_constrained_frem : DefaultAttrsIntrinsic<[ llvm_anyfloat_ty ],
                                                    [ LLVMMatchType<0>,
                                                      LLVMMatchType<0>,
                                                      llvm_metadata_ty,
                                                      llvm_metadata_ty ]>;

  def int_experimental_constrained_fma : DefaultAttrsIntrinsic<[ llvm_anyfloat_ty ],
                                                    [ LLVMMatchType<0>,
                                                      LLVMMatchType<0>,
                                                      LLVMMatchType<0>,
                                                      llvm_metadata_ty,
                                                      llvm_metadata_ty ]>;

  def int_experimental_constrained_fmuladd : DefaultAttrsIntrinsic<[ llvm_anyfloat_ty ],
                                                       [ LLVMMatchType<0>,
                                                         LLVMMatchType<0>,
                                                         LLVMMatchType<0>,
                                                         llvm_metadata_ty,
                                                         llvm_metadata_ty ]>;

  def int_experimental_constrained_fptosi : DefaultAttrsIntrinsic<[ llvm_anyint_ty ],
                                                    [ llvm_anyfloat_ty,
                                                      llvm_metadata_ty ]>;

  def int_experimental_constrained_fptoui : DefaultAttrsIntrinsic<[ llvm_anyint_ty ],
                                                    [ llvm_anyfloat_ty,
                                                      llvm_metadata_ty ]>;

  def int_experimental_constrained_sitofp : DefaultAttrsIntrinsic<[ llvm_anyfloat_ty ],
                                                       [ llvm_anyint_ty,
                                                         llvm_metadata_ty,
                                                         llvm_metadata_ty ]>;

  def int_experimental_constrained_uitofp : DefaultAttrsIntrinsic<[ llvm_anyfloat_ty ],
                                                       [ llvm_anyint_ty,
                                                         llvm_metadata_ty,
                                                         llvm_metadata_ty ]>;

  def int_experimental_constrained_fptrunc : DefaultAttrsIntrinsic<[ llvm_anyfloat_ty ],
                                                       [ llvm_anyfloat_ty,
                                                         llvm_metadata_ty,
                                                         llvm_metadata_ty ]>;

  def int_experimental_constrained_fpext : DefaultAttrsIntrinsic<[ llvm_anyfloat_ty ],
                                                     [ llvm_anyfloat_ty,
                                                       llvm_metadata_ty ]>;

  // These intrinsics are sensitive to the rounding mode so we need constrained
  // versions of each of them.  When strict rounding and exception control are
  // not required the non-constrained versions of these intrinsics should be
  // used.
  def int_experimental_constrained_sqrt : DefaultAttrsIntrinsic<[ llvm_anyfloat_ty ],
                                                    [ LLVMMatchType<0>,
                                                      llvm_metadata_ty,
                                                      llvm_metadata_ty ]>;
  def int_experimental_constrained_powi : DefaultAttrsIntrinsic<[ llvm_anyfloat_ty ],
                                                    [ LLVMMatchType<0>,
                                                      llvm_i32_ty,
                                                      llvm_metadata_ty,
                                                      llvm_metadata_ty ]>;
  def int_experimental_constrained_sin  : DefaultAttrsIntrinsic<[ llvm_anyfloat_ty ],
                                                    [ LLVMMatchType<0>,
                                                      llvm_metadata_ty,
                                                      llvm_metadata_ty ]>;
  def int_experimental_constrained_cos  : DefaultAttrsIntrinsic<[ llvm_anyfloat_ty ],
                                                    [ LLVMMatchType<0>,
                                                      llvm_metadata_ty,
                                                      llvm_metadata_ty ]>;
  def int_experimental_constrained_pow  : DefaultAttrsIntrinsic<[ llvm_anyfloat_ty ],
                                                    [ LLVMMatchType<0>,
                                                      LLVMMatchType<0>,
                                                      llvm_metadata_ty,
                                                      llvm_metadata_ty ]>;
  def int_experimental_constrained_log  : DefaultAttrsIntrinsic<[ llvm_anyfloat_ty ],
                                                    [ LLVMMatchType<0>,
                                                      llvm_metadata_ty,
                                                      llvm_metadata_ty ]>;
  def int_experimental_constrained_log10: DefaultAttrsIntrinsic<[ llvm_anyfloat_ty ],
                                                    [ LLVMMatchType<0>,
                                                      llvm_metadata_ty,
                                                      llvm_metadata_ty ]>;
  def int_experimental_constrained_log2 : DefaultAttrsIntrinsic<[ llvm_anyfloat_ty ],
                                                    [ LLVMMatchType<0>,
                                                      llvm_metadata_ty,
                                                      llvm_metadata_ty ]>;
  def int_experimental_constrained_exp  : DefaultAttrsIntrinsic<[ llvm_anyfloat_ty ],
                                                    [ LLVMMatchType<0>,
                                                      llvm_metadata_ty,
                                                      llvm_metadata_ty ]>;
  def int_experimental_constrained_exp2 : DefaultAttrsIntrinsic<[ llvm_anyfloat_ty ],
                                                    [ LLVMMatchType<0>,
                                                      llvm_metadata_ty,
                                                      llvm_metadata_ty ]>;
  def int_experimental_constrained_rint  : DefaultAttrsIntrinsic<[ llvm_anyfloat_ty ],
                                                     [ LLVMMatchType<0>,
                                                       llvm_metadata_ty,
                                                       llvm_metadata_ty ]>;
  def int_experimental_constrained_nearbyint : DefaultAttrsIntrinsic<[ llvm_anyfloat_ty ],
                                                         [ LLVMMatchType<0>,
                                                           llvm_metadata_ty,
                                                           llvm_metadata_ty ]>;
  def int_experimental_constrained_lrint : DefaultAttrsIntrinsic<[ llvm_anyint_ty ],
                                                     [ llvm_anyfloat_ty,
                                                       llvm_metadata_ty,
                                                       llvm_metadata_ty ]>;
  def int_experimental_constrained_llrint : DefaultAttrsIntrinsic<[ llvm_anyint_ty ],
                                                      [ llvm_anyfloat_ty,
                                                        llvm_metadata_ty,
                                                        llvm_metadata_ty ]>;
  def int_experimental_constrained_maxnum : DefaultAttrsIntrinsic<[ llvm_anyfloat_ty ],
                                                      [ LLVMMatchType<0>,
                                                        LLVMMatchType<0>,
                                                        llvm_metadata_ty ]>;
  def int_experimental_constrained_minnum : DefaultAttrsIntrinsic<[ llvm_anyfloat_ty ],
                                                      [ LLVMMatchType<0>,
                                                        LLVMMatchType<0>,
                                                        llvm_metadata_ty ]>;
  def int_experimental_constrained_maximum : DefaultAttrsIntrinsic<[ llvm_anyfloat_ty ],
                                                       [ LLVMMatchType<0>,
                                                         LLVMMatchType<0>,
                                                         llvm_metadata_ty ]>;
  def int_experimental_constrained_minimum : DefaultAttrsIntrinsic<[ llvm_anyfloat_ty ],
                                                       [ LLVMMatchType<0>,
                                                         LLVMMatchType<0>,
                                                         llvm_metadata_ty ]>;
  def int_experimental_constrained_ceil : DefaultAttrsIntrinsic<[ llvm_anyfloat_ty ],
                                                    [ LLVMMatchType<0>,
                                                      llvm_metadata_ty ]>;
  def int_experimental_constrained_floor : DefaultAttrsIntrinsic<[ llvm_anyfloat_ty ],
                                                     [ LLVMMatchType<0>,
                                                       llvm_metadata_ty ]>;
  def int_experimental_constrained_lround : DefaultAttrsIntrinsic<[ llvm_anyint_ty ],
                                                      [ llvm_anyfloat_ty,
                                                        llvm_metadata_ty ]>;
  def int_experimental_constrained_llround : DefaultAttrsIntrinsic<[ llvm_anyint_ty ],
                                                       [ llvm_anyfloat_ty,
                                                         llvm_metadata_ty ]>;
  def int_experimental_constrained_round : DefaultAttrsIntrinsic<[ llvm_anyfloat_ty ],
                                                     [ LLVMMatchType<0>,
                                                      llvm_metadata_ty ]>;
  def int_experimental_constrained_roundeven : DefaultAttrsIntrinsic<[ llvm_anyfloat_ty ],
                                                         [ LLVMMatchType<0>,
                                                           llvm_metadata_ty ]>;
  def int_experimental_constrained_trunc : DefaultAttrsIntrinsic<[ llvm_anyfloat_ty ],
                                                     [ LLVMMatchType<0>,
                                                       llvm_metadata_ty ]>;

  // Constrained floating-point comparison (quiet and signaling variants).
  // Third operand is the predicate represented as a metadata string.
  def int_experimental_constrained_fcmp
      : DefaultAttrsIntrinsic<[ LLVMScalarOrSameVectorWidth<0, llvm_i1_ty> ],
                  [ llvm_anyfloat_ty, LLVMMatchType<0>,
                    llvm_metadata_ty, llvm_metadata_ty ]>;
  def int_experimental_constrained_fcmps
      : DefaultAttrsIntrinsic<[ LLVMScalarOrSameVectorWidth<0, llvm_i1_ty> ],
                  [ llvm_anyfloat_ty, LLVMMatchType<0>,
                    llvm_metadata_ty, llvm_metadata_ty ]>;
}
// FIXME: Consider maybe adding intrinsics for sitofp, uitofp.

//===------------------------- Expect Intrinsics --------------------------===//
//
def int_expect : DefaultAttrsIntrinsic<[llvm_anyint_ty],
  [LLVMMatchType<0>, LLVMMatchType<0>], [IntrNoMem, IntrWillReturn]>;

def int_expect_with_probability : DefaultAttrsIntrinsic<[llvm_anyint_ty],
  [LLVMMatchType<0>, LLVMMatchType<0>, llvm_double_ty],
  [IntrNoMem, IntrWillReturn]>;

//===-------------------- Bit Manipulation Intrinsics ---------------------===//
//

// None of these intrinsics accesses memory at all.
let IntrProperties = [IntrNoMem, IntrSpeculatable, IntrWillReturn] in {
  def int_bswap: DefaultAttrsIntrinsic<[llvm_anyint_ty], [LLVMMatchType<0>]>;
  def int_ctpop: DefaultAttrsIntrinsic<[llvm_anyint_ty], [LLVMMatchType<0>]>;
  def int_bitreverse : DefaultAttrsIntrinsic<[llvm_anyint_ty], [LLVMMatchType<0>]>;
  def int_fshl : DefaultAttrsIntrinsic<[llvm_anyint_ty],
      [LLVMMatchType<0>, LLVMMatchType<0>, LLVMMatchType<0>]>;
  def int_fshr : DefaultAttrsIntrinsic<[llvm_anyint_ty],
      [LLVMMatchType<0>, LLVMMatchType<0>, LLVMMatchType<0>]>;
}

let IntrProperties = [IntrNoMem, IntrSpeculatable, IntrWillReturn,
                      ImmArg<ArgIndex<1>>] in {
  def int_ctlz : DefaultAttrsIntrinsic<[llvm_anyint_ty], [LLVMMatchType<0>, llvm_i1_ty]>;
  def int_cttz : DefaultAttrsIntrinsic<[llvm_anyint_ty], [LLVMMatchType<0>, llvm_i1_ty]>;
}

//===------------------------ Debugger Intrinsics -------------------------===//
//

// None of these intrinsics accesses memory at all...but that doesn't
// mean the optimizers can change them aggressively.  Special handling
// needed in a few places. These synthetic intrinsics have no
// side-effects and just mark information about their operands.
let IntrProperties = [IntrNoMem, IntrSpeculatable, IntrWillReturn] in {
  def int_dbg_declare      : DefaultAttrsIntrinsic<[],
                                       [llvm_metadata_ty,
                                        llvm_metadata_ty,
                                        llvm_metadata_ty]>;
  def int_dbg_value        : DefaultAttrsIntrinsic<[],
                                       [llvm_metadata_ty,
                                        llvm_metadata_ty,
                                        llvm_metadata_ty]>;
  def int_dbg_addr         : DefaultAttrsIntrinsic<[],
                                       [llvm_metadata_ty,
                                        llvm_metadata_ty,
                                        llvm_metadata_ty]>;
  def int_dbg_label        : DefaultAttrsIntrinsic<[],
                                       [llvm_metadata_ty]>;
}

//===------------------ Exception Handling Intrinsics----------------------===//
//

// The result of eh.typeid.for depends on the enclosing function, but inside a
// given function it is 'const' and may be CSE'd etc.
def int_eh_typeid_for : Intrinsic<[llvm_i32_ty], [llvm_ptr_ty], [IntrNoMem]>;

def int_eh_return_i32 : Intrinsic<[], [llvm_i32_ty, llvm_ptr_ty]>;
def int_eh_return_i64 : Intrinsic<[], [llvm_i64_ty, llvm_ptr_ty]>;

// eh.exceptionpointer returns the pointer to the exception caught by
// the given `catchpad`.
def int_eh_exceptionpointer : Intrinsic<[llvm_anyptr_ty], [llvm_token_ty],
                                        [IntrNoMem]>;

// Gets the exception code from a catchpad token. Only used on some platforms.
def int_eh_exceptioncode : Intrinsic<[llvm_i32_ty], [llvm_token_ty], [IntrNoMem]>;

// __builtin_unwind_init is an undocumented GCC intrinsic that causes all
// callee-saved registers to be saved and restored (regardless of whether they
// are used) in the calling function. It is used by libgcc_eh.
def int_eh_unwind_init: Intrinsic<[]>,
                        GCCBuiltin<"__builtin_unwind_init">;

def int_eh_dwarf_cfa  : Intrinsic<[llvm_ptr_ty], [llvm_i32_ty]>;

def int_eh_sjlj_lsda             : Intrinsic<[llvm_ptr_ty], [], [IntrNoMem]>;
def int_eh_sjlj_callsite         : Intrinsic<[], [llvm_i32_ty], [IntrNoMem]>;

def int_eh_sjlj_functioncontext : Intrinsic<[], [llvm_ptr_ty]>;
def int_eh_sjlj_setjmp          : Intrinsic<[llvm_i32_ty], [llvm_ptr_ty]>;
def int_eh_sjlj_longjmp         : Intrinsic<[], [llvm_ptr_ty], [IntrNoReturn]>;
def int_eh_sjlj_setup_dispatch  : Intrinsic<[], []>;

//===---------------- Generic Variable Attribute Intrinsics----------------===//
//
def int_var_annotation : DefaultAttrsIntrinsic<[],
                                   [llvm_ptr_ty, llvm_ptr_ty,
                                    llvm_ptr_ty, llvm_i32_ty, llvm_ptr_ty],
                                   [IntrWillReturn], "llvm.var.annotation">;
def int_ptr_annotation : DefaultAttrsIntrinsic<[LLVMAnyPointerType<llvm_anyint_ty>],
                                   [LLVMMatchType<0>, llvm_ptr_ty, llvm_ptr_ty,
                                    llvm_i32_ty, llvm_ptr_ty],
                                   [IntrWillReturn], "llvm.ptr.annotation">;
def int_annotation : DefaultAttrsIntrinsic<[llvm_anyint_ty],
                               [LLVMMatchType<0>, llvm_ptr_ty,
                                llvm_ptr_ty, llvm_i32_ty],
                               [IntrWillReturn], "llvm.annotation">;

// Annotates the current program point with metadata strings which are emitted
// as CodeView debug info records. This is expensive, as it disables inlining
// and is modelled as having side effects.
def int_codeview_annotation : DefaultAttrsIntrinsic<[], [llvm_metadata_ty],
                                        [IntrInaccessibleMemOnly, IntrNoDuplicate, IntrWillReturn],
                                        "llvm.codeview.annotation">;

//===------------------------ Trampoline Intrinsics -----------------------===//
//
def int_init_trampoline : Intrinsic<[],
                                    [llvm_ptr_ty, llvm_ptr_ty, llvm_ptr_ty],
                                    [IntrArgMemOnly, NoCapture<ArgIndex<0>>]>,
                                    GCCBuiltin<"__builtin_init_trampoline">;

def int_adjust_trampoline : Intrinsic<[llvm_ptr_ty], [llvm_ptr_ty],
                                      [IntrReadMem, IntrArgMemOnly]>,
                                      GCCBuiltin<"__builtin_adjust_trampoline">;

//===------------------------ Overflow Intrinsics -------------------------===//
//

// Expose the carry flag from add operations on two integrals.
let IntrProperties = [IntrNoMem, IntrSpeculatable, IntrWillReturn] in {
  def int_sadd_with_overflow : DefaultAttrsIntrinsic<[llvm_anyint_ty,
                                          LLVMScalarOrSameVectorWidth<0, llvm_i1_ty>],
                                         [LLVMMatchType<0>, LLVMMatchType<0>]>;
  def int_uadd_with_overflow : DefaultAttrsIntrinsic<[llvm_anyint_ty,
                                          LLVMScalarOrSameVectorWidth<0, llvm_i1_ty>],
                                         [LLVMMatchType<0>, LLVMMatchType<0>]>;

  def int_ssub_with_overflow : DefaultAttrsIntrinsic<[llvm_anyint_ty,
                                          LLVMScalarOrSameVectorWidth<0, llvm_i1_ty>],
                                         [LLVMMatchType<0>, LLVMMatchType<0>]>;
  def int_usub_with_overflow : DefaultAttrsIntrinsic<[llvm_anyint_ty,
                                          LLVMScalarOrSameVectorWidth<0, llvm_i1_ty>],
                                         [LLVMMatchType<0>, LLVMMatchType<0>]>;

  def int_smul_with_overflow : DefaultAttrsIntrinsic<[llvm_anyint_ty,
                                          LLVMScalarOrSameVectorWidth<0, llvm_i1_ty>],
                                         [LLVMMatchType<0>, LLVMMatchType<0>]>;
  def int_umul_with_overflow : DefaultAttrsIntrinsic<[llvm_anyint_ty,
                                          LLVMScalarOrSameVectorWidth<0, llvm_i1_ty>],
                                         [LLVMMatchType<0>, LLVMMatchType<0>]>;
}
//===------------------------- Saturation Arithmetic Intrinsics ---------------------===//
//
def int_sadd_sat : DefaultAttrsIntrinsic<[llvm_anyint_ty],
                             [LLVMMatchType<0>, LLVMMatchType<0>],
                             [IntrNoMem, IntrSpeculatable, IntrWillReturn, Commutative]>;
def int_uadd_sat : DefaultAttrsIntrinsic<[llvm_anyint_ty],
                             [LLVMMatchType<0>, LLVMMatchType<0>],
                             [IntrNoMem, IntrSpeculatable, IntrWillReturn, Commutative]>;
def int_ssub_sat : DefaultAttrsIntrinsic<[llvm_anyint_ty],
                             [LLVMMatchType<0>, LLVMMatchType<0>],
                             [IntrNoMem, IntrSpeculatable, IntrWillReturn]>;
def int_usub_sat : DefaultAttrsIntrinsic<[llvm_anyint_ty],
                             [LLVMMatchType<0>, LLVMMatchType<0>],
                             [IntrNoMem, IntrSpeculatable, IntrWillReturn]>;
def int_sshl_sat : DefaultAttrsIntrinsic<[llvm_anyint_ty],
                             [LLVMMatchType<0>, LLVMMatchType<0>],
                             [IntrNoMem, IntrSpeculatable, IntrWillReturn]>;
def int_ushl_sat : DefaultAttrsIntrinsic<[llvm_anyint_ty],
                             [LLVMMatchType<0>, LLVMMatchType<0>],
                             [IntrNoMem, IntrSpeculatable, IntrWillReturn]>;

//===------------------------- Fixed Point Arithmetic Intrinsics ---------------------===//
//
def int_smul_fix : DefaultAttrsIntrinsic<[llvm_anyint_ty],
                             [LLVMMatchType<0>, LLVMMatchType<0>, llvm_i32_ty],
                             [IntrNoMem, IntrSpeculatable, IntrWillReturn,
                              Commutative, ImmArg<ArgIndex<2>>]>;

def int_umul_fix : DefaultAttrsIntrinsic<[llvm_anyint_ty],
                             [LLVMMatchType<0>, LLVMMatchType<0>, llvm_i32_ty],
                             [IntrNoMem, IntrSpeculatable, IntrWillReturn,
                              Commutative, ImmArg<ArgIndex<2>>]>;

def int_sdiv_fix : DefaultAttrsIntrinsic<[llvm_anyint_ty],
                             [LLVMMatchType<0>, LLVMMatchType<0>, llvm_i32_ty],
                             [IntrNoMem, ImmArg<ArgIndex<2>>]>;

def int_udiv_fix : DefaultAttrsIntrinsic<[llvm_anyint_ty],
                             [LLVMMatchType<0>, LLVMMatchType<0>, llvm_i32_ty],
                             [IntrNoMem, ImmArg<ArgIndex<2>>]>;

//===------------------- Fixed Point Saturation Arithmetic Intrinsics ----------------===//
//
def int_smul_fix_sat : DefaultAttrsIntrinsic<[llvm_anyint_ty],
                                 [LLVMMatchType<0>, LLVMMatchType<0>, llvm_i32_ty],
                                 [IntrNoMem, IntrSpeculatable, IntrWillReturn,
                                  Commutative, ImmArg<ArgIndex<2>>]>;
def int_umul_fix_sat : DefaultAttrsIntrinsic<[llvm_anyint_ty],
                                 [LLVMMatchType<0>, LLVMMatchType<0>, llvm_i32_ty],
                                 [IntrNoMem, IntrSpeculatable, IntrWillReturn,
                                  Commutative, ImmArg<ArgIndex<2>>]>;

def int_sdiv_fix_sat : DefaultAttrsIntrinsic<[llvm_anyint_ty],
                                 [LLVMMatchType<0>, LLVMMatchType<0>, llvm_i32_ty],
                                 [IntrNoMem, ImmArg<ArgIndex<2>>]>;

def int_udiv_fix_sat : DefaultAttrsIntrinsic<[llvm_anyint_ty],
                                 [LLVMMatchType<0>, LLVMMatchType<0>, llvm_i32_ty],
                                 [IntrNoMem, ImmArg<ArgIndex<2>>]>;

//===------------------ Integer Min/Max/Abs Intrinsics --------------------===//
//
def int_abs : DefaultAttrsIntrinsic<
    [llvm_anyint_ty], [LLVMMatchType<0>, llvm_i1_ty],
    [IntrNoMem, IntrSpeculatable, IntrWillReturn, ImmArg<ArgIndex<1>>]>;

def int_smax : DefaultAttrsIntrinsic<
    [llvm_anyint_ty], [LLVMMatchType<0>, LLVMMatchType<0>],
    [IntrNoMem, IntrSpeculatable, IntrWillReturn]>;
def int_smin : DefaultAttrsIntrinsic<
    [llvm_anyint_ty], [LLVMMatchType<0>, LLVMMatchType<0>],
    [IntrNoMem, IntrSpeculatable, IntrWillReturn]>;
def int_umax : DefaultAttrsIntrinsic<
    [llvm_anyint_ty], [LLVMMatchType<0>, LLVMMatchType<0>],
    [IntrNoMem, IntrSpeculatable, IntrWillReturn]>;
def int_umin : DefaultAttrsIntrinsic<
    [llvm_anyint_ty], [LLVMMatchType<0>, LLVMMatchType<0>],
    [IntrNoMem, IntrSpeculatable, IntrWillReturn]>;

//===------------------------- Memory Use Markers -------------------------===//
//
def int_lifetime_start  : DefaultAttrsIntrinsic<[],
                                    [llvm_i64_ty, llvm_anyptr_ty],
                                    [IntrArgMemOnly, IntrWillReturn,
                                     NoCapture<ArgIndex<1>>,
                                     ImmArg<ArgIndex<0>>]>;
def int_lifetime_end    : DefaultAttrsIntrinsic<[],
                                    [llvm_i64_ty, llvm_anyptr_ty],
                                    [IntrArgMemOnly, IntrWillReturn,
                                     NoCapture<ArgIndex<1>>,
                                     ImmArg<ArgIndex<0>>]>;
def int_invariant_start : DefaultAttrsIntrinsic<[llvm_descriptor_ty],
                                    [llvm_i64_ty, llvm_anyptr_ty],
                                    [IntrArgMemOnly, IntrWillReturn,
                                     NoCapture<ArgIndex<1>>,
                                     ImmArg<ArgIndex<0>>]>;
def int_invariant_end   : DefaultAttrsIntrinsic<[],
                                    [llvm_descriptor_ty, llvm_i64_ty,
                                     llvm_anyptr_ty],
                                    [IntrArgMemOnly, IntrWillReturn,
                                     NoCapture<ArgIndex<2>>,
                                     ImmArg<ArgIndex<1>>]>;

// launder.invariant.group can't be marked with 'readnone' (IntrNoMem),
// because it would cause CSE of two barriers with the same argument.
// Inaccessiblememonly says that the barrier doesn't read the argument,
// but it changes state not accessible to this module. This way
// we can DSE through the barrier because it doesn't read the value
// after store. Although the barrier doesn't modify any memory it
// can't be marked as readonly, because it would be possible to
// CSE 2 barriers with store in between.
// The argument also can't be marked with 'returned' attribute, because
// it would remove barrier.
// Note that it is still experimental, which means that its semantics
// might change in the future.
def int_launder_invariant_group : DefaultAttrsIntrinsic<[llvm_anyptr_ty],
                                            [LLVMMatchType<0>],
                                            [IntrInaccessibleMemOnly, IntrSpeculatable, IntrWillReturn]>;


def int_strip_invariant_group : DefaultAttrsIntrinsic<[llvm_anyptr_ty],
                                          [LLVMMatchType<0>],
                                          [IntrSpeculatable, IntrNoMem, IntrWillReturn]>;

//===------------------------ Stackmap Intrinsics -------------------------===//
//
def int_experimental_stackmap : DefaultAttrsIntrinsic<[],
                                  [llvm_i64_ty, llvm_i32_ty, llvm_vararg_ty],
                                  [Throws]>;
def int_experimental_patchpoint_void : DefaultAttrsIntrinsic<[],
                                                 [llvm_i64_ty, llvm_i32_ty,
                                                  llvm_ptr_ty, llvm_i32_ty,
                                                  llvm_vararg_ty],
                                                  [Throws]>;
def int_experimental_patchpoint_i64 : DefaultAttrsIntrinsic<[llvm_i64_ty],
                                                [llvm_i64_ty, llvm_i32_ty,
                                                 llvm_ptr_ty, llvm_i32_ty,
                                                 llvm_vararg_ty],
                                                 [Throws]>;


//===------------------------ Garbage Collection Intrinsics ---------------===//
// These are documented in docs/Statepoint.rst

def int_experimental_gc_statepoint : Intrinsic<[llvm_token_ty],
                               [llvm_i64_ty, llvm_i32_ty,
                                llvm_anyptr_ty, llvm_i32_ty,
                                llvm_i32_ty, llvm_vararg_ty],
                               [Throws, ImmArg<ArgIndex<0>>,
                                ImmArg<ArgIndex<1>>, ImmArg<ArgIndex<3>>,
                                ImmArg<ArgIndex<4>>]>;

def int_experimental_gc_result   : Intrinsic<[llvm_any_ty], [llvm_token_ty],
                                             [IntrReadMem]>;
def int_experimental_gc_relocate : Intrinsic<[llvm_any_ty],
                                             [llvm_token_ty, llvm_i32_ty,
                                              llvm_i32_ty],
                                             [IntrReadMem, ImmArg<ArgIndex<1>>,
                                              ImmArg<ArgIndex<2>>]>;

//===------------------------ Coroutine Intrinsics ---------------===//
// These are documented in docs/Coroutines.rst

// Coroutine Structure Intrinsics.

def int_coro_id : Intrinsic<[llvm_token_ty], [llvm_i32_ty, llvm_ptr_ty,
                             llvm_ptr_ty, llvm_ptr_ty],
                            [IntrArgMemOnly, IntrReadMem,
                             ReadNone<ArgIndex<1>>, ReadOnly<ArgIndex<2>>,
                             NoCapture<ArgIndex<2>>]>;
def int_coro_id_retcon : Intrinsic<[llvm_token_ty],
    [llvm_i32_ty, llvm_i32_ty, llvm_ptr_ty,
     llvm_ptr_ty, llvm_ptr_ty, llvm_ptr_ty],
    []>;
def int_coro_id_retcon_once : Intrinsic<[llvm_token_ty],
    [llvm_i32_ty, llvm_i32_ty, llvm_ptr_ty,
     llvm_ptr_ty, llvm_ptr_ty, llvm_ptr_ty],
    []>;
def int_coro_alloc : Intrinsic<[llvm_i1_ty], [llvm_token_ty], []>;
def int_coro_begin : Intrinsic<[llvm_ptr_ty], [llvm_token_ty, llvm_ptr_ty],
                               [WriteOnly<ArgIndex<1>>]>;

def int_coro_free : Intrinsic<[llvm_ptr_ty], [llvm_token_ty, llvm_ptr_ty],
                              [IntrReadMem, IntrArgMemOnly,
                               ReadOnly<ArgIndex<1>>,
                               NoCapture<ArgIndex<1>>]>;
def int_coro_end : Intrinsic<[llvm_i1_ty], [llvm_ptr_ty, llvm_i1_ty], []>;

def int_coro_frame : Intrinsic<[llvm_ptr_ty], [], [IntrNoMem]>;
def int_coro_noop : Intrinsic<[llvm_ptr_ty], [], [IntrNoMem]>;
def int_coro_size : Intrinsic<[llvm_anyint_ty], [], [IntrNoMem]>;

def int_coro_save : Intrinsic<[llvm_token_ty], [llvm_ptr_ty], []>;
def int_coro_suspend : Intrinsic<[llvm_i8_ty], [llvm_token_ty, llvm_i1_ty], []>;
def int_coro_suspend_retcon : Intrinsic<[llvm_any_ty], [llvm_vararg_ty], []>;
def int_coro_prepare_retcon : Intrinsic<[llvm_ptr_ty], [llvm_ptr_ty],
                                        [IntrNoMem]>;
def int_coro_alloca_alloc : Intrinsic<[llvm_token_ty],
                                      [llvm_anyint_ty, llvm_i32_ty], []>;
def int_coro_alloca_get : Intrinsic<[llvm_ptr_ty], [llvm_token_ty], []>;
def int_coro_alloca_free : Intrinsic<[], [llvm_token_ty], []>;

def int_coro_param : Intrinsic<[llvm_i1_ty], [llvm_ptr_ty, llvm_ptr_ty],
                               [IntrNoMem, ReadNone<ArgIndex<0>>,
                                ReadNone<ArgIndex<1>>]>;

// Coroutine Manipulation Intrinsics.

def int_coro_resume : Intrinsic<[], [llvm_ptr_ty], [Throws]>;
def int_coro_destroy : Intrinsic<[], [llvm_ptr_ty], [Throws]>;
def int_coro_done : Intrinsic<[llvm_i1_ty], [llvm_ptr_ty],
                              [IntrArgMemOnly, ReadOnly<ArgIndex<0>>,
                               NoCapture<ArgIndex<0>>]>;
def int_coro_promise : Intrinsic<[llvm_ptr_ty],
                                 [llvm_ptr_ty, llvm_i32_ty, llvm_i1_ty],
                                 [IntrNoMem, NoCapture<ArgIndex<0>>]>;

// Coroutine Lowering Intrinsics. Used internally by coroutine passes.

def int_coro_subfn_addr : Intrinsic<[llvm_ptr_ty], [llvm_ptr_ty, llvm_i8_ty],
                                    [IntrReadMem, IntrArgMemOnly,
                                     ReadOnly<ArgIndex<0>>,
                                     NoCapture<ArgIndex<0>>]>;

///===-------------------------- Other Intrinsics --------------------------===//
//
def int_trap : Intrinsic<[], [], [IntrNoReturn, IntrCold]>,
               GCCBuiltin<"__builtin_trap">;
def int_debugtrap : Intrinsic<[]>,
                    GCCBuiltin<"__builtin_debugtrap">;

// Support for dynamic deoptimization (or de-specialization)
def int_experimental_deoptimize : Intrinsic<[llvm_any_ty], [llvm_vararg_ty],
                                            [Throws]>;

// Support for speculative runtime guards
def int_experimental_guard : DefaultAttrsIntrinsic<[], [llvm_i1_ty, llvm_vararg_ty],
                                       [Throws]>;

// Supports widenable conditions for guards represented as explicit branches.
def int_experimental_widenable_condition : DefaultAttrsIntrinsic<[llvm_i1_ty], [],
        [IntrInaccessibleMemOnly, IntrWillReturn, IntrSpeculatable]>;

// NOP: calls/invokes to this intrinsic are removed by codegen
def int_donothing : DefaultAttrsIntrinsic<[], [], [IntrNoMem, IntrWillReturn]>;

// This instruction has no actual effect, though it is treated by the optimizer
// has having opaque side effects. This may be inserted into loops to ensure
// that they are not removed even if they turn out to be empty, for languages
// which specify that infinite loops must be preserved.
def int_sideeffect : DefaultAttrsIntrinsic<[], [], [IntrInaccessibleMemOnly, IntrWillReturn]>;

// Intrinsics to support half precision floating point format
let IntrProperties = [IntrNoMem, IntrWillReturn] in {
def int_convert_to_fp16   : DefaultAttrsIntrinsic<[llvm_i16_ty], [llvm_anyfloat_ty]>;
def int_convert_from_fp16 : DefaultAttrsIntrinsic<[llvm_anyfloat_ty], [llvm_i16_ty]>;
}

// Clear cache intrinsic, default to ignore (ie. emit nothing)
// maps to void __clear_cache() on supporting platforms
def int_clear_cache : Intrinsic<[], [llvm_ptr_ty, llvm_ptr_ty],
                                [], "llvm.clear_cache">;

// Intrinsic to detect whether its argument is a constant.
def int_is_constant : DefaultAttrsIntrinsic<[llvm_i1_ty], [llvm_any_ty],
                                [IntrNoMem, IntrWillReturn, IntrConvergent],
                                "llvm.is.constant">;

// Intrinsic to mask out bits of a pointer.
def int_ptrmask: DefaultAttrsIntrinsic<[llvm_anyptr_ty], [LLVMMatchType<0>, llvm_anyint_ty],
                           [IntrNoMem, IntrSpeculatable, IntrWillReturn]>;

//===---------------- Vector Predication Intrinsics --------------===//

// Memory Intrinsics
def int_vp_store : Intrinsic<[],
                             [ llvm_anyvector_ty,
                               LLVMAnyPointerType<LLVMMatchType<0>>,
                               LLVMScalarOrSameVectorWidth<0, llvm_i1_ty>,
                               llvm_i32_ty],
                             [ NoCapture<ArgIndex<1>>, IntrNoSync, IntrArgMemOnly, IntrWillReturn, Mask<3>, VectorLength<4> ]>;

def int_vp_load  : Intrinsic<[ llvm_anyvector_ty],
                             [ LLVMAnyPointerType<LLVMMatchType<0>>,
                               LLVMScalarOrSameVectorWidth<0, llvm_i1_ty>,
                               llvm_i32_ty],
                             [ NoCapture<ArgIndex<0>>, IntrNoSync, IntrReadMem, IntrWillReturn, IntrArgMemOnly, Mask<2>, VectorLength<3> ]>;

def int_vp_gather: Intrinsic<[ llvm_anyvector_ty],
                             [ LLVMVectorOfAnyPointersToElt<0>,
                               LLVMScalarOrSameVectorWidth<0, llvm_i1_ty>,
                               llvm_i32_ty],
                             [ IntrReadMem, IntrNoSync, IntrWillReturn, IntrArgMemOnly, Mask<2>, VectorLength<3> ]>;

def int_vp_scatter: Intrinsic<[],
                              [ llvm_anyvector_ty,
                                LLVMVectorOfAnyPointersToElt<0>,
                                LLVMScalarOrSameVectorWidth<0, llvm_i1_ty>,
                                llvm_i32_ty],
                              [ IntrArgMemOnly, IntrNoSync, IntrWillReturn, Mask<3>, VectorLength<4> ]>;
// TODO allow IntrNoCapture for vectors of pointers

// Reductions
let IntrProperties = [IntrNoMem, IntrNoSync, IntrWillReturn, Mask<2>, VectorLength<3>] in {
  def int_vp_reduce_add  : Intrinsic<[LLVMVectorElementType<0>],
                                     [llvm_anyvector_ty,
                                      LLVMScalarOrSameVectorWidth<0, llvm_i1_ty>,
                                      llvm_i32_ty]>;
  def int_vp_reduce_mul  : Intrinsic<[LLVMVectorElementType<0>],
                                     [llvm_anyvector_ty,
                                      LLVMScalarOrSameVectorWidth<0, llvm_i1_ty>,
                                      llvm_i32_ty]>;
  def int_vp_reduce_and  : Intrinsic<[LLVMVectorElementType<0>],
                                     [llvm_anyvector_ty,
                                      LLVMScalarOrSameVectorWidth<0, llvm_i1_ty>,
                                      llvm_i32_ty]>;
  def int_vp_reduce_or  : Intrinsic<[LLVMVectorElementType<0>],
                                     [llvm_anyvector_ty,
                                      LLVMScalarOrSameVectorWidth<0, llvm_i1_ty>,
                                      llvm_i32_ty]>;
  def int_vp_reduce_xor  : Intrinsic<[LLVMVectorElementType<0>],
                                     [llvm_anyvector_ty,
                                      LLVMScalarOrSameVectorWidth<0, llvm_i1_ty>,
                                      llvm_i32_ty]>;
  def int_vp_reduce_smax  : Intrinsic<[LLVMVectorElementType<0>],
                                      [llvm_anyvector_ty,
                                       LLVMScalarOrSameVectorWidth<0, llvm_i1_ty>,
                                       llvm_i32_ty]>;
  def int_vp_reduce_smin  : Intrinsic<[LLVMVectorElementType<0>],
                                      [llvm_anyvector_ty,
                                       LLVMScalarOrSameVectorWidth<0, llvm_i1_ty>,
                                       llvm_i32_ty]>;
  def int_vp_reduce_umax  : Intrinsic<[LLVMVectorElementType<0>],
                                      [llvm_anyvector_ty,
                                       LLVMScalarOrSameVectorWidth<0, llvm_i1_ty>,
                                       llvm_i32_ty]>;
  def int_vp_reduce_umin  : Intrinsic<[LLVMVectorElementType<0>],
                                      [llvm_anyvector_ty,
                                       LLVMScalarOrSameVectorWidth<0, llvm_i1_ty>,
                                       llvm_i32_ty]>;
  def int_vp_reduce_fmax : Intrinsic<[LLVMVectorElementType<0>],
                                     [llvm_anyvector_ty,
                                      LLVMScalarOrSameVectorWidth<0, llvm_i1_ty>,
                                       llvm_i32_ty]>;
  def int_vp_reduce_fmin : Intrinsic<[LLVMVectorElementType<0>],
                                     [llvm_anyvector_ty,
                                      LLVMScalarOrSameVectorWidth<0, llvm_i1_ty>,
                                      llvm_i32_ty]>;
}

let IntrProperties = [IntrNoMem, IntrNoSync, IntrWillReturn, Mask<3>, VectorLength<4>] in {
  def int_vp_reduce_fadd : Intrinsic<[LLVMVectorElementType<0>],
                                     [LLVMVectorElementType<0>,
                                      llvm_anyvector_ty,
                                      LLVMScalarOrSameVectorWidth<0, llvm_i1_ty>,
                                      llvm_i32_ty]>;
  def int_vp_reduce_fmul : Intrinsic<[LLVMVectorElementType<0>],
                                     [LLVMVectorElementType<0>,
                                      llvm_anyvector_ty,
                                      LLVMScalarOrSameVectorWidth<0, llvm_i1_ty>,
                                      llvm_i32_ty]>;
}

// Binary operators
<<<<<<< HEAD
let IntrProperties = [IntrNoMem, IntrNoSync, IntrWillReturn, Mask<3>, VectorLength<4>] in {
  def int_vp_add : Intrinsic<[ llvm_anyvector_ty ],
=======
let IntrProperties = [IntrNoMem, IntrNoSync, IntrWillReturn] in {
  def int_vp_add : DefaultAttrsIntrinsic<[ llvm_anyvector_ty ],
>>>>>>> 67de4afb
                             [ LLVMMatchType<0>,
                               LLVMMatchType<0>,
                               LLVMScalarOrSameVectorWidth<0, llvm_i1_ty>,
                               llvm_i32_ty]>;
  def int_vp_sub : DefaultAttrsIntrinsic<[ llvm_anyvector_ty ],
                             [ LLVMMatchType<0>,
                               LLVMMatchType<0>,
                               LLVMScalarOrSameVectorWidth<0, llvm_i1_ty>,
                               llvm_i32_ty]>;
  def int_vp_mul  : DefaultAttrsIntrinsic<[ llvm_anyvector_ty ],
                              [ LLVMMatchType<0>,
                                LLVMMatchType<0>,
                                LLVMScalarOrSameVectorWidth<0, llvm_i1_ty>,
                                llvm_i32_ty]>;
  def int_vp_sdiv : DefaultAttrsIntrinsic<[ llvm_anyvector_ty ],
                              [ LLVMMatchType<0>,
                                LLVMMatchType<0>,
                                LLVMScalarOrSameVectorWidth<0, llvm_i1_ty>,
                                llvm_i32_ty]>;
  def int_vp_udiv : DefaultAttrsIntrinsic<[ llvm_anyvector_ty ],
                              [ LLVMMatchType<0>,
                                LLVMMatchType<0>,
                                LLVMScalarOrSameVectorWidth<0, llvm_i1_ty>,
                                llvm_i32_ty]>;
  def int_vp_srem : DefaultAttrsIntrinsic<[ llvm_anyvector_ty ],
                              [ LLVMMatchType<0>,
                                LLVMMatchType<0>,
                                LLVMScalarOrSameVectorWidth<0, llvm_i1_ty>,
                                llvm_i32_ty]>;
  def int_vp_urem : DefaultAttrsIntrinsic<[ llvm_anyvector_ty ],
                              [ LLVMMatchType<0>,
                                LLVMMatchType<0>,
                                LLVMScalarOrSameVectorWidth<0, llvm_i1_ty>,
                                llvm_i32_ty]>;
<<<<<<< HEAD
// Element-wise bitops
  def int_vp_ctpop : Intrinsic<[ llvm_anyvector_ty ],
                               [ LLVMMatchType<0>,
                                 LLVMScalarOrSameVectorWidth<0, llvm_i1_ty>,
                                 llvm_i32_ty]>;

// Logical operators
  def int_vp_ashr : Intrinsic<[ llvm_anyvector_ty ],
=======
  def int_vp_ashr : DefaultAttrsIntrinsic<[ llvm_anyvector_ty ],
>>>>>>> 67de4afb
                              [ LLVMMatchType<0>,
                                LLVMMatchType<0>,
                                LLVMScalarOrSameVectorWidth<0, llvm_i1_ty>,
                                llvm_i32_ty]>;
  def int_vp_lshr : DefaultAttrsIntrinsic<[ llvm_anyvector_ty ],
                              [ LLVMMatchType<0>,
                                LLVMMatchType<0>,
                                LLVMScalarOrSameVectorWidth<0, llvm_i1_ty>,
                                llvm_i32_ty]>;
  def int_vp_shl : DefaultAttrsIntrinsic<[ llvm_anyvector_ty ],
                             [ LLVMMatchType<0>,
                               LLVMMatchType<0>,
                               LLVMScalarOrSameVectorWidth<0, llvm_i1_ty>,
                               llvm_i32_ty]>;
  def int_vp_or : DefaultAttrsIntrinsic<[ llvm_anyvector_ty ],
                            [ LLVMMatchType<0>,
                              LLVMMatchType<0>,
                              LLVMScalarOrSameVectorWidth<0, llvm_i1_ty>,
                              llvm_i32_ty]>;
  def int_vp_and : DefaultAttrsIntrinsic<[ llvm_anyvector_ty ],
                             [ LLVMMatchType<0>,
                               LLVMMatchType<0>,
                               LLVMScalarOrSameVectorWidth<0, llvm_i1_ty>,
                               llvm_i32_ty]>;
  def int_vp_xor : DefaultAttrsIntrinsic<[ llvm_anyvector_ty ],
                             [ LLVMMatchType<0>,
                               LLVMMatchType<0>,
                               LLVMScalarOrSameVectorWidth<0, llvm_i1_ty>,
                               llvm_i32_ty]>;

}

// Comparison
// TODO add signalling fcmp
// The last argument is the comparison predicate 
def int_vp_icmp : Intrinsic<[ LLVMScalarOrSameVectorWidth<0, llvm_i1_ty> ],
                            [ llvm_anyvector_ty,
                              LLVMMatchType<0>,
                              llvm_i8_ty,
                              LLVMScalarOrSameVectorWidth<0, llvm_i1_ty>,
                              llvm_i32_ty ],
                            [ IntrWillReturn, IntrNoSync, IntrNoMem, Mask<4>, VectorLength<5>, ImmArg<ArgIndex<2>> ]>;

def int_vp_fcmp : Intrinsic<[ LLVMScalarOrSameVectorWidth<0, llvm_i1_ty> ],
                            [ llvm_anyvector_ty,
                              LLVMMatchType<0>,
                              llvm_i8_ty,
                              LLVMScalarOrSameVectorWidth<0, llvm_i1_ty>,
                              llvm_i32_ty ],
                            [ IntrWillReturn, IntrNoSync, IntrNoMem, Mask<4>, VectorLength<5>, ImmArg<ArgIndex<2>> ]>;



// Shuffle
def int_vp_vshift: Intrinsic<[ llvm_anyvector_ty ],
                             [ LLVMMatchType<0>,
                               llvm_i32_ty,
                               LLVMScalarOrSameVectorWidth<0, llvm_i1_ty>,
                               llvm_i32_ty],
                             [ IntrNoMem, IntrNoSync, IntrWillReturn, Mask<3>, VectorLength<4> ]>;

def int_vp_expand: Intrinsic<[ llvm_anyvector_ty ],
                             [ LLVMMatchType<0>,
                               LLVMScalarOrSameVectorWidth<0, llvm_i1_ty>,
                               llvm_i32_ty],
                             [ IntrNoMem, IntrNoSync, IntrWillReturn, Mask<2>, VectorLength<3> ]>;

def int_vp_compress: Intrinsic<[ llvm_anyvector_ty ],
                               [ LLVMMatchType<0>,
                                 LLVMScalarOrSameVectorWidth<0, llvm_i1_ty>,
                                 llvm_i32_ty],
                               [ IntrNoMem, IntrNoSync, IntrWillReturn, VectorLength<3> ]>;

// Select
def int_vp_select : Intrinsic<[ llvm_anyvector_ty ],
                              [ LLVMMatchType<0>,
                                LLVMMatchType<0>,
                                LLVMScalarOrSameVectorWidth<0, llvm_i1_ty>,
                                llvm_i32_ty,
                                llvm_i32_ty],
                              [ IntrNoMem, IntrNoSync, IntrWillReturn, Passthru<2>, Mask<3>, VectorLength<5> ]>;


// VP fp rounding and truncation
let IntrProperties = [ IntrNoMem, IntrNoSync, IntrWillReturn, Mask<3>, VectorLength<4> ] in {

  def int_vp_fptosi : Intrinsic<[ llvm_anyint_ty ],
                                [ llvm_anyfloat_ty,
                                  llvm_metadata_ty,
                                  LLVMScalarOrSameVectorWidth<0, llvm_i1_ty>,
                                  llvm_i32_ty]>;

  def int_vp_fptoui : Intrinsic<[ llvm_anyint_ty ],
                                [ llvm_anyfloat_ty,
                                  llvm_metadata_ty,
                                  LLVMScalarOrSameVectorWidth<0, llvm_i1_ty>,
                                  llvm_i32_ty]>;

  def int_vp_fpext : Intrinsic<[ llvm_anyfloat_ty ],
                               [ llvm_anyfloat_ty,
                                 llvm_metadata_ty,
                                 LLVMScalarOrSameVectorWidth<0, llvm_i1_ty>,
                                 llvm_i32_ty]>;
}
let IntrProperties = [ IntrNoMem, IntrWillReturn, Mask<4>, VectorLength<5> ] in {
  def int_vp_sitofp : Intrinsic<[ llvm_anyfloat_ty ],
                                [ llvm_anyint_ty,
                                  llvm_metadata_ty,
                                  llvm_metadata_ty,
                                  LLVMScalarOrSameVectorWidth<0, llvm_i1_ty>,
                                  llvm_i32_ty]>;

  def int_vp_uitofp : Intrinsic<[ llvm_anyfloat_ty ],
                                [ llvm_anyint_ty,
                                  llvm_metadata_ty,
                                  llvm_metadata_ty,
                                  LLVMScalarOrSameVectorWidth<0, llvm_i1_ty>,
                                  llvm_i32_ty]>;
}


let IntrProperties = [ IntrNoMem, IntrNoSync, IntrWillReturn, Mask<4>, VectorLength<5> ] in {
  def int_vp_fptrunc : Intrinsic<[ llvm_anyfloat_ty ],
                                 [ llvm_anyfloat_ty,
                                   llvm_metadata_ty,
                                   llvm_metadata_ty,
                                   LLVMScalarOrSameVectorWidth<0, llvm_i1_ty>,
                                   llvm_i32_ty]>;

}

// VP single argument constrained intrinsics.
let IntrProperties = [ IntrNoMem, IntrNoSync, IntrWillReturn, Mask<4>, VectorLength<5> ] in {
  // These intrinsics are sensitive to the rounding mode so we need constrained
  // versions of each of them.  When strict rounding and exception control are
  // not required the non-constrained versions of these intrinsics should be
  // used.
  def int_vp_sqrt : Intrinsic<[ llvm_anyfloat_ty ],
                              [ LLVMMatchType<0>,
                                llvm_metadata_ty,
                                llvm_metadata_ty,
                                LLVMScalarOrSameVectorWidth<0, llvm_i1_ty>,
                                llvm_i32_ty]>;
  def int_vp_sin  : Intrinsic<[ llvm_anyfloat_ty ],
                              [ LLVMMatchType<0>,
                                llvm_metadata_ty,
                                llvm_metadata_ty,
                                LLVMScalarOrSameVectorWidth<0, llvm_i1_ty>,
                                llvm_i32_ty]>;
  def int_vp_cos  : Intrinsic<[ llvm_anyfloat_ty ],
                              [ LLVMMatchType<0>,
                                llvm_metadata_ty,
                                llvm_metadata_ty,
                                LLVMScalarOrSameVectorWidth<0, llvm_i1_ty>,
                                llvm_i32_ty]>;
  def int_vp_log  : Intrinsic<[ llvm_anyfloat_ty ],
                              [ LLVMMatchType<0>,
                                llvm_metadata_ty,
                                llvm_metadata_ty,
                                LLVMScalarOrSameVectorWidth<0, llvm_i1_ty>,
                                llvm_i32_ty]>;
  def int_vp_log10: Intrinsic<[ llvm_anyfloat_ty ],
                              [ LLVMMatchType<0>,
                                llvm_metadata_ty,
                                llvm_metadata_ty,
                                LLVMScalarOrSameVectorWidth<0, llvm_i1_ty>,
                                llvm_i32_ty]>;
  def int_vp_log2 : Intrinsic<[ llvm_anyfloat_ty ],
                              [ LLVMMatchType<0>,
                                llvm_metadata_ty,
                                llvm_metadata_ty,
                                LLVMScalarOrSameVectorWidth<0, llvm_i1_ty>,
                                llvm_i32_ty]>;
  def int_vp_exp  : Intrinsic<[ llvm_anyfloat_ty ],
                              [ LLVMMatchType<0>,
                                llvm_metadata_ty,
                                llvm_metadata_ty,
                                LLVMScalarOrSameVectorWidth<0, llvm_i1_ty>,
                                llvm_i32_ty]>;
  def int_vp_exp2 : Intrinsic<[ llvm_anyfloat_ty ],
                              [ LLVMMatchType<0>,
                                llvm_metadata_ty,
                                llvm_metadata_ty,
                                LLVMScalarOrSameVectorWidth<0, llvm_i1_ty>,
                                llvm_i32_ty]>;
  def int_vp_rint  : Intrinsic<[ llvm_anyfloat_ty ],
                               [ LLVMMatchType<0>,
                                 llvm_metadata_ty,
                                 llvm_metadata_ty,
                                 LLVMScalarOrSameVectorWidth<0, llvm_i1_ty>,
                                 llvm_i32_ty]>;
  def int_vp_nearbyint : Intrinsic<[ llvm_anyfloat_ty ],
                                   [ LLVMMatchType<0>,
                                     llvm_metadata_ty,
                                     llvm_metadata_ty,
                                     LLVMScalarOrSameVectorWidth<0, llvm_i1_ty>,
                                     llvm_i32_ty]>;
  def int_vp_ceil : Intrinsic<[ llvm_anyfloat_ty ],
                              [ LLVMMatchType<0>,
                                llvm_metadata_ty,
                                llvm_metadata_ty,
                                LLVMScalarOrSameVectorWidth<0, llvm_i1_ty>,
                                llvm_i32_ty]>;
  def int_vp_floor : Intrinsic<[ llvm_anyfloat_ty ],
                               [ LLVMMatchType<0>,
                                 llvm_metadata_ty,
                                 llvm_metadata_ty,
                                 LLVMScalarOrSameVectorWidth<0, llvm_i1_ty>,
                                 llvm_i32_ty]>;
  def int_vp_round : Intrinsic<[ llvm_anyfloat_ty ],
                               [ LLVMMatchType<0>,
                                llvm_metadata_ty,
                                llvm_metadata_ty,
                                LLVMScalarOrSameVectorWidth<0, llvm_i1_ty>,
                                llvm_i32_ty]>;
  def int_vp_trunc : Intrinsic<[ llvm_anyfloat_ty ],
                               [ LLVMMatchType<0>,
                                 llvm_metadata_ty,
                                 llvm_metadata_ty,
                                 LLVMScalarOrSameVectorWidth<0, llvm_i1_ty>,
                                 llvm_i32_ty]>;
}


// VP two argument constrained intrinsics.
let IntrProperties = [ IntrNoMem, IntrNoSync, IntrWillReturn, Mask<5>, VectorLength<6> ] in {
  // These intrinsics are sensitive to the rounding mode so we need constrained
  // versions of each of them.  When strict rounding and exception control are
  // not required the non-constrained versions of these intrinsics should be
  // used.
  def int_vp_powi : Intrinsic<[ llvm_anyfloat_ty ],
                              [ LLVMMatchType<0>,
                                llvm_i32_ty,
                                llvm_metadata_ty,
                                llvm_metadata_ty,
                                LLVMScalarOrSameVectorWidth<0, llvm_i1_ty>,
                                llvm_i32_ty]>;
  def int_vp_pow  : Intrinsic<[ llvm_anyfloat_ty ],
                              [ LLVMMatchType<0>,
                                LLVMMatchType<0>,
                                llvm_metadata_ty,
                                llvm_metadata_ty,
                                LLVMScalarOrSameVectorWidth<0, llvm_i1_ty>,
                                llvm_i32_ty]>;
  def int_vp_maxnum : Intrinsic<[ llvm_anyfloat_ty ],
                                [ LLVMMatchType<0>,
                                  LLVMMatchType<0>,
                                  llvm_metadata_ty,
                                  llvm_metadata_ty,
                                  LLVMScalarOrSameVectorWidth<0, llvm_i1_ty>,
                                  llvm_i32_ty]>;
  def int_vp_minnum : Intrinsic<[ llvm_anyfloat_ty ],
                                [ LLVMMatchType<0>,
                                  LLVMMatchType<0>,
                                  llvm_metadata_ty,
                                  llvm_metadata_ty,
                                  LLVMScalarOrSameVectorWidth<0, llvm_i1_ty>,
                                  llvm_i32_ty]>;

}


// VP standard fp-math intrinsics.
def int_vp_fneg : Intrinsic<[ llvm_anyvector_ty ],
                            [ LLVMMatchType<0>,
                              llvm_metadata_ty,
                              LLVMScalarOrSameVectorWidth<0, llvm_i1_ty>,
                              llvm_i32_ty],
                            [ IntrNoMem, IntrWillReturn, Mask<3>, VectorLength<4> ]>;

let IntrProperties = [ IntrNoMem, IntrWillReturn, Mask<5>, VectorLength<6> ] in {
  // These intrinsics are sensitive to the rounding mode so we need constrained
  // versions of each of them.  When strict rounding and exception control are
  // not required the non-constrained versions of these intrinsics should be
  // used.
  def int_vp_fadd : Intrinsic<[ llvm_anyvector_ty ],
                              [ LLVMMatchType<0>,
                                LLVMMatchType<0>,
                                llvm_metadata_ty,
                                llvm_metadata_ty,
                                LLVMScalarOrSameVectorWidth<0, llvm_i1_ty>,
                                llvm_i32_ty ]>;
  def int_vp_fsub : Intrinsic<[ llvm_anyvector_ty ],
                              [ LLVMMatchType<0>,
                                LLVMMatchType<0>,
                                llvm_metadata_ty,
                                llvm_metadata_ty,
                                LLVMScalarOrSameVectorWidth<0, llvm_i1_ty>,
                                llvm_i32_ty ]>;
  def int_vp_fmul : Intrinsic<[ llvm_anyvector_ty ],
                              [ LLVMMatchType<0>,
                                LLVMMatchType<0>,
                                llvm_metadata_ty,
                                llvm_metadata_ty,
                                LLVMScalarOrSameVectorWidth<0, llvm_i1_ty>,
                                llvm_i32_ty ]>;
  def int_vp_fdiv : Intrinsic<[ llvm_anyvector_ty ],
                              [ LLVMMatchType<0>,
                                LLVMMatchType<0>,
                                llvm_metadata_ty,
                                llvm_metadata_ty,
                                LLVMScalarOrSameVectorWidth<0, llvm_i1_ty>,
                                llvm_i32_ty ]>;
  def int_vp_frem : Intrinsic<[ llvm_anyvector_ty ],
                              [ LLVMMatchType<0>,
                                LLVMMatchType<0>,
                                llvm_metadata_ty,
                                llvm_metadata_ty,
                                LLVMScalarOrSameVectorWidth<0, llvm_i1_ty>,
                                llvm_i32_ty ]>;
}

def int_vp_fma : Intrinsic<[ llvm_anyvector_ty ],
                           [ LLVMMatchType<0>,
                             LLVMMatchType<0>,
                             LLVMMatchType<0>,
                             llvm_metadata_ty,
                             llvm_metadata_ty,
                             LLVMScalarOrSameVectorWidth<0, llvm_i1_ty>,
                             llvm_i32_ty ],
                           [ IntrNoMem, IntrNoSync, IntrWillReturn, Mask<6>, VectorLength<7> ]>;



def int_get_active_lane_mask:
  DefaultAttrsIntrinsic<[llvm_anyvector_ty],
            [llvm_anyint_ty, LLVMMatchType<1>],
            [IntrNoMem, IntrNoSync, IntrWillReturn]>;

//===-------------------------- Masked Intrinsics -------------------------===//
<<<<<<< HEAD
// TODO poised for deprecation (to be superseded by llvm.vp.* intrinsics)
def int_masked_store : Intrinsic<[], [llvm_anyvector_ty,
                                      LLVMAnyPointerType<LLVMMatchType<0>>,
                                      llvm_i32_ty,
                                      LLVMScalarOrSameVectorWidth<0, llvm_i1_ty>],
                                 [IntrArgMemOnly, IntrWillReturn, ImmArg<ArgIndex<2>>]>;

def int_masked_load  : Intrinsic<[llvm_anyvector_ty],
                                 [LLVMAnyPointerType<LLVMMatchType<0>>, llvm_i32_ty,
                                  LLVMScalarOrSameVectorWidth<0, llvm_i1_ty>, LLVMMatchType<0>],
                                 [IntrReadMem, IntrArgMemOnly, IntrWillReturn,
                                  ImmArg<ArgIndex<1>>]>;

def int_masked_gather: Intrinsic<[llvm_anyvector_ty],
                                 [LLVMVectorOfAnyPointersToElt<0>, llvm_i32_ty,
                                  LLVMScalarOrSameVectorWidth<0, llvm_i1_ty>,
                                  LLVMMatchType<0>],
                                 [IntrReadMem, IntrWillReturn,
                                  ImmArg<ArgIndex<1>>]>;

def int_masked_scatter: Intrinsic<[],
                                  [llvm_anyvector_ty,
                                   LLVMVectorOfAnyPointersToElt<0>, llvm_i32_ty,
                                   LLVMScalarOrSameVectorWidth<0, llvm_i1_ty>],
                                  [IntrWillReturn, ImmArg<ArgIndex<2>>]>;

def int_masked_expandload: Intrinsic<[llvm_anyvector_ty],
                                     [LLVMPointerToElt<0>,
                                      LLVMScalarOrSameVectorWidth<0, llvm_i1_ty>,
                                      LLVMMatchType<0>],
                                     [IntrReadMem, IntrWillReturn]>;

def int_masked_compressstore: Intrinsic<[],
                                     [llvm_anyvector_ty,
                                      LLVMPointerToElt<0>,
                                      LLVMScalarOrSameVectorWidth<0, llvm_i1_ty>],
                                     [IntrArgMemOnly, IntrWillReturn]>;
=======
//
def int_masked_load:
  DefaultAttrsIntrinsic<[llvm_anyvector_ty],
            [LLVMAnyPointerType<LLVMMatchType<0>>, llvm_i32_ty,
             LLVMScalarOrSameVectorWidth<0, llvm_i1_ty>, LLVMMatchType<0>],
            [IntrReadMem, IntrArgMemOnly, IntrWillReturn, ImmArg<ArgIndex<1>>]>;

def int_masked_store:
  DefaultAttrsIntrinsic<[],
            [llvm_anyvector_ty, LLVMAnyPointerType<LLVMMatchType<0>>,
             llvm_i32_ty, LLVMScalarOrSameVectorWidth<0, llvm_i1_ty>],
            [IntrWriteMem, IntrArgMemOnly, IntrWillReturn,
             ImmArg<ArgIndex<2>>]>;

def int_masked_gather:
  DefaultAttrsIntrinsic<[llvm_anyvector_ty],
            [LLVMVectorOfAnyPointersToElt<0>, llvm_i32_ty,
             LLVMScalarOrSameVectorWidth<0, llvm_i1_ty>, LLVMMatchType<0>],
            [IntrReadMem, IntrWillReturn, ImmArg<ArgIndex<1>>]>;

def int_masked_scatter:
  DefaultAttrsIntrinsic<[],
            [llvm_anyvector_ty, LLVMVectorOfAnyPointersToElt<0>, llvm_i32_ty,
             LLVMScalarOrSameVectorWidth<0, llvm_i1_ty>],
            [IntrWriteMem, IntrWillReturn, ImmArg<ArgIndex<2>>]>;

def int_masked_expandload:
  DefaultAttrsIntrinsic<[llvm_anyvector_ty],
            [LLVMPointerToElt<0>, LLVMScalarOrSameVectorWidth<0, llvm_i1_ty>,
             LLVMMatchType<0>],
            [IntrReadMem, IntrWillReturn]>;

def int_masked_compressstore:
  DefaultAttrsIntrinsic<[],
            [llvm_anyvector_ty, LLVMPointerToElt<0>,
             LLVMScalarOrSameVectorWidth<0, llvm_i1_ty>],
            [IntrWriteMem, IntrArgMemOnly, IntrWillReturn]>;
>>>>>>> 67de4afb

// Test whether a pointer is associated with a type metadata identifier.
def int_type_test : DefaultAttrsIntrinsic<[llvm_i1_ty], [llvm_ptr_ty, llvm_metadata_ty],
                              [IntrNoMem, IntrWillReturn]>;

// Safely loads a function pointer from a virtual table pointer using type metadata.
def int_type_checked_load : DefaultAttrsIntrinsic<[llvm_ptr_ty, llvm_i1_ty],
                                      [llvm_ptr_ty, llvm_i32_ty, llvm_metadata_ty],
                                      [IntrNoMem, IntrWillReturn]>;

// Create a branch funnel that implements an indirect call to a limited set of
// callees. This needs to be a musttail call.
def int_icall_branch_funnel : DefaultAttrsIntrinsic<[], [llvm_vararg_ty], []>;

def int_load_relative: DefaultAttrsIntrinsic<[llvm_ptr_ty], [llvm_ptr_ty, llvm_anyint_ty],
                                 [IntrReadMem, IntrArgMemOnly]>;

def int_hwasan_check_memaccess :
  Intrinsic<[], [llvm_ptr_ty, llvm_ptr_ty, llvm_i32_ty],
            [IntrInaccessibleMemOnly, ImmArg<ArgIndex<2>>]>;
def int_hwasan_check_memaccess_shortgranules :
  Intrinsic<[], [llvm_ptr_ty, llvm_ptr_ty, llvm_i32_ty],
            [IntrInaccessibleMemOnly, ImmArg<ArgIndex<2>>]>;

// Xray intrinsics
//===----------------------------------------------------------------------===//
// Custom event logging for x-ray.
// Takes a pointer to a string and the length of the string.
def int_xray_customevent : Intrinsic<[], [llvm_ptr_ty, llvm_i32_ty],
                                     [IntrWriteMem, NoCapture<ArgIndex<0>>,
                                      ReadOnly<ArgIndex<0>>]>;
// Typed event logging for x-ray.
// Takes a numeric type tag, a pointer to a string and the length of the string.
def int_xray_typedevent : Intrinsic<[], [llvm_i16_ty, llvm_ptr_ty, llvm_i32_ty],
                                        [IntrWriteMem, NoCapture<ArgIndex<1>>,
                                         ReadOnly<ArgIndex<1>>]>;
//===----------------------------------------------------------------------===//

//===------ Memory intrinsics with element-wise atomicity guarantees ------===//
//

// @llvm.memcpy.element.unordered.atomic.*(dest, src, length, elementsize)
def int_memcpy_element_unordered_atomic
    : Intrinsic<[],
                [llvm_anyptr_ty, llvm_anyptr_ty, llvm_anyint_ty, llvm_i32_ty],
                [IntrArgMemOnly, IntrWillReturn, NoCapture<ArgIndex<0>>,
                 NoCapture<ArgIndex<1>>, WriteOnly<ArgIndex<0>>,
                 ReadOnly<ArgIndex<1>>, ImmArg<ArgIndex<3>>]>;

// @llvm.memmove.element.unordered.atomic.*(dest, src, length, elementsize)
def int_memmove_element_unordered_atomic
    : Intrinsic<[],
                [llvm_anyptr_ty, llvm_anyptr_ty, llvm_anyint_ty, llvm_i32_ty],
                [IntrArgMemOnly, IntrWillReturn, NoCapture<ArgIndex<0>>,
                 NoCapture<ArgIndex<1>>, WriteOnly<ArgIndex<0>>,
                 ReadOnly<ArgIndex<1>>, ImmArg<ArgIndex<3>>]>;

// @llvm.memset.element.unordered.atomic.*(dest, value, length, elementsize)
def int_memset_element_unordered_atomic
    : Intrinsic<[], [llvm_anyptr_ty, llvm_i8_ty, llvm_anyint_ty, llvm_i32_ty],
                [IntrWriteMem, IntrArgMemOnly, IntrWillReturn,
                 NoCapture<ArgIndex<0>>, WriteOnly<ArgIndex<0>>,
                 ImmArg<ArgIndex<3>>]>;

//===------------------------ Reduction Intrinsics ------------------------===//
// TODO poised for deprecation (to be superseded by llvm.vp.*. intrinsics)
//
let IntrProperties = [IntrNoMem] in {

  def int_vector_reduce_fadd : DefaultAttrsIntrinsic<[LLVMVectorElementType<0>],
                                         [LLVMVectorElementType<0>,
                                          llvm_anyvector_ty]>;
  def int_vector_reduce_fmul : DefaultAttrsIntrinsic<[LLVMVectorElementType<0>],
                                         [LLVMVectorElementType<0>,
                                          llvm_anyvector_ty]>;
  def int_vector_reduce_add : DefaultAttrsIntrinsic<[LLVMVectorElementType<0>],
                                        [llvm_anyvector_ty]>;
  def int_vector_reduce_mul : DefaultAttrsIntrinsic<[LLVMVectorElementType<0>],
                                        [llvm_anyvector_ty]>;
  def int_vector_reduce_and : DefaultAttrsIntrinsic<[LLVMVectorElementType<0>],
                                        [llvm_anyvector_ty]>;
  def int_vector_reduce_or : DefaultAttrsIntrinsic<[LLVMVectorElementType<0>],
                                       [llvm_anyvector_ty]>;
  def int_vector_reduce_xor : DefaultAttrsIntrinsic<[LLVMVectorElementType<0>],
                                        [llvm_anyvector_ty]>;
  def int_vector_reduce_smax : DefaultAttrsIntrinsic<[LLVMVectorElementType<0>],
                                         [llvm_anyvector_ty]>;
  def int_vector_reduce_smin : DefaultAttrsIntrinsic<[LLVMVectorElementType<0>],
                                         [llvm_anyvector_ty]>;
  def int_vector_reduce_umax : DefaultAttrsIntrinsic<[LLVMVectorElementType<0>],
                                         [llvm_anyvector_ty]>;
  def int_vector_reduce_umin : DefaultAttrsIntrinsic<[LLVMVectorElementType<0>],
                                         [llvm_anyvector_ty]>;
  def int_vector_reduce_fmax : DefaultAttrsIntrinsic<[LLVMVectorElementType<0>],
                                         [llvm_anyvector_ty]>;
  def int_vector_reduce_fmin : DefaultAttrsIntrinsic<[LLVMVectorElementType<0>],
                                         [llvm_anyvector_ty]>;
  def int_experimental_vector_reduce_v2_fadd : DefaultAttrsIntrinsic<[llvm_anyfloat_ty],
                                                         [LLVMMatchType<0>,
                                                          llvm_anyvector_ty]>;
  def int_experimental_vector_reduce_v2_fmul : DefaultAttrsIntrinsic<[llvm_anyfloat_ty],
                                                         [LLVMMatchType<0>,
                                                          llvm_anyvector_ty]>;
  def int_experimental_vector_reduce_add : DefaultAttrsIntrinsic<[LLVMVectorElementType<0>],
                                                     [llvm_anyvector_ty]>;
  def int_experimental_vector_reduce_mul : DefaultAttrsIntrinsic<[LLVMVectorElementType<0>],
                                                     [llvm_anyvector_ty]>;
  def int_experimental_vector_reduce_and : DefaultAttrsIntrinsic<[LLVMVectorElementType<0>],
                                                     [llvm_anyvector_ty]>;
  def int_experimental_vector_reduce_or : DefaultAttrsIntrinsic<[LLVMVectorElementType<0>],
                                                    [llvm_anyvector_ty]>;
  def int_experimental_vector_reduce_xor : DefaultAttrsIntrinsic<[LLVMVectorElementType<0>],
                                                     [llvm_anyvector_ty]>;
  def int_experimental_vector_reduce_smax : DefaultAttrsIntrinsic<[LLVMVectorElementType<0>],
                                                      [llvm_anyvector_ty]>;
  def int_experimental_vector_reduce_smin : DefaultAttrsIntrinsic<[LLVMVectorElementType<0>],
                                                      [llvm_anyvector_ty]>;
  def int_experimental_vector_reduce_umax : DefaultAttrsIntrinsic<[LLVMVectorElementType<0>],
                                                      [llvm_anyvector_ty]>;
  def int_experimental_vector_reduce_umin : DefaultAttrsIntrinsic<[LLVMVectorElementType<0>],
                                                      [llvm_anyvector_ty]>;
  def int_experimental_vector_reduce_fmax : DefaultAttrsIntrinsic<[LLVMVectorElementType<0>],
                                                      [llvm_anyvector_ty]>;
  def int_experimental_vector_reduce_fmin : DefaultAttrsIntrinsic<[LLVMVectorElementType<0>],
                                                      [llvm_anyvector_ty]>;
}

//===----- Matrix intrinsics ---------------------------------------------===//

def int_matrix_transpose
  : DefaultAttrsIntrinsic<[llvm_anyvector_ty],
              [LLVMMatchType<0>, llvm_i32_ty, llvm_i32_ty],
              [ IntrNoSync, IntrWillReturn, IntrNoMem, IntrSpeculatable, ImmArg<ArgIndex<1>>,
               ImmArg<ArgIndex<2>>]>;

def int_matrix_multiply
  : DefaultAttrsIntrinsic<[llvm_anyvector_ty],
              [llvm_anyvector_ty, llvm_anyvector_ty, llvm_i32_ty, llvm_i32_ty,
               llvm_i32_ty],
              [IntrNoSync, IntrWillReturn, IntrNoMem, IntrSpeculatable, ImmArg<ArgIndex<2>>,
               ImmArg<ArgIndex<3>>, ImmArg<ArgIndex<4>>]>;

def int_matrix_column_major_load
  : DefaultAttrsIntrinsic<[llvm_anyvector_ty],
              [LLVMPointerToElt<0>, llvm_i64_ty, llvm_i1_ty,
               llvm_i32_ty, llvm_i32_ty],
              [IntrNoSync, IntrWillReturn, IntrArgMemOnly, IntrReadMem,
               NoCapture<ArgIndex<0>>, ImmArg<ArgIndex<2>>, ImmArg<ArgIndex<3>>,
               ImmArg<ArgIndex<4>>]>;

def int_matrix_column_major_store
  : DefaultAttrsIntrinsic<[],
              [llvm_anyvector_ty, LLVMPointerToElt<0>,
               llvm_i64_ty, llvm_i1_ty, llvm_i32_ty, llvm_i32_ty],
              [IntrNoSync, IntrWillReturn, IntrArgMemOnly, IntrWriteMem,
               WriteOnly<ArgIndex<1>>, NoCapture<ArgIndex<1>>,
               ImmArg<ArgIndex<3>>, ImmArg<ArgIndex<4>>, ImmArg<ArgIndex<5>>]>;

//===---------- Intrinsics to control hardware supported loops ----------===//

// Specify that the value given is the number of iterations that the next loop
// will execute.
def int_set_loop_iterations :
  DefaultAttrsIntrinsic<[], [llvm_anyint_ty], [IntrNoDuplicate]>;

// Specify that the value given is the number of iterations that the next loop
// will execute. Also test that the given count is not zero, allowing it to
// control entry to a 'while' loop.
def int_test_set_loop_iterations :
  DefaultAttrsIntrinsic<[llvm_i1_ty], [llvm_anyint_ty], [IntrNoDuplicate]>;

// Decrement loop counter by the given argument. Return false if the loop
// should exit.
def int_loop_decrement :
  DefaultAttrsIntrinsic<[llvm_i1_ty], [llvm_anyint_ty], [IntrNoDuplicate]>;

// Decrement the first operand (the loop counter) by the second operand (the
// maximum number of elements processed in an iteration). Return the remaining
// number of iterations still to be executed. This is effectively a sub which
// can be used with a phi, icmp and br to control the number of iterations
// executed, as usual. Any optimisations are allowed to treat it is a sub, and
// it's scevable, so it's the backends responsibility to handle cases where it
// may be optimised.
def int_loop_decrement_reg :
  DefaultAttrsIntrinsic<[llvm_anyint_ty],
            [LLVMMatchType<0>, LLVMMatchType<0>], [IntrNoDuplicate]>;

//===----- Intrinsics that are used to provide predicate information -----===//

def int_ssa_copy : DefaultAttrsIntrinsic<[llvm_any_ty], [LLVMMatchType<0>],
                             [IntrNoMem, Returned<ArgIndex<0>>]>;

//===------- Intrinsics that are used to preserve debug information -------===//

def int_preserve_array_access_index : DefaultAttrsIntrinsic<[llvm_anyptr_ty],
                                                [llvm_anyptr_ty, llvm_i32_ty,
                                                 llvm_i32_ty],
                                                [IntrNoMem,
                                                 ImmArg<ArgIndex<1>>,
                                                 ImmArg<ArgIndex<2>>]>;
def int_preserve_union_access_index : DefaultAttrsIntrinsic<[llvm_anyptr_ty],
                                                [llvm_anyptr_ty, llvm_i32_ty],
                                                [IntrNoMem,
                                                 ImmArg<ArgIndex<1>>]>;
def int_preserve_struct_access_index : DefaultAttrsIntrinsic<[llvm_anyptr_ty],
                                                 [llvm_anyptr_ty, llvm_i32_ty,
                                                  llvm_i32_ty],
                                                 [IntrNoMem,
                                                  ImmArg<ArgIndex<1>>,
                                                  ImmArg<ArgIndex<2>>]>;

//===---------- Intrinsics to query properties of scalable vectors --------===//
def int_vscale : DefaultAttrsIntrinsic<[llvm_anyint_ty], [], [IntrNoMem]>;

//===----------------------------------------------------------------------===//

//===----------------------------------------------------------------------===//
// Target-specific intrinsics
//===----------------------------------------------------------------------===//

include "llvm/IR/IntrinsicsPowerPC.td"
include "llvm/IR/IntrinsicsX86.td"
include "llvm/IR/IntrinsicsARM.td"
include "llvm/IR/IntrinsicsAArch64.td"
include "llvm/IR/IntrinsicsXCore.td"
include "llvm/IR/IntrinsicsHexagon.td"
include "llvm/IR/IntrinsicsNVVM.td"
include "llvm/IR/IntrinsicsMips.td"
include "llvm/IR/IntrinsicsAMDGPU.td"
include "llvm/IR/IntrinsicsBPF.td"
include "llvm/IR/IntrinsicsSystemZ.td"
include "llvm/IR/IntrinsicsVE.td"
include "llvm/IR/IntrinsicsWebAssembly.td"
include "llvm/IR/IntrinsicsRISCV.td"<|MERGE_RESOLUTION|>--- conflicted
+++ resolved
@@ -281,6 +281,7 @@
 def llvm_v32i1_ty      : LLVMType<v32i1>;    //  32 x i1
 def llvm_v64i1_ty      : LLVMType<v64i1>;    //  64 x i1
 def llvm_v128i1_ty     : LLVMType<v128i1>;   // 128 x i1
+def llvm_v256i1_ty     : LLVMType<v256i1>;   // 256 x i1
 def llvm_v512i1_ty     : LLVMType<v512i1>;   // 512 x i1
 def llvm_v1024i1_ty    : LLVMType<v1024i1>;  //1024 x i1
 
@@ -1390,13 +1391,8 @@
 }
 
 // Binary operators
-<<<<<<< HEAD
 let IntrProperties = [IntrNoMem, IntrNoSync, IntrWillReturn, Mask<3>, VectorLength<4>] in {
   def int_vp_add : Intrinsic<[ llvm_anyvector_ty ],
-=======
-let IntrProperties = [IntrNoMem, IntrNoSync, IntrWillReturn] in {
-  def int_vp_add : DefaultAttrsIntrinsic<[ llvm_anyvector_ty ],
->>>>>>> 67de4afb
                              [ LLVMMatchType<0>,
                                LLVMMatchType<0>,
                                LLVMScalarOrSameVectorWidth<0, llvm_i1_ty>,
@@ -1431,7 +1427,6 @@
                                 LLVMMatchType<0>,
                                 LLVMScalarOrSameVectorWidth<0, llvm_i1_ty>,
                                 llvm_i32_ty]>;
-<<<<<<< HEAD
 // Element-wise bitops
   def int_vp_ctpop : Intrinsic<[ llvm_anyvector_ty ],
                                [ LLVMMatchType<0>,
@@ -1439,10 +1434,7 @@
                                  llvm_i32_ty]>;
 
 // Logical operators
-  def int_vp_ashr : Intrinsic<[ llvm_anyvector_ty ],
-=======
   def int_vp_ashr : DefaultAttrsIntrinsic<[ llvm_anyvector_ty ],
->>>>>>> 67de4afb
                               [ LLVMMatchType<0>,
                                 LLVMMatchType<0>,
                                 LLVMScalarOrSameVectorWidth<0, llvm_i1_ty>,
@@ -1773,45 +1765,7 @@
             [IntrNoMem, IntrNoSync, IntrWillReturn]>;
 
 //===-------------------------- Masked Intrinsics -------------------------===//
-<<<<<<< HEAD
 // TODO poised for deprecation (to be superseded by llvm.vp.* intrinsics)
-def int_masked_store : Intrinsic<[], [llvm_anyvector_ty,
-                                      LLVMAnyPointerType<LLVMMatchType<0>>,
-                                      llvm_i32_ty,
-                                      LLVMScalarOrSameVectorWidth<0, llvm_i1_ty>],
-                                 [IntrArgMemOnly, IntrWillReturn, ImmArg<ArgIndex<2>>]>;
-
-def int_masked_load  : Intrinsic<[llvm_anyvector_ty],
-                                 [LLVMAnyPointerType<LLVMMatchType<0>>, llvm_i32_ty,
-                                  LLVMScalarOrSameVectorWidth<0, llvm_i1_ty>, LLVMMatchType<0>],
-                                 [IntrReadMem, IntrArgMemOnly, IntrWillReturn,
-                                  ImmArg<ArgIndex<1>>]>;
-
-def int_masked_gather: Intrinsic<[llvm_anyvector_ty],
-                                 [LLVMVectorOfAnyPointersToElt<0>, llvm_i32_ty,
-                                  LLVMScalarOrSameVectorWidth<0, llvm_i1_ty>,
-                                  LLVMMatchType<0>],
-                                 [IntrReadMem, IntrWillReturn,
-                                  ImmArg<ArgIndex<1>>]>;
-
-def int_masked_scatter: Intrinsic<[],
-                                  [llvm_anyvector_ty,
-                                   LLVMVectorOfAnyPointersToElt<0>, llvm_i32_ty,
-                                   LLVMScalarOrSameVectorWidth<0, llvm_i1_ty>],
-                                  [IntrWillReturn, ImmArg<ArgIndex<2>>]>;
-
-def int_masked_expandload: Intrinsic<[llvm_anyvector_ty],
-                                     [LLVMPointerToElt<0>,
-                                      LLVMScalarOrSameVectorWidth<0, llvm_i1_ty>,
-                                      LLVMMatchType<0>],
-                                     [IntrReadMem, IntrWillReturn]>;
-
-def int_masked_compressstore: Intrinsic<[],
-                                     [llvm_anyvector_ty,
-                                      LLVMPointerToElt<0>,
-                                      LLVMScalarOrSameVectorWidth<0, llvm_i1_ty>],
-                                     [IntrArgMemOnly, IntrWillReturn]>;
-=======
 //
 def int_masked_load:
   DefaultAttrsIntrinsic<[llvm_anyvector_ty],
@@ -1849,7 +1803,6 @@
             [llvm_anyvector_ty, LLVMPointerToElt<0>,
              LLVMScalarOrSameVectorWidth<0, llvm_i1_ty>],
             [IntrWriteMem, IntrArgMemOnly, IntrWillReturn]>;
->>>>>>> 67de4afb
 
 // Test whether a pointer is associated with a type metadata identifier.
 def int_type_test : DefaultAttrsIntrinsic<[llvm_i1_ty], [llvm_ptr_ty, llvm_metadata_ty],
