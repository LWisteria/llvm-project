--- conflicted
+++ resolved
@@ -96,7 +96,6 @@
 template <typename Val, typename Pattern> bool match(Val *V, const Pattern &P) {
   EmptyContext ECtx;
   return const_cast<Pattern &>(P).match_context(V, ECtx);
-<<<<<<< HEAD
 }
 
 // match pattern in a given context
@@ -104,15 +103,6 @@
   return const_cast<Pattern &>(P).match_context(V, MContext);
 }
 
-=======
-}
-
-// match pattern in a given context
-template <typename Val, typename Pattern, typename MatchContext> bool match(Val *V, const Pattern &P, MatchContext & MContext) {
-  return const_cast<Pattern &>(P).match_context(V, MContext);
-}
-
->>>>>>> 7c0ce964
 
 
 template <typename SubPattern_t> struct OneUse_match {
