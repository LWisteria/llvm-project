--- conflicted
+++ resolved
@@ -222,16 +222,10 @@
       ScEnd = SE->getUMaxExpr(AR->getStart(), ScEnd);
     }
     // Add the size of the pointed element to ScEnd.
-<<<<<<< HEAD
-    unsigned EltSize =
-        Ptr->getType()->getPointerElementType()->getScalarSizeInBits() / 8;
-    const SCEV *EltSizeSCEV = SE->getConstant(ScEnd->getType(), EltSize);
-=======
     auto &DL = Lp->getHeader()->getModule()->getDataLayout();
     Type *IdxTy = DL.getIndexType(Ptr->getType());
     const SCEV *EltSizeSCEV =
         SE->getStoreSizeOfExpr(IdxTy, Ptr->getType()->getPointerElementType());
->>>>>>> 8b618263
     ScEnd = SE->getAddExpr(ScEnd, EltSizeSCEV);
   }
 
@@ -515,13 +509,8 @@
 
   /// Register a load  and whether it is only read from.
   void addLoad(MemoryLocation &Loc, bool IsReadOnly) {
-<<<<<<< HEAD
-    Value *Ptr = const_cast<Value *>(Loc.Ptr);
-    AST.add(Ptr, LocationSize::unknown(), Loc.AATags);
-=======
     Value *Ptr = const_cast<Value*>(Loc.Ptr);
     AST.add(Ptr, LocationSize::beforeOrAfterPointer(), Loc.AATags);
->>>>>>> 8b618263
     Accesses.insert(MemAccessInfo(Ptr, false));
     if (IsReadOnly)
       ReadOnlyPtr.insert(Ptr);
@@ -529,13 +518,8 @@
 
   /// Register a store.
   void addStore(MemoryLocation &Loc) {
-<<<<<<< HEAD
-    Value *Ptr = const_cast<Value *>(Loc.Ptr);
-    AST.add(Ptr, LocationSize::unknown(), Loc.AATags);
-=======
     Value *Ptr = const_cast<Value*>(Loc.Ptr);
     AST.add(Ptr, LocationSize::beforeOrAfterPointer(), Loc.AATags);
->>>>>>> 8b618263
     Accesses.insert(MemAccessInfo(Ptr, true));
   }
 
