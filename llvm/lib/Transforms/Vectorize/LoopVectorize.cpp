//===- LoopVectorize.cpp - A Loop Vectorizer ------------------------------===//
//
// Part of the LLVM Project, under the Apache License v2.0 with LLVM Exceptions.
// See https://llvm.org/LICENSE.txt for license information.
// SPDX-License-Identifier: Apache-2.0 WITH LLVM-exception
//
//===----------------------------------------------------------------------===//
//
// This is the LLVM loop vectorizer. This pass modifies 'vectorizable' loops
// and generates target-independent LLVM-IR.
// The vectorizer uses the TargetTransformInfo analysis to estimate the costs
// of instructions in order to estimate the profitability of vectorization.
//
// The loop vectorizer combines consecutive loop iterations into a single
// 'wide' iteration. After this transformation the index is incremented
// by the SIMD vector width, and not by one.
//
// This pass has three parts:
// 1. The main loop pass that drives the different parts.
// 2. LoopVectorizationLegality - A unit that checks for the legality
//    of the vectorization.
// 3. InnerLoopVectorizer - A unit that performs the actual
//    widening of instructions.
// 4. LoopVectorizationCostModel - A unit that checks for the profitability
//    of vectorization. It decides on the optimal vector width, which
//    can be one, if vectorization is not profitable.
//
// There is a development effort going on to migrate loop vectorizer to the
// VPlan infrastructure and to introduce outer loop vectorization support (see
// docs/Proposal/VectorizationPlan.rst and
// http://lists.llvm.org/pipermail/llvm-dev/2017-December/119523.html). For this
// purpose, we temporarily introduced the VPlan-native vectorization path: an
// alternative vectorization path that is natively implemented on top of the
// VPlan infrastructure. See EnableVPlanNativePath for enabling.
//
//===----------------------------------------------------------------------===//
//
// The reduction-variable vectorization is based on the paper:
//  D. Nuzman and R. Henderson. Multi-platform Auto-vectorization.
//
// Variable uniformity checks are inspired by:
//  Karrenberg, R. and Hack, S. Whole Function Vectorization.
//
// The interleaved access vectorization is based on the paper:
//  Dorit Nuzman, Ira Rosen and Ayal Zaks.  Auto-Vectorization of Interleaved
//  Data for SIMD
//
// Other ideas/concepts are from:
//  A. Zaks and D. Nuzman. Autovectorization in GCC-two years later.
//
//  S. Maleki, Y. Gao, M. Garzaran, T. Wong and D. Padua.  An Evaluation of
//  Vectorizing Compilers.
//
//===----------------------------------------------------------------------===//

#include "llvm/Transforms/Vectorize/LoopVectorize.h"
#include "LoopVectorizationPlanner.h"
#include "VPRecipeBuilder.h"
#include "VPlan.h"
#include "VPlanHCFGBuilder.h"
#include "VPlanPredicator.h"
#include "VPlanTransforms.h"
#include "llvm/ADT/APInt.h"
#include "llvm/ADT/ArrayRef.h"
#include "llvm/ADT/DenseMap.h"
#include "llvm/ADT/DenseMapInfo.h"
#include "llvm/ADT/Hashing.h"
#include "llvm/ADT/MapVector.h"
#include "llvm/ADT/None.h"
#include "llvm/ADT/Optional.h"
#include "llvm/ADT/STLExtras.h"
#include "llvm/ADT/SetVector.h"
#include "llvm/ADT/SmallPtrSet.h"
#include "llvm/ADT/SmallVector.h"
#include "llvm/ADT/Statistic.h"
#include "llvm/ADT/StringRef.h"
#include "llvm/ADT/Twine.h"
#include "llvm/ADT/iterator_range.h"
#include "llvm/Analysis/AssumptionCache.h"
#include "llvm/Analysis/BasicAliasAnalysis.h"
#include "llvm/Analysis/BlockFrequencyInfo.h"
#include "llvm/Analysis/CFG.h"
#include "llvm/Analysis/CodeMetrics.h"
#include "llvm/Analysis/DemandedBits.h"
#include "llvm/Analysis/GlobalsModRef.h"
#include "llvm/Analysis/LoopAccessAnalysis.h"
#include "llvm/Analysis/LoopAnalysisManager.h"
#include "llvm/Analysis/LoopInfo.h"
#include "llvm/Analysis/LoopIterator.h"
#include "llvm/Analysis/MemorySSA.h"
#include "llvm/Analysis/OptimizationRemarkEmitter.h"
#include "llvm/Analysis/ProfileSummaryInfo.h"
#include "llvm/Analysis/ScalarEvolution.h"
#include "llvm/Analysis/ScalarEvolutionExpressions.h"
#include "llvm/Analysis/TargetLibraryInfo.h"
#include "llvm/Analysis/TargetTransformInfo.h"
#include "llvm/Analysis/VectorUtils.h"
#include "llvm/IR/Attributes.h"
#include "llvm/IR/BasicBlock.h"
#include "llvm/IR/CFG.h"
#include "llvm/IR/Constant.h"
#include "llvm/IR/Constants.h"
#include "llvm/IR/DataLayout.h"
#include "llvm/IR/DebugInfoMetadata.h"
#include "llvm/IR/DebugLoc.h"
#include "llvm/IR/DerivedTypes.h"
#include "llvm/IR/DiagnosticInfo.h"
#include "llvm/IR/Dominators.h"
#include "llvm/IR/Function.h"
#include "llvm/IR/IRBuilder.h"
#include "llvm/IR/InstrTypes.h"
#include "llvm/IR/Instruction.h"
#include "llvm/IR/Instructions.h"
#include "llvm/IR/IntrinsicInst.h"
#include "llvm/IR/Intrinsics.h"
#include "llvm/IR/LLVMContext.h"
#include "llvm/IR/Metadata.h"
#include "llvm/IR/Module.h"
#include "llvm/IR/Operator.h"
#include "llvm/IR/Type.h"
#include "llvm/IR/Use.h"
#include "llvm/IR/User.h"
#include "llvm/IR/Value.h"
#include "llvm/IR/ValueHandle.h"
#include "llvm/IR/Verifier.h"
#include "llvm/InitializePasses.h"
#include "llvm/Pass.h"
#include "llvm/Support/Casting.h"
#include "llvm/Support/CommandLine.h"
#include "llvm/Support/Compiler.h"
#include "llvm/Support/Debug.h"
#include "llvm/Support/ErrorHandling.h"
#include "llvm/Support/MathExtras.h"
#include "llvm/Support/raw_ostream.h"
#include "llvm/Transforms/Utils/BasicBlockUtils.h"
#include "llvm/Transforms/Utils/InjectTLIMappings.h"
#include "llvm/Transforms/Utils/LoopSimplify.h"
#include "llvm/Transforms/Utils/LoopUtils.h"
#include "llvm/Transforms/Utils/LoopVersioning.h"
#include "llvm/Transforms/Utils/ScalarEvolutionExpander.h"
#include "llvm/Transforms/Utils/SizeOpts.h"
#include "llvm/Transforms/Vectorize/LoopVectorizationLegality.h"
#include <algorithm>
#include <cassert>
#include <cstdint>
#include <cstdlib>
#include <functional>
#include <iterator>
#include <limits>
#include <memory>
#include <string>
#include <tuple>
#include <utility>

using namespace llvm;

#define LV_NAME "loop-vectorize"
#define DEBUG_TYPE LV_NAME

/// @{
/// Metadata attribute names
static const char *const LLVMLoopVectorizeFollowupAll =
    "llvm.loop.vectorize.followup_all";
static const char *const LLVMLoopVectorizeFollowupVectorized =
    "llvm.loop.vectorize.followup_vectorized";
static const char *const LLVMLoopVectorizeFollowupEpilogue =
    "llvm.loop.vectorize.followup_epilogue";
/// @}

STATISTIC(LoopsVectorized, "Number of loops vectorized");
STATISTIC(LoopsAnalyzed, "Number of loops analyzed for vectorization");

/// Loops with a known constant trip count below this number are vectorized only
/// if no scalar iteration overheads are incurred.
static cl::opt<unsigned> TinyTripCountVectorThreshold(
    "vectorizer-min-trip-count", cl::init(16), cl::Hidden,
    cl::desc("Loops with a constant trip count that is smaller than this "
             "value are vectorized only if no scalar iteration overheads "
             "are incurred."));

// Option prefer-predicate-over-epilogue indicates that an epilogue is undesired,
// that predication is preferred, and this lists all options. I.e., the
// vectorizer will try to fold the tail-loop (epilogue) into the vector body
// and predicate the instructions accordingly. If tail-folding fails, there are
// different fallback strategies depending on these values:
namespace PreferPredicateTy {
  enum Option {
    ScalarEpilogue = 0,
    PredicateElseScalarEpilogue,
    PredicateOrDontVectorize
  };
}

static cl::opt<PreferPredicateTy::Option> PreferPredicateOverEpilogue(
    "prefer-predicate-over-epilogue",
    cl::init(PreferPredicateTy::ScalarEpilogue),
    cl::Hidden,
    cl::desc("Tail-folding and predication preferences over creating a scalar "
             "epilogue loop."),
    cl::values(clEnumValN(PreferPredicateTy::ScalarEpilogue,
                         "scalar-epilogue",
                         "Don't tail-predicate loops, create scalar epilogue"),
              clEnumValN(PreferPredicateTy::PredicateElseScalarEpilogue,
                         "predicate-else-scalar-epilogue",
                         "prefer tail-folding, create scalar epilogue if tail "
                         "folding fails."),
              clEnumValN(PreferPredicateTy::PredicateOrDontVectorize,
                         "predicate-dont-vectorize",
                         "prefers tail-folding, don't attempt vectorization if "
                         "tail-folding fails.")));

static cl::opt<bool> MaximizeBandwidth(
    "vectorizer-maximize-bandwidth", cl::init(false), cl::Hidden,
    cl::desc("Maximize bandwidth when selecting vectorization factor which "
             "will be determined by the smallest type in loop."));

static cl::opt<bool> EnableInterleavedMemAccesses(
    "enable-interleaved-mem-accesses", cl::init(false), cl::Hidden,
    cl::desc("Enable vectorization on interleaved memory accesses in a loop"));

/// An interleave-group may need masking if it resides in a block that needs
/// predication, or in order to mask away gaps.
static cl::opt<bool> EnableMaskedInterleavedMemAccesses(
    "enable-masked-interleaved-mem-accesses", cl::init(false), cl::Hidden,
    cl::desc("Enable vectorization on masked interleaved memory accesses in a loop"));

static cl::opt<unsigned> TinyTripCountInterleaveThreshold(
    "tiny-trip-count-interleave-threshold", cl::init(128), cl::Hidden,
    cl::desc("We don't interleave loops with a estimated constant trip count "
             "below this number"));

static cl::opt<unsigned> ForceTargetNumScalarRegs(
    "force-target-num-scalar-regs", cl::init(0), cl::Hidden,
    cl::desc("A flag that overrides the target's number of scalar registers."));

static cl::opt<unsigned> ForceTargetNumVectorRegs(
    "force-target-num-vector-regs", cl::init(0), cl::Hidden,
    cl::desc("A flag that overrides the target's number of vector registers."));

static cl::opt<unsigned> ForceTargetMaxScalarInterleaveFactor(
    "force-target-max-scalar-interleave", cl::init(0), cl::Hidden,
    cl::desc("A flag that overrides the target's max interleave factor for "
             "scalar loops."));

static cl::opt<unsigned> ForceTargetMaxVectorInterleaveFactor(
    "force-target-max-vector-interleave", cl::init(0), cl::Hidden,
    cl::desc("A flag that overrides the target's max interleave factor for "
             "vectorized loops."));

static cl::opt<unsigned> ForceTargetInstructionCost(
    "force-target-instruction-cost", cl::init(0), cl::Hidden,
    cl::desc("A flag that overrides the target's expected cost for "
             "an instruction to a single constant value. Mostly "
             "useful for getting consistent testing."));

static cl::opt<unsigned> SmallLoopCost(
    "small-loop-cost", cl::init(20), cl::Hidden,
    cl::desc(
        "The cost of a loop that is considered 'small' by the interleaver."));

static cl::opt<bool> LoopVectorizeWithBlockFrequency(
    "loop-vectorize-with-block-frequency", cl::init(true), cl::Hidden,
    cl::desc("Enable the use of the block frequency analysis to access PGO "
             "heuristics minimizing code growth in cold regions and being more "
             "aggressive in hot regions."));

// Runtime interleave loops for load/store throughput.
static cl::opt<bool> EnableLoadStoreRuntimeInterleave(
    "enable-loadstore-runtime-interleave", cl::init(true), cl::Hidden,
    cl::desc(
        "Enable runtime interleaving until load/store ports are saturated"));

/// Interleave small loops with scalar reductions.
static cl::opt<bool> InterleaveSmallLoopScalarReduction(
    "interleave-small-loop-scalar-reduction", cl::init(false), cl::Hidden,
    cl::desc("Enable interleaving for loops with small iteration counts that "
             "contain scalar reductions to expose ILP."));

/// The number of stores in a loop that are allowed to need predication.
static cl::opt<unsigned> NumberOfStoresToPredicate(
    "vectorize-num-stores-pred", cl::init(1), cl::Hidden,
    cl::desc("Max number of stores to be predicated behind an if."));

static cl::opt<bool> EnableIndVarRegisterHeur(
    "enable-ind-var-reg-heur", cl::init(true), cl::Hidden,
    cl::desc("Count the induction variable only once when interleaving"));

static cl::opt<bool> EnableCondStoresVectorization(
    "enable-cond-stores-vec", cl::init(true), cl::Hidden,
    cl::desc("Enable if predication of stores during vectorization."));

static cl::opt<unsigned> MaxNestedScalarReductionIC(
    "max-nested-scalar-reduction-interleave", cl::init(2), cl::Hidden,
    cl::desc("The maximum interleave count to use when interleaving a scalar "
             "reduction in a nested loop."));

static cl::opt<bool>
    PreferInLoopReductions("prefer-inloop-reductions", cl::init(false),
                           cl::Hidden,
                           cl::desc("Prefer in-loop vector reductions, "
                                    "overriding the targets preference."));

static cl::opt<bool> PreferPredicatedReductionSelect(
    "prefer-predicated-reduction-select", cl::init(false), cl::Hidden,
    cl::desc(
        "Prefer predicating a reduction operation over an after loop select."));

cl::opt<bool> EnableVPlanNativePath(
    "enable-vplan-native-path", cl::init(false), cl::Hidden,
    cl::desc("Enable VPlan-native vectorization path with "
             "support for outer loop vectorization."));

// FIXME: Remove this switch once we have divergence analysis. Currently we
// assume divergent non-backedge branches when this switch is true.
cl::opt<bool> EnableVPlanPredication(
    "enable-vplan-predication", cl::init(false), cl::Hidden,
    cl::desc("Enable VPlan-native vectorization path predicator with "
             "support for outer loop vectorization."));

// This flag enables the stress testing of the VPlan H-CFG construction in the
// VPlan-native vectorization path. It must be used in conjuction with
// -enable-vplan-native-path. -vplan-verify-hcfg can also be used to enable the
// verification of the H-CFGs built.
static cl::opt<bool> VPlanBuildStressTest(
    "vplan-build-stress-test", cl::init(false), cl::Hidden,
    cl::desc(
        "Build VPlan for every supported loop nest in the function and bail "
        "out right after the build (stress test the VPlan H-CFG construction "
        "in the VPlan-native vectorization path)."));

cl::opt<bool> llvm::EnableLoopInterleaving(
    "interleave-loops", cl::init(true), cl::Hidden,
    cl::desc("Enable loop interleaving in Loop vectorization passes"));
cl::opt<bool> llvm::EnableLoopVectorization(
    "vectorize-loops", cl::init(true), cl::Hidden,
    cl::desc("Run the Loop vectorization passes"));

/// A helper function that returns the type of loaded or stored value.
static Type *getMemInstValueType(Value *I) {
  assert((isa<LoadInst>(I) || isa<StoreInst>(I)) &&
         "Expected Load or Store instruction");
  if (auto *LI = dyn_cast<LoadInst>(I))
    return LI->getType();
  return cast<StoreInst>(I)->getValueOperand()->getType();
}

/// A helper function that returns true if the given type is irregular. The
/// type is irregular if its allocated size doesn't equal the store size of an
/// element of the corresponding vector type at the given vectorization factor.
static bool hasIrregularType(Type *Ty, const DataLayout &DL, ElementCount VF) {
  assert(!VF.isScalable() && "scalable vectors not yet supported.");
  // Determine if an array of VF elements of type Ty is "bitcast compatible"
  // with a <VF x Ty> vector.
  if (VF.isVector()) {
    auto *VectorTy = VectorType::get(Ty, VF);
    return VF * DL.getTypeAllocSize(Ty) != DL.getTypeStoreSize(VectorTy);
  }

  // If the vectorization factor is one, we just check if an array of type Ty
  // requires padding between elements.
  return DL.getTypeAllocSizeInBits(Ty) != DL.getTypeSizeInBits(Ty);
}

/// A helper function that returns the reciprocal of the block probability of
/// predicated blocks. If we return X, we are assuming the predicated block
/// will execute once for every X iterations of the loop header.
///
/// TODO: We should use actual block probability here, if available. Currently,
///       we always assume predicated blocks have a 50% chance of executing.
static unsigned getReciprocalPredBlockProb() { return 2; }

/// A helper function that adds a 'fast' flag to floating-point operations.
static Value *addFastMathFlag(Value *V) {
  if (isa<FPMathOperator>(V))
    cast<Instruction>(V)->setFastMathFlags(FastMathFlags::getFast());
  return V;
}

static Value *addFastMathFlag(Value *V, FastMathFlags FMF) {
  if (isa<FPMathOperator>(V))
    cast<Instruction>(V)->setFastMathFlags(FMF);
  return V;
}

/// A helper function that returns an integer or floating-point constant with
/// value C.
static Constant *getSignedIntOrFpConstant(Type *Ty, int64_t C) {
  return Ty->isIntegerTy() ? ConstantInt::getSigned(Ty, C)
                           : ConstantFP::get(Ty, C);
}

/// Returns "best known" trip count for the specified loop \p L as defined by
/// the following procedure:
///   1) Returns exact trip count if it is known.
///   2) Returns expected trip count according to profile data if any.
///   3) Returns upper bound estimate if it is known.
///   4) Returns None if all of the above failed.
static Optional<unsigned> getSmallBestKnownTC(ScalarEvolution &SE, Loop *L) {
  // Check if exact trip count is known.
  if (unsigned ExpectedTC = SE.getSmallConstantTripCount(L))
    return ExpectedTC;

  // Check if there is an expected trip count available from profile data.
  if (LoopVectorizeWithBlockFrequency)
    if (auto EstimatedTC = getLoopEstimatedTripCount(L))
      return EstimatedTC;

  // Check if upper bound estimate is known.
  if (unsigned ExpectedTC = SE.getSmallConstantMaxTripCount(L))
    return ExpectedTC;

  return None;
}

namespace llvm {

/// InnerLoopVectorizer vectorizes loops which contain only one basic
/// block to a specified vectorization factor (VF).
/// This class performs the widening of scalars into vectors, or multiple
/// scalars. This class also implements the following features:
/// * It inserts an epilogue loop for handling loops that don't have iteration
///   counts that are known to be a multiple of the vectorization factor.
/// * It handles the code generation for reduction variables.
/// * Scalarization (implementation using scalars) of un-vectorizable
///   instructions.
/// InnerLoopVectorizer does not perform any vectorization-legality
/// checks, and relies on the caller to check for the different legality
/// aspects. The InnerLoopVectorizer relies on the
/// LoopVectorizationLegality class to provide information about the induction
/// and reduction variables that were found to a given vectorization factor.
class InnerLoopVectorizer {
public:
  InnerLoopVectorizer(Loop *OrigLoop, PredicatedScalarEvolution &PSE,
                      LoopInfo *LI, DominatorTree *DT,
                      const TargetLibraryInfo *TLI,
                      const TargetTransformInfo *TTI, AssumptionCache *AC,
                      OptimizationRemarkEmitter *ORE, ElementCount VecWidth,
                      unsigned UnrollFactor, LoopVectorizationLegality *LVL,
                      LoopVectorizationCostModel *CM, BlockFrequencyInfo *BFI,
                      ProfileSummaryInfo *PSI)
      : OrigLoop(OrigLoop), PSE(PSE), LI(LI), DT(DT), TLI(TLI), TTI(TTI),
        AC(AC), ORE(ORE), VF(VecWidth), UF(UnrollFactor),
        Builder(PSE.getSE()->getContext()),
        VectorLoopValueMap(UnrollFactor, VecWidth), Legal(LVL), Cost(CM),
        BFI(BFI), PSI(PSI) {
    // Query this against the original loop and save it here because the profile
    // of the original loop header may change as the transformation happens.
    OptForSizeBasedOnProfile = llvm::shouldOptimizeForSize(
        OrigLoop->getHeader(), PSI, BFI, PGSOQueryType::IRPass);
  }

  virtual ~InnerLoopVectorizer() = default;

  /// Create a new empty loop that will contain vectorized instructions later
  /// on, while the old loop will be used as the scalar remainder. Control flow
  /// is generated around the vectorized (and scalar epilogue) loops consisting
  /// of various checks and bypasses. Return the pre-header block of the new
  /// loop.
  BasicBlock *createVectorizedLoopSkeleton();

  /// Widen a single instruction within the innermost loop.
  void widenInstruction(Instruction &I, VPUser &Operands,
                        VPTransformState &State);

  /// Widen a single call instruction within the innermost loop.
  void widenCallInstruction(CallInst &I, VPUser &ArgOperands,
                            VPTransformState &State);

  /// Widen a single select instruction within the innermost loop.
  void widenSelectInstruction(SelectInst &I, VPUser &Operands,
                              bool InvariantCond, VPTransformState &State);

  /// Fix the vectorized code, taking care of header phi's, live-outs, and more.
  void fixVectorizedLoop();

  // Return true if any runtime check is added.
  bool areSafetyChecksAdded() { return AddedSafetyChecks; }

  /// A type for vectorized values in the new loop. Each value from the
  /// original loop, when vectorized, is represented by UF vector values in the
  /// new unrolled loop, where UF is the unroll factor.
  using VectorParts = SmallVector<Value *, 2>;

  /// Vectorize a single GetElementPtrInst based on information gathered and
  /// decisions taken during planning.
  void widenGEP(GetElementPtrInst *GEP, VPUser &Indices, unsigned UF,
                ElementCount VF, bool IsPtrLoopInvariant,
                SmallBitVector &IsIndexLoopInvariant, VPTransformState &State);

  /// Vectorize a single PHINode in a block. This method handles the induction
  /// variable canonicalization. It supports both VF = 1 for unrolled loops and
  /// arbitrary length vectors.
  void widenPHIInstruction(Instruction *PN, unsigned UF, ElementCount VF);

  /// A helper function to scalarize a single Instruction in the innermost loop.
  /// Generates a sequence of scalar instances for each lane between \p MinLane
  /// and \p MaxLane, times each part between \p MinPart and \p MaxPart,
  /// inclusive. Uses the VPValue operands from \p Operands instead of \p
  /// Instr's operands.
  void scalarizeInstruction(Instruction *Instr, VPUser &Operands,
                            const VPIteration &Instance, bool IfPredicateInstr,
                            VPTransformState &State);

  /// Widen an integer or floating-point induction variable \p IV. If \p Trunc
  /// is provided, the integer induction variable will first be truncated to
  /// the corresponding type.
  void widenIntOrFpInduction(PHINode *IV, TruncInst *Trunc = nullptr);

  /// getOrCreateVectorValue and getOrCreateScalarValue coordinate to generate a
  /// vector or scalar value on-demand if one is not yet available. When
  /// vectorizing a loop, we visit the definition of an instruction before its
  /// uses. When visiting the definition, we either vectorize or scalarize the
  /// instruction, creating an entry for it in the corresponding map. (In some
  /// cases, such as induction variables, we will create both vector and scalar
  /// entries.) Then, as we encounter uses of the definition, we derive values
  /// for each scalar or vector use unless such a value is already available.
  /// For example, if we scalarize a definition and one of its uses is vector,
  /// we build the required vector on-demand with an insertelement sequence
  /// when visiting the use. Otherwise, if the use is scalar, we can use the
  /// existing scalar definition.
  ///
  /// Return a value in the new loop corresponding to \p V from the original
  /// loop at unroll index \p Part. If the value has already been vectorized,
  /// the corresponding vector entry in VectorLoopValueMap is returned. If,
  /// however, the value has a scalar entry in VectorLoopValueMap, we construct
  /// a new vector value on-demand by inserting the scalar values into a vector
  /// with an insertelement sequence. If the value has been neither vectorized
  /// nor scalarized, it must be loop invariant, so we simply broadcast the
  /// value into a vector.
  Value *getOrCreateVectorValue(Value *V, unsigned Part);

  /// Return a value in the new loop corresponding to \p V from the original
  /// loop at unroll and vector indices \p Instance. If the value has been
  /// vectorized but not scalarized, the necessary extractelement instruction
  /// will be generated.
  Value *getOrCreateScalarValue(Value *V, const VPIteration &Instance);

  /// Construct the vector value of a scalarized value \p V one lane at a time.
  void packScalarIntoVectorValue(Value *V, const VPIteration &Instance);

  /// Try to vectorize interleaved access group \p Group with the base address
  /// given in \p Addr, optionally masking the vector operations if \p
  /// BlockInMask is non-null. Use \p State to translate given VPValues to IR
  /// values in the vectorized loop.
  void vectorizeInterleaveGroup(const InterleaveGroup<Instruction> *Group,
                                VPTransformState &State, VPValue *Addr,
                                VPValue *BlockInMask = nullptr);

  /// Vectorize Load and Store instructions with the base address given in \p
  /// Addr, optionally masking the vector operations if \p BlockInMask is
  /// non-null. Use \p State to translate given VPValues to IR values in the
  /// vectorized loop.
  void vectorizeMemoryInstruction(Instruction *Instr, VPTransformState &State,
                                  VPValue *Addr, VPValue *StoredValue,
                                  VPValue *BlockInMask);

  /// Set the debug location in the builder using the debug location in
  /// the instruction.
  void setDebugLocFromInst(IRBuilder<> &B, const Value *Ptr);

  /// Fix the non-induction PHIs in the OrigPHIsToFix vector.
  void fixNonInductionPHIs(void);

protected:
  friend class LoopVectorizationPlanner;

  /// A small list of PHINodes.
  using PhiVector = SmallVector<PHINode *, 4>;

  /// A type for scalarized values in the new loop. Each value from the
  /// original loop, when scalarized, is represented by UF x VF scalar values
  /// in the new unrolled loop, where UF is the unroll factor and VF is the
  /// vectorization factor.
  using ScalarParts = SmallVector<SmallVector<Value *, 4>, 2>;

  /// Set up the values of the IVs correctly when exiting the vector loop.
  void fixupIVUsers(PHINode *OrigPhi, const InductionDescriptor &II,
                    Value *CountRoundDown, Value *EndValue,
                    BasicBlock *MiddleBlock);

  /// Create a new induction variable inside L.
  PHINode *createInductionVariable(Loop *L, Value *Start, Value *End,
                                   Value *Step, Instruction *DL);

  /// Handle all cross-iteration phis in the header.
  void fixCrossIterationPHIs();

  /// Fix a first-order recurrence. This is the second phase of vectorizing
  /// this phi node.
  void fixFirstOrderRecurrence(PHINode *Phi);

  /// Fix a reduction cross-iteration phi. This is the second phase of
  /// vectorizing this phi node.
  void fixReduction(PHINode *Phi);

  /// Clear NSW/NUW flags from reduction instructions if necessary.
  void clearReductionWrapFlags(RecurrenceDescriptor &RdxDesc);

  /// The Loop exit block may have single value PHI nodes with some
  /// incoming value. While vectorizing we only handled real values
  /// that were defined inside the loop and we should have one value for
  /// each predecessor of its parent basic block. See PR14725.
  void fixLCSSAPHIs();

  /// Iteratively sink the scalarized operands of a predicated instruction into
  /// the block that was created for it.
  void sinkScalarOperands(Instruction *PredInst);

  /// Shrinks vector element sizes to the smallest bitwidth they can be legally
  /// represented as.
  void truncateToMinimalBitwidths();

  /// Create a broadcast instruction. This method generates a broadcast
  /// instruction (shuffle) for loop invariant values and for the induction
  /// value. If this is the induction variable then we extend it to N, N+1, ...
  /// this is needed because each iteration in the loop corresponds to a SIMD
  /// element.
  virtual Value *getBroadcastInstrs(Value *V);

  /// This function adds (StartIdx, StartIdx + Step, StartIdx + 2*Step, ...)
  /// to each vector element of Val. The sequence starts at StartIndex.
  /// \p Opcode is relevant for FP induction variable.
  virtual Value *getStepVector(Value *Val, int StartIdx, Value *Step,
                               Instruction::BinaryOps Opcode =
                               Instruction::BinaryOpsEnd);

  /// Compute scalar induction steps. \p ScalarIV is the scalar induction
  /// variable on which to base the steps, \p Step is the size of the step, and
  /// \p EntryVal is the value from the original loop that maps to the steps.
  /// Note that \p EntryVal doesn't have to be an induction variable - it
  /// can also be a truncate instruction.
  void buildScalarSteps(Value *ScalarIV, Value *Step, Instruction *EntryVal,
                        const InductionDescriptor &ID);

  /// Create a vector induction phi node based on an existing scalar one. \p
  /// EntryVal is the value from the original loop that maps to the vector phi
  /// node, and \p Step is the loop-invariant step. If \p EntryVal is a
  /// truncate instruction, instead of widening the original IV, we widen a
  /// version of the IV truncated to \p EntryVal's type.
  void createVectorIntOrFpInductionPHI(const InductionDescriptor &II,
                                       Value *Step, Instruction *EntryVal);

  /// Returns true if an instruction \p I should be scalarized instead of
  /// vectorized for the chosen vectorization factor.
  bool shouldScalarizeInstruction(Instruction *I) const;

  /// Returns true if we should generate a scalar version of \p IV.
  bool needsScalarInduction(Instruction *IV) const;

  /// If there is a cast involved in the induction variable \p ID, which should
  /// be ignored in the vectorized loop body, this function records the
  /// VectorLoopValue of the respective Phi also as the VectorLoopValue of the
  /// cast. We had already proved that the casted Phi is equal to the uncasted
  /// Phi in the vectorized loop (under a runtime guard), and therefore
  /// there is no need to vectorize the cast - the same value can be used in the
  /// vector loop for both the Phi and the cast.
  /// If \p VectorLoopValue is a scalarized value, \p Lane is also specified,
  /// Otherwise, \p VectorLoopValue is a widened/vectorized value.
  ///
  /// \p EntryVal is the value from the original loop that maps to the vector
  /// phi node and is used to distinguish what is the IV currently being
  /// processed - original one (if \p EntryVal is a phi corresponding to the
  /// original IV) or the "newly-created" one based on the proof mentioned above
  /// (see also buildScalarSteps() and createVectorIntOrFPInductionPHI()). In the
  /// latter case \p EntryVal is a TruncInst and we must not record anything for
  /// that IV, but it's error-prone to expect callers of this routine to care
  /// about that, hence this explicit parameter.
  void recordVectorLoopValueForInductionCast(const InductionDescriptor &ID,
                                             const Instruction *EntryVal,
                                             Value *VectorLoopValue,
                                             unsigned Part,
                                             unsigned Lane = UINT_MAX);

  /// Generate a shuffle sequence that will reverse the vector Vec.
  virtual Value *reverseVector(Value *Vec);

  /// Returns (and creates if needed) the original loop trip count.
  Value *getOrCreateTripCount(Loop *NewLoop);

  /// Returns (and creates if needed) the trip count of the widened loop.
  Value *getOrCreateVectorTripCount(Loop *NewLoop);

  /// Returns a bitcasted value to the requested vector type.
  /// Also handles bitcasts of vector<float> <-> vector<pointer> types.
  Value *createBitOrPointerCast(Value *V, VectorType *DstVTy,
                                const DataLayout &DL);

  /// Emit a bypass check to see if the vector trip count is zero, including if
  /// it overflows.
  void emitMinimumIterationCountCheck(Loop *L, BasicBlock *Bypass);

  /// Emit a bypass check to see if all of the SCEV assumptions we've
  /// had to make are correct.
  void emitSCEVChecks(Loop *L, BasicBlock *Bypass);

  /// Emit bypass checks to check any memory assumptions we may have made.
  void emitMemRuntimeChecks(Loop *L, BasicBlock *Bypass);

  /// Compute the transformed value of Index at offset StartValue using step
  /// StepValue.
  /// For integer induction, returns StartValue + Index * StepValue.
  /// For pointer induction, returns StartValue[Index * StepValue].
  /// FIXME: The newly created binary instructions should contain nsw/nuw
  /// flags, which can be found from the original scalar operations.
  Value *emitTransformedIndex(IRBuilder<> &B, Value *Index, ScalarEvolution *SE,
                              const DataLayout &DL,
                              const InductionDescriptor &ID) const;

  /// Emit basic blocks (prefixed with \p Prefix) for the iteration check,
  /// vector loop preheader, middle block and scalar preheader. Also
  /// allocate a loop object for the new vector loop and return it.
  Loop *createVectorLoopSkeleton(StringRef Prefix);

  /// Create new phi nodes for the induction variables to resume iteration count
  /// in the scalar epilogue, from where the vectorized loop left off (given by
  /// \p VectorTripCount).
  void createInductionResumeValues(Loop *L, Value *VectorTripCount);

  /// Complete the loop skeleton by adding debug MDs, creating appropriate
  /// conditional branches in the middle block, preparing the builder and
  /// running the verifier. Take in the vector loop \p L as argument, and return
  /// the preheader of the completed vector loop.
  BasicBlock *completeLoopSkeleton(Loop *L, MDNode *OrigLoopID);

  /// Add additional metadata to \p To that was not present on \p Orig.
  ///
  /// Currently this is used to add the noalias annotations based on the
  /// inserted memchecks.  Use this for instructions that are *cloned* into the
  /// vector loop.
  void addNewMetadata(Instruction *To, const Instruction *Orig);

  /// Add metadata from one instruction to another.
  ///
  /// This includes both the original MDs from \p From and additional ones (\see
  /// addNewMetadata).  Use this for *newly created* instructions in the vector
  /// loop.
  void addMetadata(Instruction *To, Instruction *From);

  /// Similar to the previous function but it adds the metadata to a
  /// vector of instructions.
  void addMetadata(ArrayRef<Value *> To, Instruction *From);

  /// The original loop.
  Loop *OrigLoop;

  /// A wrapper around ScalarEvolution used to add runtime SCEV checks. Applies
  /// dynamic knowledge to simplify SCEV expressions and converts them to a
  /// more usable form.
  PredicatedScalarEvolution &PSE;

  /// Loop Info.
  LoopInfo *LI;

  /// Dominator Tree.
  DominatorTree *DT;

  /// Alias Analysis.
  AAResults *AA;

  /// Target Library Info.
  const TargetLibraryInfo *TLI;

  /// Target Transform Info.
  const TargetTransformInfo *TTI;

  /// Assumption Cache.
  AssumptionCache *AC;

  /// Interface to emit optimization remarks.
  OptimizationRemarkEmitter *ORE;

  /// LoopVersioning.  It's only set up (non-null) if memchecks were
  /// used.
  ///
  /// This is currently only used to add no-alias metadata based on the
  /// memchecks.  The actually versioning is performed manually.
  std::unique_ptr<LoopVersioning> LVer;

  /// The vectorization SIMD factor to use. Each vector will have this many
  /// vector elements.
  ElementCount VF;

  /// The vectorization unroll factor to use. Each scalar is vectorized to this
  /// many different vector instructions.
  unsigned UF;

  /// The builder that we use
  IRBuilder<> Builder;

  // --- Vectorization state ---

  /// The vector-loop preheader.
  BasicBlock *LoopVectorPreHeader;

  /// The scalar-loop preheader.
  BasicBlock *LoopScalarPreHeader;

  /// Middle Block between the vector and the scalar.
  BasicBlock *LoopMiddleBlock;

  /// The ExitBlock of the scalar loop.
  BasicBlock *LoopExitBlock;

  /// The vector loop body.
  BasicBlock *LoopVectorBody;

  /// The scalar loop body.
  BasicBlock *LoopScalarBody;

  /// A list of all bypass blocks. The first block is the entry of the loop.
  SmallVector<BasicBlock *, 4> LoopBypassBlocks;

  /// The new Induction variable which was added to the new block.
  PHINode *Induction = nullptr;

  /// The induction variable of the old basic block.
  PHINode *OldInduction = nullptr;

  /// Maps values from the original loop to their corresponding values in the
  /// vectorized loop. A key value can map to either vector values, scalar
  /// values or both kinds of values, depending on whether the key was
  /// vectorized and scalarized.
  VectorizerValueMap VectorLoopValueMap;

  /// Store instructions that were predicated.
  SmallVector<Instruction *, 4> PredicatedInstructions;

  /// Trip count of the original loop.
  Value *TripCount = nullptr;

  /// Trip count of the widened loop (TripCount - TripCount % (VF*UF))
  Value *VectorTripCount = nullptr;

  /// The legality analysis.
  LoopVectorizationLegality *Legal;

  /// The profitablity analysis.
  LoopVectorizationCostModel *Cost;

  // Record whether runtime checks are added.
  bool AddedSafetyChecks = false;

  // Holds the end values for each induction variable. We save the end values
  // so we can later fix-up the external users of the induction variables.
  DenseMap<PHINode *, Value *> IVEndValues;

  // Vector of original scalar PHIs whose corresponding widened PHIs need to be
  // fixed up at the end of vector code generation.
  SmallVector<PHINode *, 8> OrigPHIsToFix;

  /// BFI and PSI are used to check for profile guided size optimizations.
  BlockFrequencyInfo *BFI;
  ProfileSummaryInfo *PSI;

  // Whether this loop should be optimized for size based on profile guided size
  // optimizatios.
  bool OptForSizeBasedOnProfile;
};

class InnerLoopUnroller : public InnerLoopVectorizer {
public:
  InnerLoopUnroller(Loop *OrigLoop, PredicatedScalarEvolution &PSE,
                    LoopInfo *LI, DominatorTree *DT,
                    const TargetLibraryInfo *TLI,
                    const TargetTransformInfo *TTI, AssumptionCache *AC,
                    OptimizationRemarkEmitter *ORE, unsigned UnrollFactor,
                    LoopVectorizationLegality *LVL,
                    LoopVectorizationCostModel *CM, BlockFrequencyInfo *BFI,
                    ProfileSummaryInfo *PSI)
      : InnerLoopVectorizer(OrigLoop, PSE, LI, DT, TLI, TTI, AC, ORE,
                            ElementCount::getFixed(1), UnrollFactor, LVL, CM,
                            BFI, PSI) {}

private:
  Value *getBroadcastInstrs(Value *V) override;
  Value *getStepVector(Value *Val, int StartIdx, Value *Step,
                       Instruction::BinaryOps Opcode =
                       Instruction::BinaryOpsEnd) override;
  Value *reverseVector(Value *Vec) override;
};

} // end namespace llvm

/// Look for a meaningful debug location on the instruction or it's
/// operands.
static Instruction *getDebugLocFromInstOrOperands(Instruction *I) {
  if (!I)
    return I;

  DebugLoc Empty;
  if (I->getDebugLoc() != Empty)
    return I;

  for (User::op_iterator OI = I->op_begin(), OE = I->op_end(); OI != OE; ++OI) {
    if (Instruction *OpInst = dyn_cast<Instruction>(*OI))
      if (OpInst->getDebugLoc() != Empty)
        return OpInst;
  }

  return I;
}

void InnerLoopVectorizer::setDebugLocFromInst(IRBuilder<> &B, const Value *Ptr) {
  if (const Instruction *Inst = dyn_cast_or_null<Instruction>(Ptr)) {
    const DILocation *DIL = Inst->getDebugLoc();
    if (DIL && Inst->getFunction()->isDebugInfoForProfiling() &&
        !isa<DbgInfoIntrinsic>(Inst)) {
      assert(!VF.isScalable() && "scalable vectors not yet supported.");
      auto NewDIL =
          DIL->cloneByMultiplyingDuplicationFactor(UF * VF.getKnownMinValue());
      if (NewDIL)
        B.SetCurrentDebugLocation(NewDIL.getValue());
      else
        LLVM_DEBUG(dbgs()
                   << "Failed to create new discriminator: "
                   << DIL->getFilename() << " Line: " << DIL->getLine());
    }
    else
      B.SetCurrentDebugLocation(DIL);
  } else
    B.SetCurrentDebugLocation(DebugLoc());
}

/// Write a record \p DebugMsg about vectorization failure to the debug
/// output stream. If \p I is passed, it is an instruction that prevents
/// vectorization.
#ifndef NDEBUG
static void debugVectorizationFailure(const StringRef DebugMsg,
    Instruction *I) {
  dbgs() << "LV: Not vectorizing: " << DebugMsg;
  if (I != nullptr)
    dbgs() << " " << *I;
  else
    dbgs() << '.';
  dbgs() << '\n';
}
#endif

/// Create an analysis remark that explains why vectorization failed
///
/// \p PassName is the name of the pass (e.g. can be AlwaysPrint).  \p
/// RemarkName is the identifier for the remark.  If \p I is passed it is an
/// instruction that prevents vectorization.  Otherwise \p TheLoop is used for
/// the location of the remark.  \return the remark object that can be
/// streamed to.
static OptimizationRemarkAnalysis createLVAnalysis(const char *PassName,
    StringRef RemarkName, Loop *TheLoop, Instruction *I) {
  Value *CodeRegion = TheLoop->getHeader();
  DebugLoc DL = TheLoop->getStartLoc();

  if (I) {
    CodeRegion = I->getParent();
    // If there is no debug location attached to the instruction, revert back to
    // using the loop's.
    if (I->getDebugLoc())
      DL = I->getDebugLoc();
  }

  OptimizationRemarkAnalysis R(PassName, RemarkName, DL, CodeRegion);
  R << "loop not vectorized: ";
  return R;
}

namespace llvm {

void reportVectorizationFailure(const StringRef DebugMsg,
    const StringRef OREMsg, const StringRef ORETag,
    OptimizationRemarkEmitter *ORE, Loop *TheLoop, Instruction *I) {
  LLVM_DEBUG(debugVectorizationFailure(DebugMsg, I));
  LoopVectorizeHints Hints(TheLoop, true /* doesn't matter */, *ORE);
  ORE->emit(createLVAnalysis(Hints.vectorizeAnalysisPassName(),
                ORETag, TheLoop, I) << OREMsg);
}

} // end namespace llvm

#ifndef NDEBUG
/// \return string containing a file name and a line # for the given loop.
static std::string getDebugLocString(const Loop *L) {
  std::string Result;
  if (L) {
    raw_string_ostream OS(Result);
    if (const DebugLoc LoopDbgLoc = L->getStartLoc())
      LoopDbgLoc.print(OS);
    else
      // Just print the module name.
      OS << L->getHeader()->getParent()->getParent()->getModuleIdentifier();
    OS.flush();
  }
  return Result;
}
#endif

void InnerLoopVectorizer::addNewMetadata(Instruction *To,
                                         const Instruction *Orig) {
  // If the loop was versioned with memchecks, add the corresponding no-alias
  // metadata.
  if (LVer && (isa<LoadInst>(Orig) || isa<StoreInst>(Orig)))
    LVer->annotateInstWithNoAlias(To, Orig);
}

void InnerLoopVectorizer::addMetadata(Instruction *To,
                                      Instruction *From) {
  propagateMetadata(To, From);
  addNewMetadata(To, From);
}

void InnerLoopVectorizer::addMetadata(ArrayRef<Value *> To,
                                      Instruction *From) {
  for (Value *V : To) {
    if (Instruction *I = dyn_cast<Instruction>(V))
      addMetadata(I, From);
  }
}

namespace llvm {

// Loop vectorization cost-model hints how the scalar epilogue loop should be
// lowered.
enum ScalarEpilogueLowering {

  // The default: allowing scalar epilogues.
  CM_ScalarEpilogueAllowed,

  // Vectorization with OptForSize: don't allow epilogues.
  CM_ScalarEpilogueNotAllowedOptSize,

  // A special case of vectorisation with OptForSize: loops with a very small
  // trip count are considered for vectorization under OptForSize, thereby
  // making sure the cost of their loop body is dominant, free of runtime
  // guards and scalar iteration overheads.
  CM_ScalarEpilogueNotAllowedLowTripLoop,

  // Loop hint predicate indicating an epilogue is undesired.
  CM_ScalarEpilogueNotNeededUsePredicate
};

/// LoopVectorizationCostModel - estimates the expected speedups due to
/// vectorization.
/// In many cases vectorization is not profitable. This can happen because of
/// a number of reasons. In this class we mainly attempt to predict the
/// expected speedup/slowdowns due to the supported instruction set. We use the
/// TargetTransformInfo to query the different backends for the cost of
/// different operations.
class LoopVectorizationCostModel {
public:
  LoopVectorizationCostModel(ScalarEpilogueLowering SEL, Loop *L,
                             PredicatedScalarEvolution &PSE, LoopInfo *LI,
                             LoopVectorizationLegality *Legal,
                             const TargetTransformInfo &TTI,
                             const TargetLibraryInfo *TLI, DemandedBits *DB,
                             AssumptionCache *AC,
                             OptimizationRemarkEmitter *ORE, const Function *F,
                             const LoopVectorizeHints *Hints,
                             InterleavedAccessInfo &IAI)
      : ScalarEpilogueStatus(SEL), TheLoop(L), PSE(PSE), LI(LI), Legal(Legal),
        TTI(TTI), TLI(TLI), DB(DB), AC(AC), ORE(ORE), TheFunction(F),
        Hints(Hints), InterleaveInfo(IAI) {}

  /// \return An upper bound for the vectorization factor, or None if
  /// vectorization and interleaving should be avoided up front.
  Optional<unsigned> computeMaxVF(unsigned UserVF, unsigned UserIC);

  /// \return True if runtime checks are required for vectorization, and false
  /// otherwise.
  bool runtimeChecksRequired();

  /// \return The most profitable vectorization factor and the cost of that VF.
  /// This method checks every power of two up to MaxVF. If UserVF is not ZERO
  /// then this vectorization factor will be selected if vectorization is
  /// possible.
  VectorizationFactor selectVectorizationFactor(unsigned MaxVF);

  /// Setup cost-based decisions for user vectorization factor.
  void selectUserVectorizationFactor(ElementCount UserVF) {
    collectUniformsAndScalars(UserVF);
    collectInstsToScalarize(UserVF);
  }

  /// \return The size (in bits) of the smallest and widest types in the code
  /// that needs to be vectorized. We ignore values that remain scalar such as
  /// 64 bit loop indices.
  std::pair<unsigned, unsigned> getSmallestAndWidestTypes();

  /// \return The desired interleave count.
  /// If interleave count has been specified by metadata it will be returned.
  /// Otherwise, the interleave count is computed and returned. VF and LoopCost
  /// are the selected vectorization factor and the cost of the selected VF.
  unsigned selectInterleaveCount(ElementCount VF, unsigned LoopCost);

  /// Memory access instruction may be vectorized in more than one way.
  /// Form of instruction after vectorization depends on cost.
  /// This function takes cost-based decisions for Load/Store instructions
  /// and collects them in a map. This decisions map is used for building
  /// the lists of loop-uniform and loop-scalar instructions.
  /// The calculated cost is saved with widening decision in order to
  /// avoid redundant calculations.
  void setCostBasedWideningDecision(ElementCount VF);

  /// A struct that represents some properties of the register usage
  /// of a loop.
  struct RegisterUsage {
    /// Holds the number of loop invariant values that are used in the loop.
    /// The key is ClassID of target-provided register class.
    SmallMapVector<unsigned, unsigned, 4> LoopInvariantRegs;
    /// Holds the maximum number of concurrent live intervals in the loop.
    /// The key is ClassID of target-provided register class.
    SmallMapVector<unsigned, unsigned, 4> MaxLocalUsers;
  };

  /// \return Returns information about the register usages of the loop for the
  /// given vectorization factors.
  SmallVector<RegisterUsage, 8>
  calculateRegisterUsage(ArrayRef<ElementCount> VFs);

  /// Collect values we want to ignore in the cost model.
  void collectValuesToIgnore();

  /// Split reductions into those that happen in the loop, and those that happen
  /// outside. In loop reductions are collected into InLoopReductionChains.
  void collectInLoopReductions();

  /// \returns The smallest bitwidth each instruction can be represented with.
  /// The vector equivalents of these instructions should be truncated to this
  /// type.
  const MapVector<Instruction *, uint64_t> &getMinimalBitwidths() const {
    return MinBWs;
  }

  /// \returns True if it is more profitable to scalarize instruction \p I for
  /// vectorization factor \p VF.
  bool isProfitableToScalarize(Instruction *I, ElementCount VF) const {
    assert(VF.isVector() &&
           "Profitable to scalarize relevant only for VF > 1.");

    // Cost model is not run in the VPlan-native path - return conservative
    // result until this changes.
    if (EnableVPlanNativePath)
      return false;

    auto Scalars = InstsToScalarize.find(VF);
    assert(Scalars != InstsToScalarize.end() &&
           "VF not yet analyzed for scalarization profitability");
    return Scalars->second.find(I) != Scalars->second.end();
  }

  /// Returns true if \p I is known to be uniform after vectorization.
  bool isUniformAfterVectorization(Instruction *I, ElementCount VF) const {
    if (VF.isScalar())
      return true;

    // Cost model is not run in the VPlan-native path - return conservative
    // result until this changes.
    if (EnableVPlanNativePath)
      return false;

    auto UniformsPerVF = Uniforms.find(VF);
    assert(UniformsPerVF != Uniforms.end() &&
           "VF not yet analyzed for uniformity");
    return UniformsPerVF->second.count(I);
  }

  /// Returns true if \p I is known to be scalar after vectorization.
  bool isScalarAfterVectorization(Instruction *I, ElementCount VF) const {
    if (VF.isScalar())
      return true;

    // Cost model is not run in the VPlan-native path - return conservative
    // result until this changes.
    if (EnableVPlanNativePath)
      return false;

    auto ScalarsPerVF = Scalars.find(VF);
    assert(ScalarsPerVF != Scalars.end() &&
           "Scalar values are not calculated for VF");
    return ScalarsPerVF->second.count(I);
  }

  /// \returns True if instruction \p I can be truncated to a smaller bitwidth
  /// for vectorization factor \p VF.
  bool canTruncateToMinimalBitwidth(Instruction *I, ElementCount VF) const {
    return VF.isVector() && MinBWs.find(I) != MinBWs.end() &&
           !isProfitableToScalarize(I, VF) &&
           !isScalarAfterVectorization(I, VF);
  }

  /// Decision that was taken during cost calculation for memory instruction.
  enum InstWidening {
    CM_Unknown,
    CM_Widen,         // For consecutive accesses with stride +1.
    CM_Widen_Reverse, // For consecutive accesses with stride -1.
    CM_Interleave,
    CM_GatherScatter,
    CM_Scalarize
  };

  /// Save vectorization decision \p W and \p Cost taken by the cost model for
  /// instruction \p I and vector width \p VF.
  void setWideningDecision(Instruction *I, ElementCount VF, InstWidening W,
                           unsigned Cost) {
    assert(VF.isVector() && "Expected VF >=2");
    WideningDecisions[std::make_pair(I, VF)] = std::make_pair(W, Cost);
  }

  /// Save vectorization decision \p W and \p Cost taken by the cost model for
  /// interleaving group \p Grp and vector width \p VF.
  void setWideningDecision(const InterleaveGroup<Instruction> *Grp,
                           ElementCount VF, InstWidening W, unsigned Cost) {
    assert(VF.isVector() && "Expected VF >=2");
    /// Broadcast this decicion to all instructions inside the group.
    /// But the cost will be assigned to one instruction only.
    for (unsigned i = 0; i < Grp->getFactor(); ++i) {
      if (auto *I = Grp->getMember(i)) {
        if (Grp->getInsertPos() == I)
          WideningDecisions[std::make_pair(I, VF)] = std::make_pair(W, Cost);
        else
          WideningDecisions[std::make_pair(I, VF)] = std::make_pair(W, 0);
      }
    }
  }

  /// Return the cost model decision for the given instruction \p I and vector
  /// width \p VF. Return CM_Unknown if this instruction did not pass
  /// through the cost modeling.
  InstWidening getWideningDecision(Instruction *I, ElementCount VF) {
    assert(!VF.isScalable() && "scalable vectors not yet supported.");
    assert(VF.isVector() && "Expected VF >=2");

    // Cost model is not run in the VPlan-native path - return conservative
    // result until this changes.
    if (EnableVPlanNativePath)
      return CM_GatherScatter;

    std::pair<Instruction *, ElementCount> InstOnVF = std::make_pair(I, VF);
    auto Itr = WideningDecisions.find(InstOnVF);
    if (Itr == WideningDecisions.end())
      return CM_Unknown;
    return Itr->second.first;
  }

  /// Return the vectorization cost for the given instruction \p I and vector
  /// width \p VF.
  unsigned getWideningCost(Instruction *I, ElementCount VF) {
    assert(VF.isVector() && "Expected VF >=2");
    std::pair<Instruction *, ElementCount> InstOnVF = std::make_pair(I, VF);
    assert(WideningDecisions.find(InstOnVF) != WideningDecisions.end() &&
           "The cost is not calculated");
    return WideningDecisions[InstOnVF].second;
  }

  /// Return True if instruction \p I is an optimizable truncate whose operand
  /// is an induction variable. Such a truncate will be removed by adding a new
  /// induction variable with the destination type.
  bool isOptimizableIVTruncate(Instruction *I, ElementCount VF) {
    // If the instruction is not a truncate, return false.
    auto *Trunc = dyn_cast<TruncInst>(I);
    if (!Trunc)
      return false;

    // Get the source and destination types of the truncate.
    Type *SrcTy = ToVectorTy(cast<CastInst>(I)->getSrcTy(), VF);
    Type *DestTy = ToVectorTy(cast<CastInst>(I)->getDestTy(), VF);

    // If the truncate is free for the given types, return false. Replacing a
    // free truncate with an induction variable would add an induction variable
    // update instruction to each iteration of the loop. We exclude from this
    // check the primary induction variable since it will need an update
    // instruction regardless.
    Value *Op = Trunc->getOperand(0);
    if (Op != Legal->getPrimaryInduction() && TTI.isTruncateFree(SrcTy, DestTy))
      return false;

    // If the truncated value is not an induction variable, return false.
    return Legal->isInductionPhi(Op);
  }

  /// Collects the instructions to scalarize for each predicated instruction in
  /// the loop.
  void collectInstsToScalarize(ElementCount VF);

  /// Collect Uniform and Scalar values for the given \p VF.
  /// The sets depend on CM decision for Load/Store instructions
  /// that may be vectorized as interleave, gather-scatter or scalarized.
  void collectUniformsAndScalars(ElementCount VF) {
    // Do the analysis once.
    if (VF.isScalar() || Uniforms.find(VF) != Uniforms.end())
      return;
    setCostBasedWideningDecision(VF);
    collectLoopUniforms(VF);
    collectLoopScalars(VF);
  }

  /// Returns true if the target machine supports masked store operation
  /// for the given \p DataType and kind of access to \p Ptr.
  bool isLegalMaskedStore(Type *DataType, Value *Ptr, Align Alignment) {
    return Legal->isConsecutivePtr(Ptr) &&
           TTI.isLegalMaskedStore(DataType, Alignment);
  }

  /// Returns true if the target machine supports masked load operation
  /// for the given \p DataType and kind of access to \p Ptr.
  bool isLegalMaskedLoad(Type *DataType, Value *Ptr, Align Alignment) {
    return Legal->isConsecutivePtr(Ptr) &&
           TTI.isLegalMaskedLoad(DataType, Alignment);
  }

  /// Returns true if the target machine supports masked scatter operation
  /// for the given \p DataType.
  bool isLegalMaskedScatter(Type *DataType, Align Alignment) {
    return TTI.isLegalMaskedScatter(DataType, Alignment);
  }

  /// Returns true if the target machine supports masked gather operation
  /// for the given \p DataType.
  bool isLegalMaskedGather(Type *DataType, Align Alignment) {
    return TTI.isLegalMaskedGather(DataType, Alignment);
  }

  /// Returns true if the target machine can represent \p V as a masked gather
  /// or scatter operation.
  bool isLegalGatherOrScatter(Value *V) {
    bool LI = isa<LoadInst>(V);
    bool SI = isa<StoreInst>(V);
    if (!LI && !SI)
      return false;
    auto *Ty = getMemInstValueType(V);
    Align Align = getLoadStoreAlignment(V);
    return (LI && isLegalMaskedGather(Ty, Align)) ||
           (SI && isLegalMaskedScatter(Ty, Align));
  }

  /// Returns true if \p I is an instruction that will be scalarized with
  /// predication. Such instructions include conditional stores and
  /// instructions that may divide by zero.
  /// If a non-zero VF has been calculated, we check if I will be scalarized
  /// predication for that VF.
  bool isScalarWithPredication(Instruction *I,
                               ElementCount VF = ElementCount::getFixed(1));

  // Returns true if \p I is an instruction that will be predicated either
  // through scalar predication or masked load/store or masked gather/scatter.
  // Superset of instructions that return true for isScalarWithPredication.
  bool isPredicatedInst(Instruction *I) {
    if (!blockNeedsPredication(I->getParent()))
      return false;
    // Loads and stores that need some form of masked operation are predicated
    // instructions.
    if (isa<LoadInst>(I) || isa<StoreInst>(I))
      return Legal->isMaskRequired(I);
    return isScalarWithPredication(I);
  }

  /// Returns true if \p I is a memory instruction with consecutive memory
  /// access that can be widened.
  bool
  memoryInstructionCanBeWidened(Instruction *I,
                                ElementCount VF = ElementCount::getFixed(1));

  /// Returns true if \p I is a memory instruction in an interleaved-group
  /// of memory accesses that can be vectorized with wide vector loads/stores
  /// and shuffles.
  bool
  interleavedAccessCanBeWidened(Instruction *I,
                                ElementCount VF = ElementCount::getFixed(1));

  /// Check if \p Instr belongs to any interleaved access group.
  bool isAccessInterleaved(Instruction *Instr) {
    return InterleaveInfo.isInterleaved(Instr);
  }

  /// Get the interleaved access group that \p Instr belongs to.
  const InterleaveGroup<Instruction> *
  getInterleavedAccessGroup(Instruction *Instr) {
    return InterleaveInfo.getInterleaveGroup(Instr);
  }

  /// Returns true if an interleaved group requires a scalar iteration
  /// to handle accesses with gaps, and there is nothing preventing us from
  /// creating a scalar epilogue.
  bool requiresScalarEpilogue() const {
    return isScalarEpilogueAllowed() && InterleaveInfo.requiresScalarEpilogue();
  }

  /// Returns true if a scalar epilogue is not allowed due to optsize or a
  /// loop hint annotation.
  bool isScalarEpilogueAllowed() const {
    return ScalarEpilogueStatus == CM_ScalarEpilogueAllowed;
  }

  /// Returns true if all loop blocks should be masked to fold tail loop.
  bool foldTailByMasking() const { return FoldTailByMasking; }

  bool blockNeedsPredication(BasicBlock *BB) {
    return foldTailByMasking() || Legal->blockNeedsPredication(BB);
  }

  /// A SmallMapVector to store the InLoop reduction op chains, mapping phi
  /// nodes to the chain of instructions representing the reductions. Uses a
  /// MapVector to ensure deterministic iteration order.
  using ReductionChainMap =
      SmallMapVector<PHINode *, SmallVector<Instruction *, 4>, 4>;

  /// Return the chain of instructions representing an inloop reduction.
  const ReductionChainMap &getInLoopReductionChains() const {
    return InLoopReductionChains;
  }

  /// Returns true if the Phi is part of an inloop reduction.
  bool isInLoopReduction(PHINode *Phi) const {
    return InLoopReductionChains.count(Phi);
  }

  /// Estimate cost of an intrinsic call instruction CI if it were vectorized
  /// with factor VF.  Return the cost of the instruction, including
  /// scalarization overhead if it's needed.
  unsigned getVectorIntrinsicCost(CallInst *CI, ElementCount VF);

  /// Estimate cost of a call instruction CI if it were vectorized with factor
  /// VF. Return the cost of the instruction, including scalarization overhead
  /// if it's needed. The flag NeedToScalarize shows if the call needs to be
  /// scalarized -
  /// i.e. either vector version isn't available, or is too expensive.
  unsigned getVectorCallCost(CallInst *CI, ElementCount VF,
                             bool &NeedToScalarize);

  /// Invalidates decisions already taken by the cost model.
  void invalidateCostModelingDecisions() {
    WideningDecisions.clear();
    Uniforms.clear();
    Scalars.clear();
  }

private:
  unsigned NumPredStores = 0;

  /// \return An upper bound for the vectorization factor, a power-of-2 larger
  /// than zero. One is returned if vectorization should best be avoided due
  /// to cost.
  unsigned computeFeasibleMaxVF(unsigned ConstTripCount);

  /// The vectorization cost is a combination of the cost itself and a boolean
  /// indicating whether any of the contributing operations will actually
  /// operate on
  /// vector values after type legalization in the backend. If this latter value
  /// is
  /// false, then all operations will be scalarized (i.e. no vectorization has
  /// actually taken place).
  using VectorizationCostTy = std::pair<unsigned, bool>;

  /// Returns the expected execution cost. The unit of the cost does
  /// not matter because we use the 'cost' units to compare different
  /// vector widths. The cost that is returned is *not* normalized by
  /// the factor width.
  VectorizationCostTy expectedCost(ElementCount VF);

  /// Returns the execution time cost of an instruction for a given vector
  /// width. Vector width of one means scalar.
  VectorizationCostTy getInstructionCost(Instruction *I, ElementCount VF);

  /// The cost-computation logic from getInstructionCost which provides
  /// the vector type as an output parameter.
  unsigned getInstructionCost(Instruction *I, ElementCount VF, Type *&VectorTy);

  /// Calculate vectorization cost of memory instruction \p I.
  unsigned getMemoryInstructionCost(Instruction *I, ElementCount VF);

  /// The cost computation for scalarized memory instruction.
  unsigned getMemInstScalarizationCost(Instruction *I, ElementCount VF);

  /// The cost computation for interleaving group of memory instructions.
  unsigned getInterleaveGroupCost(Instruction *I, ElementCount VF);

  /// The cost computation for Gather/Scatter instruction.
  unsigned getGatherScatterCost(Instruction *I, ElementCount VF);

  /// The cost computation for widening instruction \p I with consecutive
  /// memory access.
  unsigned getConsecutiveMemOpCost(Instruction *I, ElementCount VF);

  /// The cost calculation for Load/Store instruction \p I with uniform pointer -
  /// Load: scalar load + broadcast.
  /// Store: scalar store + (loop invariant value stored? 0 : extract of last
  /// element)
  unsigned getUniformMemOpCost(Instruction *I, ElementCount VF);

  /// Estimate the overhead of scalarizing an instruction. This is a
  /// convenience wrapper for the type-based getScalarizationOverhead API.
  unsigned getScalarizationOverhead(Instruction *I, ElementCount VF);

  /// Returns whether the instruction is a load or store and will be a emitted
  /// as a vector operation.
  bool isConsecutiveLoadOrStore(Instruction *I);

  /// Returns true if an artificially high cost for emulated masked memrefs
  /// should be used.
  bool useEmulatedMaskMemRefHack(Instruction *I);

  /// Map of scalar integer values to the smallest bitwidth they can be legally
  /// represented as. The vector equivalents of these values should be truncated
  /// to this type.
  MapVector<Instruction *, uint64_t> MinBWs;

  /// A type representing the costs for instructions if they were to be
  /// scalarized rather than vectorized. The entries are Instruction-Cost
  /// pairs.
  using ScalarCostsTy = DenseMap<Instruction *, unsigned>;

  /// A set containing all BasicBlocks that are known to present after
  /// vectorization as a predicated block.
  SmallPtrSet<BasicBlock *, 4> PredicatedBBsAfterVectorization;

  /// Records whether it is allowed to have the original scalar loop execute at
  /// least once. This may be needed as a fallback loop in case runtime
  /// aliasing/dependence checks fail, or to handle the tail/remainder
  /// iterations when the trip count is unknown or doesn't divide by the VF,
  /// or as a peel-loop to handle gaps in interleave-groups.
  /// Under optsize and when the trip count is very small we don't allow any
  /// iterations to execute in the scalar loop.
  ScalarEpilogueLowering ScalarEpilogueStatus = CM_ScalarEpilogueAllowed;

  /// All blocks of loop are to be masked to fold tail of scalar iterations.
  bool FoldTailByMasking = false;

  /// A map holding scalar costs for different vectorization factors. The
  /// presence of a cost for an instruction in the mapping indicates that the
  /// instruction will be scalarized when vectorizing with the associated
  /// vectorization factor. The entries are VF-ScalarCostTy pairs.
  DenseMap<ElementCount, ScalarCostsTy> InstsToScalarize;

  /// Holds the instructions known to be uniform after vectorization.
  /// The data is collected per VF.
  DenseMap<ElementCount, SmallPtrSet<Instruction *, 4>> Uniforms;

  /// Holds the instructions known to be scalar after vectorization.
  /// The data is collected per VF.
  DenseMap<ElementCount, SmallPtrSet<Instruction *, 4>> Scalars;

  /// Holds the instructions (address computations) that are forced to be
  /// scalarized.
  DenseMap<ElementCount, SmallPtrSet<Instruction *, 4>> ForcedScalars;

  /// PHINodes of the reductions that should be expanded in-loop along with
  /// their associated chains of reduction operations, in program order from top
  /// (PHI) to bottom
  ReductionChainMap InLoopReductionChains;

  /// Returns the expected difference in cost from scalarizing the expression
  /// feeding a predicated instruction \p PredInst. The instructions to
  /// scalarize and their scalar costs are collected in \p ScalarCosts. A
  /// non-negative return value implies the expression will be scalarized.
  /// Currently, only single-use chains are considered for scalarization.
  int computePredInstDiscount(Instruction *PredInst, ScalarCostsTy &ScalarCosts,
                              ElementCount VF);

  /// Collect the instructions that are uniform after vectorization. An
  /// instruction is uniform if we represent it with a single scalar value in
  /// the vectorized loop corresponding to each vector iteration. Examples of
  /// uniform instructions include pointer operands of consecutive or
  /// interleaved memory accesses. Note that although uniformity implies an
  /// instruction will be scalar, the reverse is not true. In general, a
  /// scalarized instruction will be represented by VF scalar values in the
  /// vectorized loop, each corresponding to an iteration of the original
  /// scalar loop.
  void collectLoopUniforms(ElementCount VF);

  /// Collect the instructions that are scalar after vectorization. An
  /// instruction is scalar if it is known to be uniform or will be scalarized
  /// during vectorization. Non-uniform scalarized instructions will be
  /// represented by VF values in the vectorized loop, each corresponding to an
  /// iteration of the original scalar loop.
  void collectLoopScalars(ElementCount VF);

  /// Keeps cost model vectorization decision and cost for instructions.
  /// Right now it is used for memory instructions only.
  using DecisionList = DenseMap<std::pair<Instruction *, ElementCount>,
                                std::pair<InstWidening, unsigned>>;

  DecisionList WideningDecisions;

  /// Returns true if \p V is expected to be vectorized and it needs to be
  /// extracted.
  bool needsExtract(Value *V, ElementCount VF) const {
    Instruction *I = dyn_cast<Instruction>(V);
    if (VF.isScalar() || !I || !TheLoop->contains(I) ||
        TheLoop->isLoopInvariant(I))
      return false;

    // Assume we can vectorize V (and hence we need extraction) if the
    // scalars are not computed yet. This can happen, because it is called
    // via getScalarizationOverhead from setCostBasedWideningDecision, before
    // the scalars are collected. That should be a safe assumption in most
    // cases, because we check if the operands have vectorizable types
    // beforehand in LoopVectorizationLegality.
    return Scalars.find(VF) == Scalars.end() ||
           !isScalarAfterVectorization(I, VF);
  };

  /// Returns a range containing only operands needing to be extracted.
  SmallVector<Value *, 4> filterExtractingOperands(Instruction::op_range Ops,
                                                   ElementCount VF) {
    return SmallVector<Value *, 4>(make_filter_range(
        Ops, [this, VF](Value *V) { return this->needsExtract(V, VF); }));
  }

public:
  /// The loop that we evaluate.
  Loop *TheLoop;

  /// Predicated scalar evolution analysis.
  PredicatedScalarEvolution &PSE;

  /// Loop Info analysis.
  LoopInfo *LI;

  /// Vectorization legality.
  LoopVectorizationLegality *Legal;

  /// Vector target information.
  const TargetTransformInfo &TTI;

  /// Target Library Info.
  const TargetLibraryInfo *TLI;

  /// Demanded bits analysis.
  DemandedBits *DB;

  /// Assumption cache.
  AssumptionCache *AC;

  /// Interface to emit optimization remarks.
  OptimizationRemarkEmitter *ORE;

  const Function *TheFunction;

  /// Loop Vectorize Hint.
  const LoopVectorizeHints *Hints;

  /// The interleave access information contains groups of interleaved accesses
  /// with the same stride and close to each other.
  InterleavedAccessInfo &InterleaveInfo;

  /// Values to ignore in the cost model.
  SmallPtrSet<const Value *, 16> ValuesToIgnore;

  /// Values to ignore in the cost model when VF > 1.
  SmallPtrSet<const Value *, 16> VecValuesToIgnore;
};

} // end namespace llvm

// Return true if \p OuterLp is an outer loop annotated with hints for explicit
// vectorization. The loop needs to be annotated with #pragma omp simd
// simdlen(#) or #pragma clang vectorize(enable) vectorize_width(#). If the
// vector length information is not provided, vectorization is not considered
// explicit. Interleave hints are not allowed either. These limitations will be
// relaxed in the future.
// Please, note that we are currently forced to abuse the pragma 'clang
// vectorize' semantics. This pragma provides *auto-vectorization hints*
// (i.e., LV must check that vectorization is legal) whereas pragma 'omp simd'
// provides *explicit vectorization hints* (LV can bypass legal checks and
// assume that vectorization is legal). However, both hints are implemented
// using the same metadata (llvm.loop.vectorize, processed by
// LoopVectorizeHints). This will be fixed in the future when the native IR
// representation for pragma 'omp simd' is introduced.
static bool isExplicitVecOuterLoop(Loop *OuterLp,
                                   OptimizationRemarkEmitter *ORE) {
  assert(!OuterLp->empty() && "This is not an outer loop");
  LoopVectorizeHints Hints(OuterLp, true /*DisableInterleaving*/, *ORE);

  // Only outer loops with an explicit vectorization hint are supported.
  // Unannotated outer loops are ignored.
  if (Hints.getForce() == LoopVectorizeHints::FK_Undefined)
    return false;

  Function *Fn = OuterLp->getHeader()->getParent();
  if (!Hints.allowVectorization(Fn, OuterLp,
                                true /*VectorizeOnlyWhenForced*/)) {
    LLVM_DEBUG(dbgs() << "LV: Loop hints prevent outer loop vectorization.\n");
    return false;
  }

  if (Hints.getInterleave() > 1) {
    // TODO: Interleave support is future work.
    LLVM_DEBUG(dbgs() << "LV: Not vectorizing: Interleave is not supported for "
                         "outer loops.\n");
    Hints.emitRemarkWithHints();
    return false;
  }

  return true;
}

static void collectSupportedLoops(Loop &L, LoopInfo *LI,
                                  OptimizationRemarkEmitter *ORE,
                                  SmallVectorImpl<Loop *> &V) {
  // Collect inner loops and outer loops without irreducible control flow. For
  // now, only collect outer loops that have explicit vectorization hints. If we
  // are stress testing the VPlan H-CFG construction, we collect the outermost
  // loop of every loop nest.
  if (L.empty() || VPlanBuildStressTest ||
      (EnableVPlanNativePath && isExplicitVecOuterLoop(&L, ORE))) {
    LoopBlocksRPO RPOT(&L);
    RPOT.perform(LI);
    if (!containsIrreducibleCFG<const BasicBlock *>(RPOT, *LI)) {
      V.push_back(&L);
      // TODO: Collect inner loops inside marked outer loops in case
      // vectorization fails for the outer loop. Do not invoke
      // 'containsIrreducibleCFG' again for inner loops when the outer loop is
      // already known to be reducible. We can use an inherited attribute for
      // that.
      return;
    }
  }
  for (Loop *InnerL : L)
    collectSupportedLoops(*InnerL, LI, ORE, V);
}

namespace {

/// The LoopVectorize Pass.
struct LoopVectorize : public FunctionPass {
  /// Pass identification, replacement for typeid
  static char ID;

  LoopVectorizePass Impl;

  explicit LoopVectorize(bool InterleaveOnlyWhenForced = false,
                         bool VectorizeOnlyWhenForced = false)
      : FunctionPass(ID),
        Impl({InterleaveOnlyWhenForced, VectorizeOnlyWhenForced}) {
    initializeLoopVectorizePass(*PassRegistry::getPassRegistry());
  }

  bool runOnFunction(Function &F) override {
    if (getenv("DISABLE_LV")) return false;
    if (skipFunction(F))
      return false;

    auto *SE = &getAnalysis<ScalarEvolutionWrapperPass>().getSE();
    auto *LI = &getAnalysis<LoopInfoWrapperPass>().getLoopInfo();
    auto *TTI = &getAnalysis<TargetTransformInfoWrapperPass>().getTTI(F);
    auto *DT = &getAnalysis<DominatorTreeWrapperPass>().getDomTree();
    auto *BFI = &getAnalysis<BlockFrequencyInfoWrapperPass>().getBFI();
    auto *TLIP = getAnalysisIfAvailable<TargetLibraryInfoWrapperPass>();
    auto *TLI = TLIP ? &TLIP->getTLI(F) : nullptr;
    auto *AA = &getAnalysis<AAResultsWrapperPass>().getAAResults();
    auto *AC = &getAnalysis<AssumptionCacheTracker>().getAssumptionCache(F);
    auto *LAA = &getAnalysis<LoopAccessLegacyAnalysis>();
    auto *DB = &getAnalysis<DemandedBitsWrapperPass>().getDemandedBits();
    auto *ORE = &getAnalysis<OptimizationRemarkEmitterWrapperPass>().getORE();
    auto *PSI = &getAnalysis<ProfileSummaryInfoWrapperPass>().getPSI();

    std::function<const LoopAccessInfo &(Loop &)> GetLAA =
        [&](Loop &L) -> const LoopAccessInfo & { return LAA->getInfo(&L); };

    return Impl.runImpl(F, *SE, *LI, *TTI, *DT, *BFI, TLI, *DB, *AA, *AC,
                        GetLAA, *ORE, PSI).MadeAnyChange;
  }

  void getAnalysisUsage(AnalysisUsage &AU) const override {
    AU.addRequired<AssumptionCacheTracker>();
    AU.addRequired<BlockFrequencyInfoWrapperPass>();
    AU.addRequired<DominatorTreeWrapperPass>();
    AU.addRequired<LoopInfoWrapperPass>();
    AU.addRequired<ScalarEvolutionWrapperPass>();
    AU.addRequired<TargetTransformInfoWrapperPass>();
    AU.addRequired<AAResultsWrapperPass>();
    AU.addRequired<LoopAccessLegacyAnalysis>();
    AU.addRequired<DemandedBitsWrapperPass>();
    AU.addRequired<OptimizationRemarkEmitterWrapperPass>();
    AU.addRequired<InjectTLIMappingsLegacy>();

    // We currently do not preserve loopinfo/dominator analyses with outer loop
    // vectorization. Until this is addressed, mark these analyses as preserved
    // only for non-VPlan-native path.
    // TODO: Preserve Loop and Dominator analyses for VPlan-native path.
    if (!EnableVPlanNativePath) {
      AU.addPreserved<LoopInfoWrapperPass>();
      AU.addPreserved<DominatorTreeWrapperPass>();
    }

    AU.addPreserved<BasicAAWrapperPass>();
    AU.addPreserved<GlobalsAAWrapperPass>();
    AU.addRequired<ProfileSummaryInfoWrapperPass>();
  }
};

} // end anonymous namespace

//===----------------------------------------------------------------------===//
// Implementation of LoopVectorizationLegality, InnerLoopVectorizer and
// LoopVectorizationCostModel and LoopVectorizationPlanner.
//===----------------------------------------------------------------------===//

Value *InnerLoopVectorizer::getBroadcastInstrs(Value *V) {
  // We need to place the broadcast of invariant variables outside the loop,
  // but only if it's proven safe to do so. Else, broadcast will be inside
  // vector loop body.
  Instruction *Instr = dyn_cast<Instruction>(V);
  bool SafeToHoist = OrigLoop->isLoopInvariant(V) &&
                     (!Instr ||
                      DT->dominates(Instr->getParent(), LoopVectorPreHeader));
  // Place the code for broadcasting invariant variables in the new preheader.
  IRBuilder<>::InsertPointGuard Guard(Builder);
  if (SafeToHoist)
    Builder.SetInsertPoint(LoopVectorPreHeader->getTerminator());

  // Broadcast the scalar into all locations in the vector.
  Value *Shuf = Builder.CreateVectorSplat(VF, V, "broadcast");

  return Shuf;
}

void InnerLoopVectorizer::createVectorIntOrFpInductionPHI(
    const InductionDescriptor &II, Value *Step, Instruction *EntryVal) {
  assert((isa<PHINode>(EntryVal) || isa<TruncInst>(EntryVal)) &&
         "Expected either an induction phi-node or a truncate of it!");
  Value *Start = II.getStartValue();

  // Construct the initial value of the vector IV in the vector loop preheader
  auto CurrIP = Builder.saveIP();
  Builder.SetInsertPoint(LoopVectorPreHeader->getTerminator());
  if (isa<TruncInst>(EntryVal)) {
    assert(Start->getType()->isIntegerTy() &&
           "Truncation requires an integer type");
    auto *TruncType = cast<IntegerType>(EntryVal->getType());
    Step = Builder.CreateTrunc(Step, TruncType);
    Start = Builder.CreateCast(Instruction::Trunc, Start, TruncType);
  }
  Value *SplatStart = Builder.CreateVectorSplat(VF, Start);
  Value *SteppedStart =
      getStepVector(SplatStart, 0, Step, II.getInductionOpcode());

  // We create vector phi nodes for both integer and floating-point induction
  // variables. Here, we determine the kind of arithmetic we will perform.
  Instruction::BinaryOps AddOp;
  Instruction::BinaryOps MulOp;
  if (Step->getType()->isIntegerTy()) {
    AddOp = Instruction::Add;
    MulOp = Instruction::Mul;
  } else {
    AddOp = II.getInductionOpcode();
    MulOp = Instruction::FMul;
  }

  // Multiply the vectorization factor by the step using integer or
  // floating-point arithmetic as appropriate.
  Value *ConstVF =
      getSignedIntOrFpConstant(Step->getType(), VF.getKnownMinValue());
  Value *Mul = addFastMathFlag(Builder.CreateBinOp(MulOp, Step, ConstVF));

  // Create a vector splat to use in the induction update.
  //
  // FIXME: If the step is non-constant, we create the vector splat with
  //        IRBuilder. IRBuilder can constant-fold the multiply, but it doesn't
  //        handle a constant vector splat.
  assert(!VF.isScalable() && "scalable vectors not yet supported.");
  Value *SplatVF = isa<Constant>(Mul)
                       ? ConstantVector::getSplat(VF, cast<Constant>(Mul))
                       : Builder.CreateVectorSplat(VF, Mul);
  Builder.restoreIP(CurrIP);

  // We may need to add the step a number of times, depending on the unroll
  // factor. The last of those goes into the PHI.
  PHINode *VecInd = PHINode::Create(SteppedStart->getType(), 2, "vec.ind",
                                    &*LoopVectorBody->getFirstInsertionPt());
  VecInd->setDebugLoc(EntryVal->getDebugLoc());
  Instruction *LastInduction = VecInd;
  for (unsigned Part = 0; Part < UF; ++Part) {
    VectorLoopValueMap.setVectorValue(EntryVal, Part, LastInduction);

    if (isa<TruncInst>(EntryVal))
      addMetadata(LastInduction, EntryVal);
    recordVectorLoopValueForInductionCast(II, EntryVal, LastInduction, Part);

    LastInduction = cast<Instruction>(addFastMathFlag(
        Builder.CreateBinOp(AddOp, LastInduction, SplatVF, "step.add")));
    LastInduction->setDebugLoc(EntryVal->getDebugLoc());
  }

  // Move the last step to the end of the latch block. This ensures consistent
  // placement of all induction updates.
  auto *LoopVectorLatch = LI->getLoopFor(LoopVectorBody)->getLoopLatch();
  auto *Br = cast<BranchInst>(LoopVectorLatch->getTerminator());
  auto *ICmp = cast<Instruction>(Br->getCondition());
  LastInduction->moveBefore(ICmp);
  LastInduction->setName("vec.ind.next");

  VecInd->addIncoming(SteppedStart, LoopVectorPreHeader);
  VecInd->addIncoming(LastInduction, LoopVectorLatch);
}

bool InnerLoopVectorizer::shouldScalarizeInstruction(Instruction *I) const {
  return Cost->isScalarAfterVectorization(I, VF) ||
         Cost->isProfitableToScalarize(I, VF);
}

bool InnerLoopVectorizer::needsScalarInduction(Instruction *IV) const {
  if (shouldScalarizeInstruction(IV))
    return true;
  auto isScalarInst = [&](User *U) -> bool {
    auto *I = cast<Instruction>(U);
    return (OrigLoop->contains(I) && shouldScalarizeInstruction(I));
  };
  return llvm::any_of(IV->users(), isScalarInst);
}

void InnerLoopVectorizer::recordVectorLoopValueForInductionCast(
    const InductionDescriptor &ID, const Instruction *EntryVal,
    Value *VectorLoopVal, unsigned Part, unsigned Lane) {
  assert((isa<PHINode>(EntryVal) || isa<TruncInst>(EntryVal)) &&
         "Expected either an induction phi-node or a truncate of it!");

  // This induction variable is not the phi from the original loop but the
  // newly-created IV based on the proof that casted Phi is equal to the
  // uncasted Phi in the vectorized loop (under a runtime guard possibly). It
  // re-uses the same InductionDescriptor that original IV uses but we don't
  // have to do any recording in this case - that is done when original IV is
  // processed.
  if (isa<TruncInst>(EntryVal))
    return;

  const SmallVectorImpl<Instruction *> &Casts = ID.getCastInsts();
  if (Casts.empty())
    return;
  // Only the first Cast instruction in the Casts vector is of interest.
  // The rest of the Casts (if exist) have no uses outside the
  // induction update chain itself.
  Instruction *CastInst = *Casts.begin();
  if (Lane < UINT_MAX)
    VectorLoopValueMap.setScalarValue(CastInst, {Part, Lane}, VectorLoopVal);
  else
    VectorLoopValueMap.setVectorValue(CastInst, Part, VectorLoopVal);
}

void InnerLoopVectorizer::widenIntOrFpInduction(PHINode *IV, TruncInst *Trunc) {
  assert((IV->getType()->isIntegerTy() || IV != OldInduction) &&
         "Primary induction variable must have an integer type");

  auto II = Legal->getInductionVars().find(IV);
  assert(II != Legal->getInductionVars().end() && "IV is not an induction");

  auto ID = II->second;
  assert(IV->getType() == ID.getStartValue()->getType() && "Types must match");

  // The value from the original loop to which we are mapping the new induction
  // variable.
  Instruction *EntryVal = Trunc ? cast<Instruction>(Trunc) : IV;

  auto &DL = OrigLoop->getHeader()->getModule()->getDataLayout();

  // Generate code for the induction step. Note that induction steps are
  // required to be loop-invariant
  auto CreateStepValue = [&](const SCEV *Step) -> Value * {
    assert(PSE.getSE()->isLoopInvariant(Step, OrigLoop) &&
           "Induction step should be loop invariant");
    if (PSE.getSE()->isSCEVable(IV->getType())) {
      SCEVExpander Exp(*PSE.getSE(), DL, "induction");
      return Exp.expandCodeFor(Step, Step->getType(),
                               LoopVectorPreHeader->getTerminator());
    }
    return cast<SCEVUnknown>(Step)->getValue();
  };

  // The scalar value to broadcast. This is derived from the canonical
  // induction variable. If a truncation type is given, truncate the canonical
  // induction variable and step. Otherwise, derive these values from the
  // induction descriptor.
  auto CreateScalarIV = [&](Value *&Step) -> Value * {
    Value *ScalarIV = Induction;
    if (IV != OldInduction) {
      ScalarIV = IV->getType()->isIntegerTy()
                     ? Builder.CreateSExtOrTrunc(Induction, IV->getType())
                     : Builder.CreateCast(Instruction::SIToFP, Induction,
                                          IV->getType());
      ScalarIV = emitTransformedIndex(Builder, ScalarIV, PSE.getSE(), DL, ID);
      ScalarIV->setName("offset.idx");
    }
    if (Trunc) {
      auto *TruncType = cast<IntegerType>(Trunc->getType());
      assert(Step->getType()->isIntegerTy() &&
             "Truncation requires an integer step");
      ScalarIV = Builder.CreateTrunc(ScalarIV, TruncType);
      Step = Builder.CreateTrunc(Step, TruncType);
    }
    return ScalarIV;
  };

  // Create the vector values from the scalar IV, in the absence of creating a
  // vector IV.
  auto CreateSplatIV = [&](Value *ScalarIV, Value *Step) {
    Value *Broadcasted = getBroadcastInstrs(ScalarIV);
    for (unsigned Part = 0; Part < UF; ++Part) {
      assert(!VF.isScalable() && "scalable vectors not yet supported.");
      Value *EntryPart =
          getStepVector(Broadcasted, VF.getKnownMinValue() * Part, Step,
                        ID.getInductionOpcode());
      VectorLoopValueMap.setVectorValue(EntryVal, Part, EntryPart);
      if (Trunc)
        addMetadata(EntryPart, Trunc);
      recordVectorLoopValueForInductionCast(ID, EntryVal, EntryPart, Part);
    }
  };

  // Now do the actual transformations, and start with creating the step value.
  Value *Step = CreateStepValue(ID.getStep());
  if (VF.isZero() || VF.isScalar()) {
    Value *ScalarIV = CreateScalarIV(Step);
    CreateSplatIV(ScalarIV, Step);
    return;
  }

  // Determine if we want a scalar version of the induction variable. This is
  // true if the induction variable itself is not widened, or if it has at
  // least one user in the loop that is not widened.
  auto NeedsScalarIV = needsScalarInduction(EntryVal);
  if (!NeedsScalarIV) {
    createVectorIntOrFpInductionPHI(ID, Step, EntryVal);
    return;
  }

  // Try to create a new independent vector induction variable. If we can't
  // create the phi node, we will splat the scalar induction variable in each
  // loop iteration.
  if (!shouldScalarizeInstruction(EntryVal)) {
    createVectorIntOrFpInductionPHI(ID, Step, EntryVal);
    Value *ScalarIV = CreateScalarIV(Step);
    // Create scalar steps that can be used by instructions we will later
    // scalarize. Note that the addition of the scalar steps will not increase
    // the number of instructions in the loop in the common case prior to
    // InstCombine. We will be trading one vector extract for each scalar step.
    buildScalarSteps(ScalarIV, Step, EntryVal, ID);
    return;
  }

  // All IV users are scalar instructions, so only emit a scalar IV, not a
  // vectorised IV. Except when we tail-fold, then the splat IV feeds the
  // predicate used by the masked loads/stores.
  Value *ScalarIV = CreateScalarIV(Step);
  if (!Cost->isScalarEpilogueAllowed())
    CreateSplatIV(ScalarIV, Step);
  buildScalarSteps(ScalarIV, Step, EntryVal, ID);
}

Value *InnerLoopVectorizer::getStepVector(Value *Val, int StartIdx, Value *Step,
                                          Instruction::BinaryOps BinOp) {
  // Create and check the types.
  auto *ValVTy = cast<FixedVectorType>(Val->getType());
  int VLen = ValVTy->getNumElements();

  Type *STy = Val->getType()->getScalarType();
  assert((STy->isIntegerTy() || STy->isFloatingPointTy()) &&
         "Induction Step must be an integer or FP");
  assert(Step->getType() == STy && "Step has wrong type");

  SmallVector<Constant *, 8> Indices;

  if (STy->isIntegerTy()) {
    // Create a vector of consecutive numbers from zero to VF.
    for (int i = 0; i < VLen; ++i)
      Indices.push_back(ConstantInt::get(STy, StartIdx + i));

    // Add the consecutive indices to the vector value.
    Constant *Cv = ConstantVector::get(Indices);
    assert(Cv->getType() == Val->getType() && "Invalid consecutive vec");
    Step = Builder.CreateVectorSplat(VLen, Step);
    assert(Step->getType() == Val->getType() && "Invalid step vec");
    // FIXME: The newly created binary instructions should contain nsw/nuw flags,
    // which can be found from the original scalar operations.
    Step = Builder.CreateMul(Cv, Step);
    return Builder.CreateAdd(Val, Step, "induction");
  }

  // Floating point induction.
  assert((BinOp == Instruction::FAdd || BinOp == Instruction::FSub) &&
         "Binary Opcode should be specified for FP induction");
  // Create a vector of consecutive numbers from zero to VF.
  for (int i = 0; i < VLen; ++i)
    Indices.push_back(ConstantFP::get(STy, (double)(StartIdx + i)));

  // Add the consecutive indices to the vector value.
  Constant *Cv = ConstantVector::get(Indices);

  Step = Builder.CreateVectorSplat(VLen, Step);

  // Floating point operations had to be 'fast' to enable the induction.
  FastMathFlags Flags;
  Flags.setFast();

  Value *MulOp = Builder.CreateFMul(Cv, Step);
  if (isa<Instruction>(MulOp))
    // Have to check, MulOp may be a constant
    cast<Instruction>(MulOp)->setFastMathFlags(Flags);

  Value *BOp = Builder.CreateBinOp(BinOp, Val, MulOp, "induction");
  if (isa<Instruction>(BOp))
    cast<Instruction>(BOp)->setFastMathFlags(Flags);
  return BOp;
}

void InnerLoopVectorizer::buildScalarSteps(Value *ScalarIV, Value *Step,
                                           Instruction *EntryVal,
                                           const InductionDescriptor &ID) {
  // We shouldn't have to build scalar steps if we aren't vectorizing.
  assert(VF.isVector() && "VF should be greater than one");
  assert(!VF.isScalable() &&
         "the code below assumes a fixed number of elements at compile time");
  // Get the value type and ensure it and the step have the same integer type.
  Type *ScalarIVTy = ScalarIV->getType()->getScalarType();
  assert(ScalarIVTy == Step->getType() &&
         "Val and Step should have the same type");

  // We build scalar steps for both integer and floating-point induction
  // variables. Here, we determine the kind of arithmetic we will perform.
  Instruction::BinaryOps AddOp;
  Instruction::BinaryOps MulOp;
  if (ScalarIVTy->isIntegerTy()) {
    AddOp = Instruction::Add;
    MulOp = Instruction::Mul;
  } else {
    AddOp = ID.getInductionOpcode();
    MulOp = Instruction::FMul;
  }

  // Determine the number of scalars we need to generate for each unroll
  // iteration. If EntryVal is uniform, we only need to generate the first
  // lane. Otherwise, we generate all VF values.
  unsigned Lanes =
      Cost->isUniformAfterVectorization(cast<Instruction>(EntryVal), VF)
          ? 1
          : VF.getKnownMinValue();
  // Compute the scalar steps and save the results in VectorLoopValueMap.
  for (unsigned Part = 0; Part < UF; ++Part) {
    for (unsigned Lane = 0; Lane < Lanes; ++Lane) {
      auto *StartIdx = getSignedIntOrFpConstant(
          ScalarIVTy, VF.getKnownMinValue() * Part + Lane);
      auto *Mul = addFastMathFlag(Builder.CreateBinOp(MulOp, StartIdx, Step));
      auto *Add = addFastMathFlag(Builder.CreateBinOp(AddOp, ScalarIV, Mul));
      VectorLoopValueMap.setScalarValue(EntryVal, {Part, Lane}, Add);
      recordVectorLoopValueForInductionCast(ID, EntryVal, Add, Part, Lane);
    }
  }
}

Value *InnerLoopVectorizer::getOrCreateVectorValue(Value *V, unsigned Part) {
  assert(V != Induction && "The new induction variable should not be used.");
  assert(!V->getType()->isVectorTy() && "Can't widen a vector");
  assert(!V->getType()->isVoidTy() && "Type does not produce a value");

  // If we have a stride that is replaced by one, do it here. Defer this for
  // the VPlan-native path until we start running Legal checks in that path.
  if (!EnableVPlanNativePath && Legal->hasStride(V))
    V = ConstantInt::get(V->getType(), 1);

  // If we have a vector mapped to this value, return it.
  if (VectorLoopValueMap.hasVectorValue(V, Part))
    return VectorLoopValueMap.getVectorValue(V, Part);

  // If the value has not been vectorized, check if it has been scalarized
  // instead. If it has been scalarized, and we actually need the value in
  // vector form, we will construct the vector values on demand.
  if (VectorLoopValueMap.hasAnyScalarValue(V)) {
    Value *ScalarValue = VectorLoopValueMap.getScalarValue(V, {Part, 0});

    // If we've scalarized a value, that value should be an instruction.
    auto *I = cast<Instruction>(V);

    // If we aren't vectorizing, we can just copy the scalar map values over to
    // the vector map.
    if (VF == 1) {
      VectorLoopValueMap.setVectorValue(V, Part, ScalarValue);
      return ScalarValue;
    }

    // Get the last scalar instruction we generated for V and Part. If the value
    // is known to be uniform after vectorization, this corresponds to lane zero
    // of the Part unroll iteration. Otherwise, the last instruction is the one
    // we created for the last vector lane of the Part unroll iteration.
    assert(!VF.isScalable() && "scalable vectors not yet supported.");
    unsigned LastLane = Cost->isUniformAfterVectorization(I, VF)
                            ? 0
                            : VF.getKnownMinValue() - 1;
    auto *LastInst = cast<Instruction>(
        VectorLoopValueMap.getScalarValue(V, {Part, LastLane}));

    // Set the insert point after the last scalarized instruction. This ensures
    // the insertelement sequence will directly follow the scalar definitions.
    auto OldIP = Builder.saveIP();
    auto NewIP = std::next(BasicBlock::iterator(LastInst));
    Builder.SetInsertPoint(&*NewIP);

    // However, if we are vectorizing, we need to construct the vector values.
    // If the value is known to be uniform after vectorization, we can just
    // broadcast the scalar value corresponding to lane zero for each unroll
    // iteration. Otherwise, we construct the vector values using insertelement
    // instructions. Since the resulting vectors are stored in
    // VectorLoopValueMap, we will only generate the insertelements once.
    Value *VectorValue = nullptr;
    if (Cost->isUniformAfterVectorization(I, VF)) {
      VectorValue = getBroadcastInstrs(ScalarValue);
      VectorLoopValueMap.setVectorValue(V, Part, VectorValue);
    } else {
      // Initialize packing with insertelements to start from undef.
      assert(!VF.isScalable() && "VF is assumed to be non scalable.");
      Value *Undef = UndefValue::get(VectorType::get(V->getType(), VF));
      VectorLoopValueMap.setVectorValue(V, Part, Undef);
      for (unsigned Lane = 0; Lane < VF.getKnownMinValue(); ++Lane)
        packScalarIntoVectorValue(V, {Part, Lane});
      VectorValue = VectorLoopValueMap.getVectorValue(V, Part);
    }
    Builder.restoreIP(OldIP);
    return VectorValue;
  }

  // If this scalar is unknown, assume that it is a constant or that it is
  // loop invariant. Broadcast V and save the value for future uses.
  Value *B = getBroadcastInstrs(V);
  VectorLoopValueMap.setVectorValue(V, Part, B);
  return B;
}

Value *
InnerLoopVectorizer::getOrCreateScalarValue(Value *V,
                                            const VPIteration &Instance) {
  // If the value is not an instruction contained in the loop, it should
  // already be scalar.
  if (OrigLoop->isLoopInvariant(V))
    return V;

  assert(Instance.Lane > 0
             ? !Cost->isUniformAfterVectorization(cast<Instruction>(V), VF)
             : true && "Uniform values only have lane zero");

  // If the value from the original loop has not been vectorized, it is
  // represented by UF x VF scalar values in the new loop. Return the requested
  // scalar value.
  if (VectorLoopValueMap.hasScalarValue(V, Instance))
    return VectorLoopValueMap.getScalarValue(V, Instance);

  // If the value has not been scalarized, get its entry in VectorLoopValueMap
  // for the given unroll part. If this entry is not a vector type (i.e., the
  // vectorization factor is one), there is no need to generate an
  // extractelement instruction.
  auto *U = getOrCreateVectorValue(V, Instance.Part);
  if (!U->getType()->isVectorTy()) {
    assert(VF == 1 && "Value not scalarized has non-vector type");
    return U;
  }

  // Otherwise, the value from the original loop has been vectorized and is
  // represented by UF vector values. Extract and return the requested scalar
  // value from the appropriate vector lane.
  return Builder.CreateExtractElement(U, Builder.getInt32(Instance.Lane));
}

void InnerLoopVectorizer::packScalarIntoVectorValue(
    Value *V, const VPIteration &Instance) {
  assert(V != Induction && "The new induction variable should not be used.");
  assert(!V->getType()->isVectorTy() && "Can't pack a vector");
  assert(!V->getType()->isVoidTy() && "Type does not produce a value");

  Value *ScalarInst = VectorLoopValueMap.getScalarValue(V, Instance);
  Value *VectorValue = VectorLoopValueMap.getVectorValue(V, Instance.Part);
  VectorValue = Builder.CreateInsertElement(VectorValue, ScalarInst,
                                            Builder.getInt32(Instance.Lane));
  VectorLoopValueMap.resetVectorValue(V, Instance.Part, VectorValue);
}

Value *InnerLoopVectorizer::reverseVector(Value *Vec) {
  assert(Vec->getType()->isVectorTy() && "Invalid type");
  assert(!VF.isScalable() && "Cannot reverse scalable vectors");
  SmallVector<int, 8> ShuffleMask;
  for (unsigned i = 0; i < VF.getKnownMinValue(); ++i)
    ShuffleMask.push_back(VF.getKnownMinValue() - i - 1);

  return Builder.CreateShuffleVector(Vec, UndefValue::get(Vec->getType()),
                                     ShuffleMask, "reverse");
}

// Return whether we allow using masked interleave-groups (for dealing with
// strided loads/stores that reside in predicated blocks, or for dealing
// with gaps).
static bool useMaskedInterleavedAccesses(const TargetTransformInfo &TTI) {
  // If an override option has been passed in for interleaved accesses, use it.
  if (EnableMaskedInterleavedMemAccesses.getNumOccurrences() > 0)
    return EnableMaskedInterleavedMemAccesses;

  return TTI.enableMaskedInterleavedAccessVectorization();
}

// Try to vectorize the interleave group that \p Instr belongs to.
//
// E.g. Translate following interleaved load group (factor = 3):
//   for (i = 0; i < N; i+=3) {
//     R = Pic[i];             // Member of index 0
//     G = Pic[i+1];           // Member of index 1
//     B = Pic[i+2];           // Member of index 2
//     ... // do something to R, G, B
//   }
// To:
//   %wide.vec = load <12 x i32>                       ; Read 4 tuples of R,G,B
//   %R.vec = shuffle %wide.vec, undef, <0, 3, 6, 9>   ; R elements
//   %G.vec = shuffle %wide.vec, undef, <1, 4, 7, 10>  ; G elements
//   %B.vec = shuffle %wide.vec, undef, <2, 5, 8, 11>  ; B elements
//
// Or translate following interleaved store group (factor = 3):
//   for (i = 0; i < N; i+=3) {
//     ... do something to R, G, B
//     Pic[i]   = R;           // Member of index 0
//     Pic[i+1] = G;           // Member of index 1
//     Pic[i+2] = B;           // Member of index 2
//   }
// To:
//   %R_G.vec = shuffle %R.vec, %G.vec, <0, 1, 2, ..., 7>
//   %B_U.vec = shuffle %B.vec, undef, <0, 1, 2, 3, u, u, u, u>
//   %interleaved.vec = shuffle %R_G.vec, %B_U.vec,
//        <0, 4, 8, 1, 5, 9, 2, 6, 10, 3, 7, 11>    ; Interleave R,G,B elements
//   store <12 x i32> %interleaved.vec              ; Write 4 tuples of R,G,B
void InnerLoopVectorizer::vectorizeInterleaveGroup(
    const InterleaveGroup<Instruction> *Group, VPTransformState &State,
    VPValue *Addr, VPValue *BlockInMask) {
  Instruction *Instr = Group->getInsertPos();
  const DataLayout &DL = Instr->getModule()->getDataLayout();

  // Prepare for the vector type of the interleaved load/store.
  Type *ScalarTy = getMemInstValueType(Instr);
  unsigned InterleaveFactor = Group->getFactor();
  assert(!VF.isScalable() && "scalable vectors not yet supported.");
  auto *VecTy = VectorType::get(ScalarTy, VF * InterleaveFactor);

  // Prepare for the new pointers.
  SmallVector<Value *, 2> AddrParts;
  unsigned Index = Group->getIndex(Instr);

  // TODO: extend the masked interleaved-group support to reversed access.
  assert((!BlockInMask || !Group->isReverse()) &&
         "Reversed masked interleave-group not supported.");

  // If the group is reverse, adjust the index to refer to the last vector lane
  // instead of the first. We adjust the index from the first vector lane,
  // rather than directly getting the pointer for lane VF - 1, because the
  // pointer operand of the interleaved access is supposed to be uniform. For
  // uniform instructions, we're only required to generate a value for the
  // first vector lane in each unroll iteration.
  assert(!VF.isScalable() &&
         "scalable vector reverse operation is not implemented");
  if (Group->isReverse())
    Index += (VF.getKnownMinValue() - 1) * Group->getFactor();

  for (unsigned Part = 0; Part < UF; Part++) {
    Value *AddrPart = State.get(Addr, {Part, 0});
    setDebugLocFromInst(Builder, AddrPart);

    // Notice current instruction could be any index. Need to adjust the address
    // to the member of index 0.
    //
    // E.g.  a = A[i+1];     // Member of index 1 (Current instruction)
    //       b = A[i];       // Member of index 0
    // Current pointer is pointed to A[i+1], adjust it to A[i].
    //
    // E.g.  A[i+1] = a;     // Member of index 1
    //       A[i]   = b;     // Member of index 0
    //       A[i+2] = c;     // Member of index 2 (Current instruction)
    // Current pointer is pointed to A[i+2], adjust it to A[i].

    bool InBounds = false;
    if (auto *gep = dyn_cast<GetElementPtrInst>(AddrPart->stripPointerCasts()))
      InBounds = gep->isInBounds();
    AddrPart = Builder.CreateGEP(ScalarTy, AddrPart, Builder.getInt32(-Index));
    cast<GetElementPtrInst>(AddrPart)->setIsInBounds(InBounds);

    // Cast to the vector pointer type.
    unsigned AddressSpace = AddrPart->getType()->getPointerAddressSpace();
    Type *PtrTy = VecTy->getPointerTo(AddressSpace);
    AddrParts.push_back(Builder.CreateBitCast(AddrPart, PtrTy));
  }

  setDebugLocFromInst(Builder, Instr);
  Value *UndefVec = UndefValue::get(VecTy);

  Value *MaskForGaps = nullptr;
  if (Group->requiresScalarEpilogue() && !Cost->isScalarEpilogueAllowed()) {
    assert(!VF.isScalable() && "scalable vectors not yet supported.");
    MaskForGaps = createBitMaskForGaps(Builder, VF.getKnownMinValue(), *Group);
    assert(MaskForGaps && "Mask for Gaps is required but it is null");
  }

  // Vectorize the interleaved load group.
  if (isa<LoadInst>(Instr)) {
    // For each unroll part, create a wide load for the group.
    SmallVector<Value *, 2> NewLoads;
    for (unsigned Part = 0; Part < UF; Part++) {
      Instruction *NewLoad;
      if (BlockInMask || MaskForGaps) {
        assert(useMaskedInterleavedAccesses(*TTI) &&
               "masked interleaved groups are not allowed.");
        Value *GroupMask = MaskForGaps;
        if (BlockInMask) {
          Value *BlockInMaskPart = State.get(BlockInMask, Part);
          auto *Undefs = UndefValue::get(BlockInMaskPart->getType());
          assert(!VF.isScalable() && "scalable vectors not yet supported.");
          Value *ShuffledMask = Builder.CreateShuffleVector(
              BlockInMaskPart, Undefs,
              createReplicatedMask(InterleaveFactor, VF.getKnownMinValue()),
              "interleaved.mask");
          GroupMask = MaskForGaps
                          ? Builder.CreateBinOp(Instruction::And, ShuffledMask,
                                                MaskForGaps)
                          : ShuffledMask;
        }
        NewLoad =
            Builder.CreateMaskedLoad(AddrParts[Part], Group->getAlign(),
                                     GroupMask, UndefVec, "wide.masked.vec");
      }
      else
        NewLoad = Builder.CreateAlignedLoad(VecTy, AddrParts[Part],
                                            Group->getAlign(), "wide.vec");
      Group->addMetadata(NewLoad);
      NewLoads.push_back(NewLoad);
    }

    // For each member in the group, shuffle out the appropriate data from the
    // wide loads.
    for (unsigned I = 0; I < InterleaveFactor; ++I) {
      Instruction *Member = Group->getMember(I);

      // Skip the gaps in the group.
      if (!Member)
        continue;

      assert(!VF.isScalable() && "scalable vectors not yet supported.");
      auto StrideMask =
          createStrideMask(I, InterleaveFactor, VF.getKnownMinValue());
      for (unsigned Part = 0; Part < UF; Part++) {
        Value *StridedVec = Builder.CreateShuffleVector(
            NewLoads[Part], UndefVec, StrideMask, "strided.vec");

        // If this member has different type, cast the result type.
        if (Member->getType() != ScalarTy) {
          assert(!VF.isScalable() && "VF is assumed to be non scalable.");
          VectorType *OtherVTy = VectorType::get(Member->getType(), VF);
          StridedVec = createBitOrPointerCast(StridedVec, OtherVTy, DL);
        }

        if (Group->isReverse())
          StridedVec = reverseVector(StridedVec);

        VectorLoopValueMap.setVectorValue(Member, Part, StridedVec);
      }
    }
    return;
  }

  // The sub vector type for current instruction.
  assert(!VF.isScalable() && "VF is assumed to be non scalable.");
  auto *SubVT = VectorType::get(ScalarTy, VF);

  // Vectorize the interleaved store group.
  for (unsigned Part = 0; Part < UF; Part++) {
    // Collect the stored vector from each member.
    SmallVector<Value *, 4> StoredVecs;
    for (unsigned i = 0; i < InterleaveFactor; i++) {
      // Interleaved store group doesn't allow a gap, so each index has a member
      Instruction *Member = Group->getMember(i);
      assert(Member && "Fail to get a member from an interleaved store group");

      Value *StoredVec = getOrCreateVectorValue(
          cast<StoreInst>(Member)->getValueOperand(), Part);
      if (Group->isReverse())
        StoredVec = reverseVector(StoredVec);

      // If this member has different type, cast it to a unified type.

      if (StoredVec->getType() != SubVT)
        StoredVec = createBitOrPointerCast(StoredVec, SubVT, DL);

      StoredVecs.push_back(StoredVec);
    }

    // Concatenate all vectors into a wide vector.
    Value *WideVec = concatenateVectors(Builder, StoredVecs);

    // Interleave the elements in the wide vector.
    assert(!VF.isScalable() && "scalable vectors not yet supported.");
    Value *IVec = Builder.CreateShuffleVector(
        WideVec, UndefVec,
        createInterleaveMask(VF.getKnownMinValue(), InterleaveFactor),
        "interleaved.vec");

    Instruction *NewStoreInstr;
    if (BlockInMask) {
      Value *BlockInMaskPart = State.get(BlockInMask, Part);
      auto *Undefs = UndefValue::get(BlockInMaskPart->getType());
      Value *ShuffledMask = Builder.CreateShuffleVector(
          BlockInMaskPart, Undefs,
          createReplicatedMask(InterleaveFactor, VF.getKnownMinValue()),
          "interleaved.mask");
      NewStoreInstr = Builder.CreateMaskedStore(
          IVec, AddrParts[Part], Group->getAlign(), ShuffledMask);
    }
    else
      NewStoreInstr =
          Builder.CreateAlignedStore(IVec, AddrParts[Part], Group->getAlign());

    Group->addMetadata(NewStoreInstr);
  }
}

void InnerLoopVectorizer::vectorizeMemoryInstruction(Instruction *Instr,
                                                     VPTransformState &State,
                                                     VPValue *Addr,
                                                     VPValue *StoredValue,
                                                     VPValue *BlockInMask) {
  // Attempt to issue a wide load.
  LoadInst *LI = dyn_cast<LoadInst>(Instr);
  StoreInst *SI = dyn_cast<StoreInst>(Instr);

  assert((LI || SI) && "Invalid Load/Store instruction");
  assert((!SI || StoredValue) && "No stored value provided for widened store");
  assert((!LI || !StoredValue) && "Stored value provided for widened load");

  LoopVectorizationCostModel::InstWidening Decision =
      Cost->getWideningDecision(Instr, VF);
  assert((Decision == LoopVectorizationCostModel::CM_Widen ||
          Decision == LoopVectorizationCostModel::CM_Widen_Reverse ||
          Decision == LoopVectorizationCostModel::CM_GatherScatter) &&
         "CM decision is not to widen the memory instruction");

  Type *ScalarDataTy = getMemInstValueType(Instr);

  assert(!VF.isScalable() && "scalable vectors not yet supported.");
  auto *DataTy = VectorType::get(ScalarDataTy, VF);
  const Align Alignment = getLoadStoreAlignment(Instr);

  // Determine if the pointer operand of the access is either consecutive or
  // reverse consecutive.
  bool Reverse = (Decision == LoopVectorizationCostModel::CM_Widen_Reverse);
  bool ConsecutiveStride =
      Reverse || (Decision == LoopVectorizationCostModel::CM_Widen);
  bool CreateGatherScatter =
      (Decision == LoopVectorizationCostModel::CM_GatherScatter);

  // Either Ptr feeds a vector load/store, or a vector GEP should feed a vector
  // gather/scatter. Otherwise Decision should have been to Scalarize.
  assert((ConsecutiveStride || CreateGatherScatter) &&
         "The instruction should be scalarized");
  (void)ConsecutiveStride;

  VectorParts BlockInMaskParts(UF);
  bool isMaskRequired = BlockInMask;
  if (isMaskRequired)
    for (unsigned Part = 0; Part < UF; ++Part)
      BlockInMaskParts[Part] = State.get(BlockInMask, Part);

  const auto CreateVecPtr = [&](unsigned Part, Value *Ptr) -> Value * {
    // Calculate the pointer for the specific unroll-part.
    GetElementPtrInst *PartPtr = nullptr;

    bool InBounds = false;
    if (auto *gep = dyn_cast<GetElementPtrInst>(Ptr->stripPointerCasts()))
      InBounds = gep->isInBounds();

    if (Reverse) {
      // If the address is consecutive but reversed, then the
      // wide store needs to start at the last vector element.
      PartPtr = cast<GetElementPtrInst>(Builder.CreateGEP(
          ScalarDataTy, Ptr, Builder.getInt32(-Part * VF.getKnownMinValue())));
      PartPtr->setIsInBounds(InBounds);
      PartPtr = cast<GetElementPtrInst>(Builder.CreateGEP(
          ScalarDataTy, PartPtr, Builder.getInt32(1 - VF.getKnownMinValue())));
      PartPtr->setIsInBounds(InBounds);
      if (isMaskRequired) // Reverse of a null all-one mask is a null mask.
        BlockInMaskParts[Part] = reverseVector(BlockInMaskParts[Part]);
    } else {
      PartPtr = cast<GetElementPtrInst>(Builder.CreateGEP(
          ScalarDataTy, Ptr, Builder.getInt32(Part * VF.getKnownMinValue())));
      PartPtr->setIsInBounds(InBounds);
    }

    unsigned AddressSpace = Ptr->getType()->getPointerAddressSpace();
    return Builder.CreateBitCast(PartPtr, DataTy->getPointerTo(AddressSpace));
  };

  // Handle Stores:
  if (SI) {
    setDebugLocFromInst(Builder, SI);

    for (unsigned Part = 0; Part < UF; ++Part) {
      Instruction *NewSI = nullptr;
      Value *StoredVal = State.get(StoredValue, Part);
      if (CreateGatherScatter) {
        Value *MaskPart = isMaskRequired ? BlockInMaskParts[Part] : nullptr;
        Value *VectorGep = State.get(Addr, Part);
        NewSI = Builder.CreateMaskedScatter(StoredVal, VectorGep, Alignment,
                                            MaskPart);
      } else {
        if (Reverse) {
          // If we store to reverse consecutive memory locations, then we need
          // to reverse the order of elements in the stored value.
          StoredVal = reverseVector(StoredVal);
          // We don't want to update the value in the map as it might be used in
          // another expression. So don't call resetVectorValue(StoredVal).
        }
        auto *VecPtr = CreateVecPtr(Part, State.get(Addr, {0, 0}));
        if (isMaskRequired)
          NewSI = Builder.CreateMaskedStore(StoredVal, VecPtr, Alignment,
                                            BlockInMaskParts[Part]);
        else
          NewSI = Builder.CreateAlignedStore(StoredVal, VecPtr, Alignment);
      }
      addMetadata(NewSI, SI);
    }
    return;
  }

  // Handle loads.
  assert(LI && "Must have a load instruction");
  setDebugLocFromInst(Builder, LI);
  for (unsigned Part = 0; Part < UF; ++Part) {
    Value *NewLI;
    if (CreateGatherScatter) {
      Value *MaskPart = isMaskRequired ? BlockInMaskParts[Part] : nullptr;
      Value *VectorGep = State.get(Addr, Part);
      NewLI = Builder.CreateMaskedGather(VectorGep, Alignment, MaskPart,
                                         nullptr, "wide.masked.gather");
      addMetadata(NewLI, LI);
    } else {
      auto *VecPtr = CreateVecPtr(Part, State.get(Addr, {0, 0}));
      if (isMaskRequired)
        NewLI = Builder.CreateMaskedLoad(
            VecPtr, Alignment, BlockInMaskParts[Part], UndefValue::get(DataTy),
            "wide.masked.load");
      else
        NewLI =
            Builder.CreateAlignedLoad(DataTy, VecPtr, Alignment, "wide.load");

      // Add metadata to the load, but setVectorValue to the reverse shuffle.
      addMetadata(NewLI, LI);
      if (Reverse)
        NewLI = reverseVector(NewLI);
    }
    VectorLoopValueMap.setVectorValue(Instr, Part, NewLI);
  }
}

void InnerLoopVectorizer::scalarizeInstruction(Instruction *Instr, VPUser &User,
                                               const VPIteration &Instance,
                                               bool IfPredicateInstr,
                                               VPTransformState &State) {
  assert(!Instr->getType()->isAggregateType() && "Can't handle vectors");

  setDebugLocFromInst(Builder, Instr);

  // Does this instruction return a value ?
  bool IsVoidRetTy = Instr->getType()->isVoidTy();

  Instruction *Cloned = Instr->clone();
  if (!IsVoidRetTy)
    Cloned->setName(Instr->getName() + ".cloned");

  // Replace the operands of the cloned instructions with their scalar
  // equivalents in the new loop.
  for (unsigned op = 0, e = User.getNumOperands(); op != e; ++op) {
    auto *NewOp = State.get(User.getOperand(op), Instance);
    Cloned->setOperand(op, NewOp);
  }
  addNewMetadata(Cloned, Instr);

  // Place the cloned scalar in the new loop.
  Builder.Insert(Cloned);

  // Add the cloned scalar to the scalar map entry.
  VectorLoopValueMap.setScalarValue(Instr, Instance, Cloned);

  // If we just cloned a new assumption, add it the assumption cache.
  if (auto *II = dyn_cast<IntrinsicInst>(Cloned))
    if (II->getIntrinsicID() == Intrinsic::assume)
      AC->registerAssumption(II);

  // End if-block.
  if (IfPredicateInstr)
    PredicatedInstructions.push_back(Cloned);
}

PHINode *InnerLoopVectorizer::createInductionVariable(Loop *L, Value *Start,
                                                      Value *End, Value *Step,
                                                      Instruction *DL) {
  BasicBlock *Header = L->getHeader();
  BasicBlock *Latch = L->getLoopLatch();
  // As we're just creating this loop, it's possible no latch exists
  // yet. If so, use the header as this will be a single block loop.
  if (!Latch)
    Latch = Header;

  IRBuilder<> Builder(&*Header->getFirstInsertionPt());
  Instruction *OldInst = getDebugLocFromInstOrOperands(OldInduction);
  setDebugLocFromInst(Builder, OldInst);
  auto *Induction = Builder.CreatePHI(Start->getType(), 2, "index");

  Builder.SetInsertPoint(Latch->getTerminator());
  setDebugLocFromInst(Builder, OldInst);

  // Create i+1 and fill the PHINode.
  Value *Next = Builder.CreateAdd(Induction, Step, "index.next");
  Induction->addIncoming(Start, L->getLoopPreheader());
  Induction->addIncoming(Next, Latch);
  // Create the compare.
  Value *ICmp = Builder.CreateICmpEQ(Next, End);
  Builder.CreateCondBr(ICmp, L->getExitBlock(), Header);

  // Now we have two terminators. Remove the old one from the block.
  Latch->getTerminator()->eraseFromParent();

  return Induction;
}

Value *InnerLoopVectorizer::getOrCreateTripCount(Loop *L) {
  if (TripCount)
    return TripCount;

  assert(L && "Create Trip Count for null loop.");
  IRBuilder<> Builder(L->getLoopPreheader()->getTerminator());
  // Find the loop boundaries.
  ScalarEvolution *SE = PSE.getSE();
  const SCEV *BackedgeTakenCount = PSE.getBackedgeTakenCount();
  assert(BackedgeTakenCount != SE->getCouldNotCompute() &&
         "Invalid loop count");

  Type *IdxTy = Legal->getWidestInductionType();
  assert(IdxTy && "No type for induction");

  // The exit count might have the type of i64 while the phi is i32. This can
  // happen if we have an induction variable that is sign extended before the
  // compare. The only way that we get a backedge taken count is that the
  // induction variable was signed and as such will not overflow. In such a case
  // truncation is legal.
  if (SE->getTypeSizeInBits(BackedgeTakenCount->getType()) >
      IdxTy->getPrimitiveSizeInBits())
    BackedgeTakenCount = SE->getTruncateOrNoop(BackedgeTakenCount, IdxTy);
  BackedgeTakenCount = SE->getNoopOrZeroExtend(BackedgeTakenCount, IdxTy);

  // Get the total trip count from the count by adding 1.
  const SCEV *ExitCount = SE->getAddExpr(
      BackedgeTakenCount, SE->getOne(BackedgeTakenCount->getType()));

  const DataLayout &DL = L->getHeader()->getModule()->getDataLayout();

  // Expand the trip count and place the new instructions in the preheader.
  // Notice that the pre-header does not change, only the loop body.
  SCEVExpander Exp(*SE, DL, "induction");

  // Count holds the overall loop count (N).
  TripCount = Exp.expandCodeFor(ExitCount, ExitCount->getType(),
                                L->getLoopPreheader()->getTerminator());

  if (TripCount->getType()->isPointerTy())
    TripCount =
        CastInst::CreatePointerCast(TripCount, IdxTy, "exitcount.ptrcnt.to.int",
                                    L->getLoopPreheader()->getTerminator());

  return TripCount;
}

Value *InnerLoopVectorizer::getOrCreateVectorTripCount(Loop *L) {
  if (VectorTripCount)
    return VectorTripCount;

  Value *TC = getOrCreateTripCount(L);
  IRBuilder<> Builder(L->getLoopPreheader()->getTerminator());

  Type *Ty = TC->getType();
  // This is where we can make the step a runtime constant.
  assert(!VF.isScalable() && "scalable vectorization is not supported yet");
  Constant *Step = ConstantInt::get(Ty, VF.getKnownMinValue() * UF);

  // If the tail is to be folded by masking, round the number of iterations N
  // up to a multiple of Step instead of rounding down. This is done by first
  // adding Step-1 and then rounding down. Note that it's ok if this addition
  // overflows: the vector induction variable will eventually wrap to zero given
  // that it starts at zero and its Step is a power of two; the loop will then
  // exit, with the last early-exit vector comparison also producing all-true.
  if (Cost->foldTailByMasking()) {
    assert(isPowerOf2_32(VF.getKnownMinValue() * UF) &&
           "VF*UF must be a power of 2 when folding tail by masking");
    TC = Builder.CreateAdd(
        TC, ConstantInt::get(Ty, VF.getKnownMinValue() * UF - 1), "n.rnd.up");
  }

  // Now we need to generate the expression for the part of the loop that the
  // vectorized body will execute. This is equal to N - (N % Step) if scalar
  // iterations are not required for correctness, or N - Step, otherwise. Step
  // is equal to the vectorization factor (number of SIMD elements) times the
  // unroll factor (number of SIMD instructions).
  Value *R = Builder.CreateURem(TC, Step, "n.mod.vf");

  // If there is a non-reversed interleaved group that may speculatively access
  // memory out-of-bounds, we need to ensure that there will be at least one
  // iteration of the scalar epilogue loop. Thus, if the step evenly divides
  // the trip count, we set the remainder to be equal to the step. If the step
  // does not evenly divide the trip count, no adjustment is necessary since
  // there will already be scalar iterations. Note that the minimum iterations
  // check ensures that N >= Step.
  if (VF.isVector() && Cost->requiresScalarEpilogue()) {
    auto *IsZero = Builder.CreateICmpEQ(R, ConstantInt::get(R->getType(), 0));
    R = Builder.CreateSelect(IsZero, Step, R);
  }

  VectorTripCount = Builder.CreateSub(TC, R, "n.vec");

  return VectorTripCount;
}

Value *InnerLoopVectorizer::createBitOrPointerCast(Value *V, VectorType *DstVTy,
                                                   const DataLayout &DL) {
  // Verify that V is a vector type with same number of elements as DstVTy.
  auto *DstFVTy = cast<FixedVectorType>(DstVTy);
  unsigned VF = DstFVTy->getNumElements();
  auto *SrcVecTy = cast<FixedVectorType>(V->getType());
  assert((VF == SrcVecTy->getNumElements()) && "Vector dimensions do not match");
  Type *SrcElemTy = SrcVecTy->getElementType();
  Type *DstElemTy = DstFVTy->getElementType();
  assert((DL.getTypeSizeInBits(SrcElemTy) == DL.getTypeSizeInBits(DstElemTy)) &&
         "Vector elements must have same size");

  // Do a direct cast if element types are castable.
  if (CastInst::isBitOrNoopPointerCastable(SrcElemTy, DstElemTy, DL)) {
    return Builder.CreateBitOrPointerCast(V, DstFVTy);
  }
  // V cannot be directly casted to desired vector type.
  // May happen when V is a floating point vector but DstVTy is a vector of
  // pointers or vice-versa. Handle this using a two-step bitcast using an
  // intermediate Integer type for the bitcast i.e. Ptr <-> Int <-> Float.
  assert((DstElemTy->isPointerTy() != SrcElemTy->isPointerTy()) &&
         "Only one type should be a pointer type");
  assert((DstElemTy->isFloatingPointTy() != SrcElemTy->isFloatingPointTy()) &&
         "Only one type should be a floating point type");
  Type *IntTy =
      IntegerType::getIntNTy(V->getContext(), DL.getTypeSizeInBits(SrcElemTy));
  auto *VecIntTy = FixedVectorType::get(IntTy, VF);
  Value *CastVal = Builder.CreateBitOrPointerCast(V, VecIntTy);
  return Builder.CreateBitOrPointerCast(CastVal, DstFVTy);
}

void InnerLoopVectorizer::emitMinimumIterationCountCheck(Loop *L,
                                                         BasicBlock *Bypass) {
  Value *Count = getOrCreateTripCount(L);
  // Reuse existing vector loop preheader for TC checks.
  // Note that new preheader block is generated for vector loop.
  BasicBlock *const TCCheckBlock = LoopVectorPreHeader;
  IRBuilder<> Builder(TCCheckBlock->getTerminator());

  // Generate code to check if the loop's trip count is less than VF * UF, or
  // equal to it in case a scalar epilogue is required; this implies that the
  // vector trip count is zero. This check also covers the case where adding one
  // to the backedge-taken count overflowed leading to an incorrect trip count
  // of zero. In this case we will also jump to the scalar loop.
  auto P = Cost->requiresScalarEpilogue() ? ICmpInst::ICMP_ULE
                                          : ICmpInst::ICMP_ULT;

  // If tail is to be folded, vector loop takes care of all iterations.
  Value *CheckMinIters = Builder.getFalse();
  if (!Cost->foldTailByMasking()) {
    assert(!VF.isScalable() && "scalable vectors not yet supported.");
    CheckMinIters = Builder.CreateICmp(
        P, Count,
        ConstantInt::get(Count->getType(), VF.getKnownMinValue() * UF),
        "min.iters.check");
  }
  // Create new preheader for vector loop.
  LoopVectorPreHeader =
      SplitBlock(TCCheckBlock, TCCheckBlock->getTerminator(), DT, LI, nullptr,
                 "vector.ph");

  assert(DT->properlyDominates(DT->getNode(TCCheckBlock),
                               DT->getNode(Bypass)->getIDom()) &&
         "TC check is expected to dominate Bypass");

  // Update dominator for Bypass & LoopExit.
  DT->changeImmediateDominator(Bypass, TCCheckBlock);
  DT->changeImmediateDominator(LoopExitBlock, TCCheckBlock);

  ReplaceInstWithInst(
      TCCheckBlock->getTerminator(),
      BranchInst::Create(Bypass, LoopVectorPreHeader, CheckMinIters));
  LoopBypassBlocks.push_back(TCCheckBlock);
}

void InnerLoopVectorizer::emitSCEVChecks(Loop *L, BasicBlock *Bypass) {
  // Reuse existing vector loop preheader for SCEV checks.
  // Note that new preheader block is generated for vector loop.
  BasicBlock *const SCEVCheckBlock = LoopVectorPreHeader;

  // Generate the code to check that the SCEV assumptions that we made.
  // We want the new basic block to start at the first instruction in a
  // sequence of instructions that form a check.
  SCEVExpander Exp(*PSE.getSE(), Bypass->getModule()->getDataLayout(),
                   "scev.check");
  Value *SCEVCheck = Exp.expandCodeForPredicate(
      &PSE.getUnionPredicate(), SCEVCheckBlock->getTerminator());

  if (auto *C = dyn_cast<ConstantInt>(SCEVCheck))
    if (C->isZero())
      return;

  assert(!(SCEVCheckBlock->getParent()->hasOptSize() ||
           (OptForSizeBasedOnProfile &&
            Cost->Hints->getForce() != LoopVectorizeHints::FK_Enabled)) &&
         "Cannot SCEV check stride or overflow when optimizing for size");

  SCEVCheckBlock->setName("vector.scevcheck");
  // Create new preheader for vector loop.
  LoopVectorPreHeader =
      SplitBlock(SCEVCheckBlock, SCEVCheckBlock->getTerminator(), DT, LI,
                 nullptr, "vector.ph");

  // Update dominator only if this is first RT check.
  if (LoopBypassBlocks.empty()) {
    DT->changeImmediateDominator(Bypass, SCEVCheckBlock);
    DT->changeImmediateDominator(LoopExitBlock, SCEVCheckBlock);
  }

  ReplaceInstWithInst(
      SCEVCheckBlock->getTerminator(),
      BranchInst::Create(Bypass, LoopVectorPreHeader, SCEVCheck));
  LoopBypassBlocks.push_back(SCEVCheckBlock);
  AddedSafetyChecks = true;
}

void InnerLoopVectorizer::emitMemRuntimeChecks(Loop *L, BasicBlock *Bypass) {
  // VPlan-native path does not do any analysis for runtime checks currently.
  if (EnableVPlanNativePath)
    return;

  // Reuse existing vector loop preheader for runtime memory checks.
  // Note that new preheader block is generated for vector loop.
  BasicBlock *const MemCheckBlock = L->getLoopPreheader();

  // Generate the code that checks in runtime if arrays overlap. We put the
  // checks into a separate block to make the more common case of few elements
  // faster.
  auto *LAI = Legal->getLAI();
  const auto &RtPtrChecking = *LAI->getRuntimePointerChecking();
  if (!RtPtrChecking.Need)
    return;

  if (MemCheckBlock->getParent()->hasOptSize() || OptForSizeBasedOnProfile) {
    assert(Cost->Hints->getForce() == LoopVectorizeHints::FK_Enabled &&
           "Cannot emit memory checks when optimizing for size, unless forced "
           "to vectorize.");
    ORE->emit([&]() {
      return OptimizationRemarkAnalysis(DEBUG_TYPE, "VectorizationCodeSize",
                                        L->getStartLoc(), L->getHeader())
             << "Code-size may be reduced by not forcing "
                "vectorization, or by source-code modifications "
                "eliminating the need for runtime checks "
                "(e.g., adding 'restrict').";
    });
  }

  MemCheckBlock->setName("vector.memcheck");
  // Create new preheader for vector loop.
  LoopVectorPreHeader =
      SplitBlock(MemCheckBlock, MemCheckBlock->getTerminator(), DT, LI, nullptr,
                 "vector.ph");

  auto *CondBranch = cast<BranchInst>(
      Builder.CreateCondBr(Builder.getTrue(), Bypass, LoopVectorPreHeader));
  ReplaceInstWithInst(MemCheckBlock->getTerminator(), CondBranch);
  LoopBypassBlocks.push_back(MemCheckBlock);
  AddedSafetyChecks = true;

  // Update dominator only if this is first RT check.
  if (LoopBypassBlocks.empty()) {
    DT->changeImmediateDominator(Bypass, MemCheckBlock);
    DT->changeImmediateDominator(LoopExitBlock, MemCheckBlock);
  }

  Instruction *FirstCheckInst;
  Instruction *MemRuntimeCheck;
  std::tie(FirstCheckInst, MemRuntimeCheck) =
      addRuntimeChecks(MemCheckBlock->getTerminator(), OrigLoop,
                       RtPtrChecking.getChecks(), RtPtrChecking.getSE());
  assert(MemRuntimeCheck && "no RT checks generated although RtPtrChecking "
                            "claimed checks are required");
  CondBranch->setCondition(MemRuntimeCheck);

  // We currently don't use LoopVersioning for the actual loop cloning but we
  // still use it to add the noalias metadata.
  LVer = std::make_unique<LoopVersioning>(*Legal->getLAI(), OrigLoop, LI, DT,
                                          PSE.getSE());
  LVer->prepareNoAliasMetadata();
}

Value *InnerLoopVectorizer::emitTransformedIndex(
    IRBuilder<> &B, Value *Index, ScalarEvolution *SE, const DataLayout &DL,
    const InductionDescriptor &ID) const {

  SCEVExpander Exp(*SE, DL, "induction");
  auto Step = ID.getStep();
  auto StartValue = ID.getStartValue();
  assert(Index->getType() == Step->getType() &&
         "Index type does not match StepValue type");

  // Note: the IR at this point is broken. We cannot use SE to create any new
  // SCEV and then expand it, hoping that SCEV's simplification will give us
  // a more optimal code. Unfortunately, attempt of doing so on invalid IR may
  // lead to various SCEV crashes. So all we can do is to use builder and rely
  // on InstCombine for future simplifications. Here we handle some trivial
  // cases only.
  auto CreateAdd = [&B](Value *X, Value *Y) {
    assert(X->getType() == Y->getType() && "Types don't match!");
    if (auto *CX = dyn_cast<ConstantInt>(X))
      if (CX->isZero())
        return Y;
    if (auto *CY = dyn_cast<ConstantInt>(Y))
      if (CY->isZero())
        return X;
    return B.CreateAdd(X, Y);
  };

  auto CreateMul = [&B](Value *X, Value *Y) {
    assert(X->getType() == Y->getType() && "Types don't match!");
    if (auto *CX = dyn_cast<ConstantInt>(X))
      if (CX->isOne())
        return Y;
    if (auto *CY = dyn_cast<ConstantInt>(Y))
      if (CY->isOne())
        return X;
    return B.CreateMul(X, Y);
  };

  // Get a suitable insert point for SCEV expansion. For blocks in the vector
  // loop, choose the end of the vector loop header (=LoopVectorBody), because
  // the DomTree is not kept up-to-date for additional blocks generated in the
  // vector loop. By using the header as insertion point, we guarantee that the
  // expanded instructions dominate all their uses.
  auto GetInsertPoint = [this, &B]() {
    BasicBlock *InsertBB = B.GetInsertPoint()->getParent();
    if (InsertBB != LoopVectorBody &&
        LI->getLoopFor(LoopVectorBody) == LI->getLoopFor(InsertBB))
      return LoopVectorBody->getTerminator();
    return &*B.GetInsertPoint();
  };
  switch (ID.getKind()) {
  case InductionDescriptor::IK_IntInduction: {
    assert(Index->getType() == StartValue->getType() &&
           "Index type does not match StartValue type");
    if (ID.getConstIntStepValue() && ID.getConstIntStepValue()->isMinusOne())
      return B.CreateSub(StartValue, Index);
    auto *Offset = CreateMul(
        Index, Exp.expandCodeFor(Step, Index->getType(), GetInsertPoint()));
    return CreateAdd(StartValue, Offset);
  }
  case InductionDescriptor::IK_PtrInduction: {
    assert(isa<SCEVConstant>(Step) &&
           "Expected constant step for pointer induction");
    return B.CreateGEP(
        StartValue->getType()->getPointerElementType(), StartValue,
        CreateMul(Index,
                  Exp.expandCodeFor(Step, Index->getType(), GetInsertPoint())));
  }
  case InductionDescriptor::IK_FpInduction: {
    assert(Step->getType()->isFloatingPointTy() && "Expected FP Step value");
    auto InductionBinOp = ID.getInductionBinOp();
    assert(InductionBinOp &&
           (InductionBinOp->getOpcode() == Instruction::FAdd ||
            InductionBinOp->getOpcode() == Instruction::FSub) &&
           "Original bin op should be defined for FP induction");

    Value *StepValue = cast<SCEVUnknown>(Step)->getValue();

    // Floating point operations had to be 'fast' to enable the induction.
    FastMathFlags Flags;
    Flags.setFast();

    Value *MulExp = B.CreateFMul(StepValue, Index);
    if (isa<Instruction>(MulExp))
      // We have to check, the MulExp may be a constant.
      cast<Instruction>(MulExp)->setFastMathFlags(Flags);

    Value *BOp = B.CreateBinOp(InductionBinOp->getOpcode(), StartValue, MulExp,
                               "induction");
    if (isa<Instruction>(BOp))
      cast<Instruction>(BOp)->setFastMathFlags(Flags);

    return BOp;
  }
  case InductionDescriptor::IK_NoInduction:
    return nullptr;
  }
  llvm_unreachable("invalid enum");
}

Loop *InnerLoopVectorizer::createVectorLoopSkeleton(StringRef Prefix) {
  LoopScalarBody = OrigLoop->getHeader();
  LoopVectorPreHeader = OrigLoop->getLoopPreheader();
  LoopExitBlock = OrigLoop->getExitBlock();
  assert(LoopExitBlock && "Must have an exit block");
  assert(LoopVectorPreHeader && "Invalid loop structure");

  LoopMiddleBlock =
      SplitBlock(LoopVectorPreHeader, LoopVectorPreHeader->getTerminator(), DT,
                 LI, nullptr, Twine(Prefix) + "middle.block");
  LoopScalarPreHeader =
      SplitBlock(LoopMiddleBlock, LoopMiddleBlock->getTerminator(), DT, LI,
                 nullptr, Twine(Prefix) + "scalar.ph");
  // We intentionally don't let SplitBlock to update LoopInfo since
  // LoopVectorBody should belong to another loop than LoopVectorPreHeader.
  // LoopVectorBody is explicitly added to the correct place few lines later.
  LoopVectorBody =
      SplitBlock(LoopVectorPreHeader, LoopVectorPreHeader->getTerminator(), DT,
                 nullptr, nullptr, Twine(Prefix) + "vector.body");

  // Update dominator for loop exit.
  DT->changeImmediateDominator(LoopExitBlock, LoopMiddleBlock);

  // Create and register the new vector loop.
  Loop *Lp = LI->AllocateLoop();
  Loop *ParentLoop = OrigLoop->getParentLoop();

  // Insert the new loop into the loop nest and register the new basic blocks
  // before calling any utilities such as SCEV that require valid LoopInfo.
  if (ParentLoop) {
    ParentLoop->addChildLoop(Lp);
  } else {
    LI->addTopLevelLoop(Lp);
  }
  Lp->addBasicBlockToLoop(LoopVectorBody, *LI);
  return Lp;
}

void InnerLoopVectorizer::createInductionResumeValues(Loop *L,
                                                      Value *VectorTripCount) {
  assert(VectorTripCount && L && "Expected valid arguments");
  // We are going to resume the execution of the scalar loop.
  // Go over all of the induction variables that we found and fix the
  // PHIs that are left in the scalar version of the loop.
  // The starting values of PHI nodes depend on the counter of the last
  // iteration in the vectorized loop.
  // If we come from a bypass edge then we need to start from the original
  // start value.
  for (auto &InductionEntry : Legal->getInductionVars()) {
    PHINode *OrigPhi = InductionEntry.first;
    InductionDescriptor II = InductionEntry.second;

    // Create phi nodes to merge from the  backedge-taken check block.
    PHINode *BCResumeVal =
        PHINode::Create(OrigPhi->getType(), 3, "bc.resume.val",
                        LoopScalarPreHeader->getTerminator());
    // Copy original phi DL over to the new one.
    BCResumeVal->setDebugLoc(OrigPhi->getDebugLoc());
    Value *&EndValue = IVEndValues[OrigPhi];
    if (OrigPhi == OldInduction) {
      // We know what the end value is.
      EndValue = VectorTripCount;
    } else {
      IRBuilder<> B(L->getLoopPreheader()->getTerminator());
      Type *StepType = II.getStep()->getType();
      Instruction::CastOps CastOp =
          CastInst::getCastOpcode(VectorTripCount, true, StepType, true);
      Value *CRD = B.CreateCast(CastOp, VectorTripCount, StepType, "cast.crd");
      const DataLayout &DL = LoopScalarBody->getModule()->getDataLayout();
      EndValue = emitTransformedIndex(B, CRD, PSE.getSE(), DL, II);
      EndValue->setName("ind.end");
    }

    // The new PHI merges the original incoming value, in case of a bypass,
    // or the value at the end of the vectorized loop.
    BCResumeVal->addIncoming(EndValue, LoopMiddleBlock);

    // Fix the scalar body counter (PHI node).
    // The old induction's phi node in the scalar body needs the truncated
    // value.
    for (BasicBlock *BB : LoopBypassBlocks)
      BCResumeVal->addIncoming(II.getStartValue(), BB);
    OrigPhi->setIncomingValueForBlock(LoopScalarPreHeader, BCResumeVal);
  }
}

BasicBlock *InnerLoopVectorizer::completeLoopSkeleton(Loop *L,
                                                      MDNode *OrigLoopID) {
  assert(L && "Expected valid loop.");

  // The trip counts should be cached by now.
  Value *Count = getOrCreateTripCount(L);
  Value *VectorTripCount = getOrCreateVectorTripCount(L);

  // We need the OrigLoop (scalar loop part) latch terminator to help
  // produce correct debug info for the middle block BB instructions.
  // The legality check stage guarantees that the loop will have a single
  // latch.
  assert(isa<BranchInst>(OrigLoop->getLoopLatch()->getTerminator()) &&
         "Scalar loop latch terminator isn't a branch");
  BranchInst *ScalarLatchBr =
      cast<BranchInst>(OrigLoop->getLoopLatch()->getTerminator());

  // Add a check in the middle block to see if we have completed
  // all of the iterations in the first vector loop.
  // If (N - N%VF) == N, then we *don't* need to run the remainder.
  // If tail is to be folded, we know we don't need to run the remainder.
  Value *CmpN = Builder.getTrue();
  if (!Cost->foldTailByMasking()) {
    CmpN = CmpInst::Create(Instruction::ICmp, CmpInst::ICMP_EQ, Count,
                           VectorTripCount, "cmp.n",
                           LoopMiddleBlock->getTerminator());

    // Here we use the same DebugLoc as the scalar loop latch branch instead
    // of the corresponding compare because they may have ended up with
    // different line numbers and we want to avoid awkward line stepping while
    // debugging. Eg. if the compare has got a line number inside the loop.
    cast<Instruction>(CmpN)->setDebugLoc(ScalarLatchBr->getDebugLoc());
  }

  BranchInst *BrInst =
      BranchInst::Create(LoopExitBlock, LoopScalarPreHeader, CmpN);
  BrInst->setDebugLoc(ScalarLatchBr->getDebugLoc());
  ReplaceInstWithInst(LoopMiddleBlock->getTerminator(), BrInst);

  // Get ready to start creating new instructions into the vectorized body.
  assert(LoopVectorPreHeader == L->getLoopPreheader() &&
         "Inconsistent vector loop preheader");
  Builder.SetInsertPoint(&*LoopVectorBody->getFirstInsertionPt());

  Optional<MDNode *> VectorizedLoopID =
      makeFollowupLoopID(OrigLoopID, {LLVMLoopVectorizeFollowupAll,
                                      LLVMLoopVectorizeFollowupVectorized});
  if (VectorizedLoopID.hasValue()) {
    L->setLoopID(VectorizedLoopID.getValue());

    // Do not setAlreadyVectorized if loop attributes have been defined
    // explicitly.
    return LoopVectorPreHeader;
  }

  // Keep all loop hints from the original loop on the vector loop (we'll
  // replace the vectorizer-specific hints below).
  if (MDNode *LID = OrigLoop->getLoopID())
    L->setLoopID(LID);

  LoopVectorizeHints Hints(L, true, *ORE);
  Hints.setAlreadyVectorized();

#ifdef EXPENSIVE_CHECKS
  assert(DT->verify(DominatorTree::VerificationLevel::Fast));
  LI->verify(*DT);
#endif

  return LoopVectorPreHeader;
}

BasicBlock *InnerLoopVectorizer::createVectorizedLoopSkeleton() {
  /*
   In this function we generate a new loop. The new loop will contain
   the vectorized instructions while the old loop will continue to run the
   scalar remainder.

       [ ] <-- loop iteration number check.
    /   |
   /    v
  |    [ ] <-- vector loop bypass (may consist of multiple blocks).
  |  /  |
  | /   v
  ||   [ ]     <-- vector pre header.
  |/    |
  |     v
  |    [  ] \
  |    [  ]_|   <-- vector loop.
  |     |
  |     v
  |   -[ ]   <--- middle-block.
  |  /  |
  | /   v
  -|- >[ ]     <--- new preheader.
   |    |
   |    v
   |   [ ] \
   |   [ ]_|   <-- old scalar loop to handle remainder.
    \   |
     \  v
      >[ ]     <-- exit block.
   ...
   */

  // Get the metadata of the original loop before it gets modified.
  MDNode *OrigLoopID = OrigLoop->getLoopID();

  // Create an empty vector loop, and prepare basic blocks for the runtime
  // checks.
  Loop *Lp = createVectorLoopSkeleton("");

  // Now, compare the new count to zero. If it is zero skip the vector loop and
  // jump to the scalar loop. This check also covers the case where the
  // backedge-taken count is uint##_max: adding one to it will overflow leading
  // to an incorrect trip count of zero. In this (rare) case we will also jump
  // to the scalar loop.
  emitMinimumIterationCountCheck(Lp, LoopScalarPreHeader);

  // Generate the code to check any assumptions that we've made for SCEV
  // expressions.
  emitSCEVChecks(Lp, LoopScalarPreHeader);

  // Generate the code that checks in runtime if arrays overlap. We put the
  // checks into a separate block to make the more common case of few elements
  // faster.
  emitMemRuntimeChecks(Lp, LoopScalarPreHeader);

  // Some loops have a single integer induction variable, while other loops
  // don't. One example is c++ iterators that often have multiple pointer
  // induction variables. In the code below we also support a case where we
  // don't have a single induction variable.
  //
  // We try to obtain an induction variable from the original loop as hard
  // as possible. However if we don't find one that:
  //   - is an integer
  //   - counts from zero, stepping by one
  //   - is the size of the widest induction variable type
  // then we create a new one.
  OldInduction = Legal->getPrimaryInduction();
  Type *IdxTy = Legal->getWidestInductionType();
  Value *StartIdx = ConstantInt::get(IdxTy, 0);
  // The loop step is equal to the vectorization factor (num of SIMD elements)
  // times the unroll factor (num of SIMD instructions).
  assert(!VF.isScalable() && "scalable vectors not yet supported.");
  Constant *Step = ConstantInt::get(IdxTy, VF.getKnownMinValue() * UF);
  Value *CountRoundDown = getOrCreateVectorTripCount(Lp);
  Induction =
      createInductionVariable(Lp, StartIdx, CountRoundDown, Step,
                              getDebugLocFromInstOrOperands(OldInduction));

  // Emit phis for the new starting index of the scalar loop.
  createInductionResumeValues(Lp, CountRoundDown);

  return completeLoopSkeleton(Lp, OrigLoopID);
}

// Fix up external users of the induction variable. At this point, we are
// in LCSSA form, with all external PHIs that use the IV having one input value,
// coming from the remainder loop. We need those PHIs to also have a correct
// value for the IV when arriving directly from the middle block.
void InnerLoopVectorizer::fixupIVUsers(PHINode *OrigPhi,
                                       const InductionDescriptor &II,
                                       Value *CountRoundDown, Value *EndValue,
                                       BasicBlock *MiddleBlock) {
  // There are two kinds of external IV usages - those that use the value
  // computed in the last iteration (the PHI) and those that use the penultimate
  // value (the value that feeds into the phi from the loop latch).
  // We allow both, but they, obviously, have different values.

  assert(OrigLoop->getExitBlock() && "Expected a single exit block");

  DenseMap<Value *, Value *> MissingVals;

  // An external user of the last iteration's value should see the value that
  // the remainder loop uses to initialize its own IV.
  Value *PostInc = OrigPhi->getIncomingValueForBlock(OrigLoop->getLoopLatch());
  for (User *U : PostInc->users()) {
    Instruction *UI = cast<Instruction>(U);
    if (!OrigLoop->contains(UI)) {
      assert(isa<PHINode>(UI) && "Expected LCSSA form");
      MissingVals[UI] = EndValue;
    }
  }

  // An external user of the penultimate value need to see EndValue - Step.
  // The simplest way to get this is to recompute it from the constituent SCEVs,
  // that is Start + (Step * (CRD - 1)).
  for (User *U : OrigPhi->users()) {
    auto *UI = cast<Instruction>(U);
    if (!OrigLoop->contains(UI)) {
      const DataLayout &DL =
          OrigLoop->getHeader()->getModule()->getDataLayout();
      assert(isa<PHINode>(UI) && "Expected LCSSA form");

      IRBuilder<> B(MiddleBlock->getTerminator());
      Value *CountMinusOne = B.CreateSub(
          CountRoundDown, ConstantInt::get(CountRoundDown->getType(), 1));
      Value *CMO =
          !II.getStep()->getType()->isIntegerTy()
              ? B.CreateCast(Instruction::SIToFP, CountMinusOne,
                             II.getStep()->getType())
              : B.CreateSExtOrTrunc(CountMinusOne, II.getStep()->getType());
      CMO->setName("cast.cmo");
      Value *Escape = emitTransformedIndex(B, CMO, PSE.getSE(), DL, II);
      Escape->setName("ind.escape");
      MissingVals[UI] = Escape;
    }
  }

  for (auto &I : MissingVals) {
    PHINode *PHI = cast<PHINode>(I.first);
    // One corner case we have to handle is two IVs "chasing" each-other,
    // that is %IV2 = phi [...], [ %IV1, %latch ]
    // In this case, if IV1 has an external use, we need to avoid adding both
    // "last value of IV1" and "penultimate value of IV2". So, verify that we
    // don't already have an incoming value for the middle block.
    if (PHI->getBasicBlockIndex(MiddleBlock) == -1)
      PHI->addIncoming(I.second, MiddleBlock);
  }
}

namespace {

struct CSEDenseMapInfo {
  static bool canHandle(const Instruction *I) {
    return isa<InsertElementInst>(I) || isa<ExtractElementInst>(I) ||
           isa<ShuffleVectorInst>(I) || isa<GetElementPtrInst>(I);
  }

  static inline Instruction *getEmptyKey() {
    return DenseMapInfo<Instruction *>::getEmptyKey();
  }

  static inline Instruction *getTombstoneKey() {
    return DenseMapInfo<Instruction *>::getTombstoneKey();
  }

  static unsigned getHashValue(const Instruction *I) {
    assert(canHandle(I) && "Unknown instruction!");
    return hash_combine(I->getOpcode(), hash_combine_range(I->value_op_begin(),
                                                           I->value_op_end()));
  }

  static bool isEqual(const Instruction *LHS, const Instruction *RHS) {
    if (LHS == getEmptyKey() || RHS == getEmptyKey() ||
        LHS == getTombstoneKey() || RHS == getTombstoneKey())
      return LHS == RHS;
    return LHS->isIdenticalTo(RHS);
  }
};

} // end anonymous namespace

///Perform cse of induction variable instructions.
static void cse(BasicBlock *BB) {
  // Perform simple cse.
  SmallDenseMap<Instruction *, Instruction *, 4, CSEDenseMapInfo> CSEMap;
  for (BasicBlock::iterator I = BB->begin(), E = BB->end(); I != E;) {
    Instruction *In = &*I++;

    if (!CSEDenseMapInfo::canHandle(In))
      continue;

    // Check if we can replace this instruction with any of the
    // visited instructions.
    if (Instruction *V = CSEMap.lookup(In)) {
      In->replaceAllUsesWith(V);
      In->eraseFromParent();
      continue;
    }

    CSEMap[In] = In;
  }
}

unsigned LoopVectorizationCostModel::getVectorCallCost(CallInst *CI,
                                                       ElementCount VF,
                                                       bool &NeedToScalarize) {
  assert(!VF.isScalable() && "scalable vectors not yet supported.");
  Function *F = CI->getCalledFunction();
  Type *ScalarRetTy = CI->getType();
  SmallVector<Type *, 4> Tys, ScalarTys;
  for (auto &ArgOp : CI->arg_operands())
    ScalarTys.push_back(ArgOp->getType());

  // Estimate cost of scalarized vector call. The source operands are assumed
  // to be vectors, so we need to extract individual elements from there,
  // execute VF scalar calls, and then gather the result into the vector return
  // value.
  unsigned ScalarCallCost = TTI.getCallInstrCost(F, ScalarRetTy, ScalarTys,
                                                 TTI::TCK_RecipThroughput);
  if (VF.isScalar())
    return ScalarCallCost;

  // Compute corresponding vector type for return value and arguments.
  Type *RetTy = ToVectorTy(ScalarRetTy, VF);
  for (Type *ScalarTy : ScalarTys)
    Tys.push_back(ToVectorTy(ScalarTy, VF));

  // Compute costs of unpacking argument values for the scalar calls and
  // packing the return values to a vector.
  unsigned ScalarizationCost = getScalarizationOverhead(CI, VF);

  unsigned Cost = ScalarCallCost * VF.getKnownMinValue() + ScalarizationCost;

  // If we can't emit a vector call for this function, then the currently found
  // cost is the cost we need to return.
  NeedToScalarize = true;
<<<<<<< HEAD
  if (!TLI || CI->isNoBuiltin() || VFDatabase::getMappings(*CI).empty())
=======
  VFShape Shape = VFShape::get(*CI, VF, false /*HasGlobalPred*/);
  Function *VecFunc = VFDatabase(*CI).getVectorizedFunction(Shape);

  if (!TLI || CI->isNoBuiltin() || !VecFunc)
>>>>>>> a2aeb37a
    return Cost;

  // If the corresponding vector cost is cheaper, return its cost.
  unsigned VectorCallCost = TTI.getCallInstrCost(nullptr, RetTy, Tys,
                                                 TTI::TCK_RecipThroughput);
  if (VectorCallCost < Cost) {
    NeedToScalarize = false;
    return VectorCallCost;
  }
  return Cost;
}

unsigned LoopVectorizationCostModel::getVectorIntrinsicCost(CallInst *CI,
                                                            ElementCount VF) {
  Intrinsic::ID ID = getVectorIntrinsicIDForCall(CI, TLI);
  assert(ID && "Expected intrinsic call!");

  IntrinsicCostAttributes CostAttrs(ID, *CI, VF);
  return TTI.getIntrinsicInstrCost(CostAttrs,
                                   TargetTransformInfo::TCK_RecipThroughput);
}

static Type *smallestIntegerVectorType(Type *T1, Type *T2) {
  auto *I1 = cast<IntegerType>(cast<VectorType>(T1)->getElementType());
  auto *I2 = cast<IntegerType>(cast<VectorType>(T2)->getElementType());
  return I1->getBitWidth() < I2->getBitWidth() ? T1 : T2;
}

static Type *largestIntegerVectorType(Type *T1, Type *T2) {
  auto *I1 = cast<IntegerType>(cast<VectorType>(T1)->getElementType());
  auto *I2 = cast<IntegerType>(cast<VectorType>(T2)->getElementType());
  return I1->getBitWidth() > I2->getBitWidth() ? T1 : T2;
}

void InnerLoopVectorizer::truncateToMinimalBitwidths() {
  // For every instruction `I` in MinBWs, truncate the operands, create a
  // truncated version of `I` and reextend its result. InstCombine runs
  // later and will remove any ext/trunc pairs.
  SmallPtrSet<Value *, 4> Erased;
  for (const auto &KV : Cost->getMinimalBitwidths()) {
    // If the value wasn't vectorized, we must maintain the original scalar
    // type. The absence of the value from VectorLoopValueMap indicates that it
    // wasn't vectorized.
    if (!VectorLoopValueMap.hasAnyVectorValue(KV.first))
      continue;
    for (unsigned Part = 0; Part < UF; ++Part) {
      Value *I = getOrCreateVectorValue(KV.first, Part);
      if (Erased.count(I) || I->use_empty() || !isa<Instruction>(I))
        continue;
      Type *OriginalTy = I->getType();
      Type *ScalarTruncatedTy =
          IntegerType::get(OriginalTy->getContext(), KV.second);
      auto *TruncatedTy = FixedVectorType::get(
          ScalarTruncatedTy,
          cast<FixedVectorType>(OriginalTy)->getNumElements());
      if (TruncatedTy == OriginalTy)
        continue;

      IRBuilder<> B(cast<Instruction>(I));
      auto ShrinkOperand = [&](Value *V) -> Value * {
        if (auto *ZI = dyn_cast<ZExtInst>(V))
          if (ZI->getSrcTy() == TruncatedTy)
            return ZI->getOperand(0);
        return B.CreateZExtOrTrunc(V, TruncatedTy);
      };

      // The actual instruction modification depends on the instruction type,
      // unfortunately.
      Value *NewI = nullptr;
      if (auto *BO = dyn_cast<BinaryOperator>(I)) {
        NewI = B.CreateBinOp(BO->getOpcode(), ShrinkOperand(BO->getOperand(0)),
                             ShrinkOperand(BO->getOperand(1)));

        // Any wrapping introduced by shrinking this operation shouldn't be
        // considered undefined behavior. So, we can't unconditionally copy
        // arithmetic wrapping flags to NewI.
        cast<BinaryOperator>(NewI)->copyIRFlags(I, /*IncludeWrapFlags=*/false);
      } else if (auto *CI = dyn_cast<ICmpInst>(I)) {
        NewI =
            B.CreateICmp(CI->getPredicate(), ShrinkOperand(CI->getOperand(0)),
                         ShrinkOperand(CI->getOperand(1)));
      } else if (auto *SI = dyn_cast<SelectInst>(I)) {
        NewI = B.CreateSelect(SI->getCondition(),
                              ShrinkOperand(SI->getTrueValue()),
                              ShrinkOperand(SI->getFalseValue()));
      } else if (auto *CI = dyn_cast<CastInst>(I)) {
        switch (CI->getOpcode()) {
        default:
          llvm_unreachable("Unhandled cast!");
        case Instruction::Trunc:
          NewI = ShrinkOperand(CI->getOperand(0));
          break;
        case Instruction::SExt:
          NewI = B.CreateSExtOrTrunc(
              CI->getOperand(0),
              smallestIntegerVectorType(OriginalTy, TruncatedTy));
          break;
        case Instruction::ZExt:
          NewI = B.CreateZExtOrTrunc(
              CI->getOperand(0),
              smallestIntegerVectorType(OriginalTy, TruncatedTy));
          break;
        }
      } else if (auto *SI = dyn_cast<ShuffleVectorInst>(I)) {
        auto Elements0 = cast<FixedVectorType>(SI->getOperand(0)->getType())
                             ->getNumElements();
        auto *O0 = B.CreateZExtOrTrunc(
            SI->getOperand(0),
            FixedVectorType::get(ScalarTruncatedTy, Elements0));
        auto Elements1 = cast<FixedVectorType>(SI->getOperand(1)->getType())
                             ->getNumElements();
        auto *O1 = B.CreateZExtOrTrunc(
            SI->getOperand(1),
            FixedVectorType::get(ScalarTruncatedTy, Elements1));

        NewI = B.CreateShuffleVector(O0, O1, SI->getShuffleMask());
      } else if (isa<LoadInst>(I) || isa<PHINode>(I)) {
        // Don't do anything with the operands, just extend the result.
        continue;
      } else if (auto *IE = dyn_cast<InsertElementInst>(I)) {
        auto Elements = cast<FixedVectorType>(IE->getOperand(0)->getType())
                            ->getNumElements();
        auto *O0 = B.CreateZExtOrTrunc(
            IE->getOperand(0),
            FixedVectorType::get(ScalarTruncatedTy, Elements));
        auto *O1 = B.CreateZExtOrTrunc(IE->getOperand(1), ScalarTruncatedTy);
        NewI = B.CreateInsertElement(O0, O1, IE->getOperand(2));
      } else if (auto *EE = dyn_cast<ExtractElementInst>(I)) {
        auto Elements = cast<FixedVectorType>(EE->getOperand(0)->getType())
                            ->getNumElements();
        auto *O0 = B.CreateZExtOrTrunc(
            EE->getOperand(0),
            FixedVectorType::get(ScalarTruncatedTy, Elements));
        NewI = B.CreateExtractElement(O0, EE->getOperand(2));
      } else {
        // If we don't know what to do, be conservative and don't do anything.
        continue;
      }

      // Lastly, extend the result.
      NewI->takeName(cast<Instruction>(I));
      Value *Res = B.CreateZExtOrTrunc(NewI, OriginalTy);
      I->replaceAllUsesWith(Res);
      cast<Instruction>(I)->eraseFromParent();
      Erased.insert(I);
      VectorLoopValueMap.resetVectorValue(KV.first, Part, Res);
    }
  }

  // We'll have created a bunch of ZExts that are now parentless. Clean up.
  for (const auto &KV : Cost->getMinimalBitwidths()) {
    // If the value wasn't vectorized, we must maintain the original scalar
    // type. The absence of the value from VectorLoopValueMap indicates that it
    // wasn't vectorized.
    if (!VectorLoopValueMap.hasAnyVectorValue(KV.first))
      continue;
    for (unsigned Part = 0; Part < UF; ++Part) {
      Value *I = getOrCreateVectorValue(KV.first, Part);
      ZExtInst *Inst = dyn_cast<ZExtInst>(I);
      if (Inst && Inst->use_empty()) {
        Value *NewI = Inst->getOperand(0);
        Inst->eraseFromParent();
        VectorLoopValueMap.resetVectorValue(KV.first, Part, NewI);
      }
    }
  }
}

void InnerLoopVectorizer::fixVectorizedLoop() {
  // Insert truncates and extends for any truncated instructions as hints to
  // InstCombine.
  if (VF.isVector())
    truncateToMinimalBitwidths();

  // Fix widened non-induction PHIs by setting up the PHI operands.
  if (OrigPHIsToFix.size()) {
    assert(EnableVPlanNativePath &&
           "Unexpected non-induction PHIs for fixup in non VPlan-native path");
    fixNonInductionPHIs();
  }

  // At this point every instruction in the original loop is widened to a
  // vector form. Now we need to fix the recurrences in the loop. These PHI
  // nodes are currently empty because we did not want to introduce cycles.
  // This is the second stage of vectorizing recurrences.
  fixCrossIterationPHIs();

  // Forget the original basic block.
  PSE.getSE()->forgetLoop(OrigLoop);

  // Fix-up external users of the induction variables.
  for (auto &Entry : Legal->getInductionVars())
    fixupIVUsers(Entry.first, Entry.second,
                 getOrCreateVectorTripCount(LI->getLoopFor(LoopVectorBody)),
                 IVEndValues[Entry.first], LoopMiddleBlock);

  fixLCSSAPHIs();
  for (Instruction *PI : PredicatedInstructions)
    sinkScalarOperands(&*PI);

  // Remove redundant induction instructions.
  cse(LoopVectorBody);

  // Set/update profile weights for the vector and remainder loops as original
  // loop iterations are now distributed among them. Note that original loop
  // represented by LoopScalarBody becomes remainder loop after vectorization.
  //
  // For cases like foldTailByMasking() and requiresScalarEpiloque() we may
  // end up getting slightly roughened result but that should be OK since
  // profile is not inherently precise anyway. Note also possible bypass of
  // vector code caused by legality checks is ignored, assigning all the weight
  // to the vector loop, optimistically.
<<<<<<< HEAD
  if (UF > 0)
    setProfileInfoAfterUnrolling(LI->getLoopFor(LoopScalarBody),
                                 LI->getLoopFor(LoopVectorBody),
                                 LI->getLoopFor(LoopScalarBody), VF * UF);
=======
  assert(!VF.isScalable() &&
         "cannot use scalable ElementCount to determine unroll factor");
  setProfileInfoAfterUnrolling(
      LI->getLoopFor(LoopScalarBody), LI->getLoopFor(LoopVectorBody),
      LI->getLoopFor(LoopScalarBody), VF.getKnownMinValue() * UF);
>>>>>>> a2aeb37a
}

void InnerLoopVectorizer::fixCrossIterationPHIs() {
  // In order to support recurrences we need to be able to vectorize Phi nodes.
  // Phi nodes have cycles, so we need to vectorize them in two stages. This is
  // stage #2: We now need to fix the recurrences by adding incoming edges to
  // the currently empty PHI nodes. At this point every instruction in the
  // original loop is widened to a vector form so we can use them to construct
  // the incoming edges.
  for (PHINode &Phi : OrigLoop->getHeader()->phis()) {
    // Handle first-order recurrences and reductions that need to be fixed.
    if (Legal->isFirstOrderRecurrence(&Phi))
      fixFirstOrderRecurrence(&Phi);
    else if (Legal->isReductionVariable(&Phi))
      fixReduction(&Phi);
  }
}

void InnerLoopVectorizer::fixFirstOrderRecurrence(PHINode *Phi) {
  // This is the second phase of vectorizing first-order recurrences. An
  // overview of the transformation is described below. Suppose we have the
  // following loop.
  //
  //   for (int i = 0; i < n; ++i)
  //     b[i] = a[i] - a[i - 1];
  //
  // There is a first-order recurrence on "a". For this loop, the shorthand
  // scalar IR looks like:
  //
  //   scalar.ph:
  //     s_init = a[-1]
  //     br scalar.body
  //
  //   scalar.body:
  //     i = phi [0, scalar.ph], [i+1, scalar.body]
  //     s1 = phi [s_init, scalar.ph], [s2, scalar.body]
  //     s2 = a[i]
  //     b[i] = s2 - s1
  //     br cond, scalar.body, ...
  //
  // In this example, s1 is a recurrence because it's value depends on the
  // previous iteration. In the first phase of vectorization, we created a
  // temporary value for s1. We now complete the vectorization and produce the
  // shorthand vector IR shown below (for VF = 4, UF = 1).
  //
  //   vector.ph:
  //     v_init = vector(..., ..., ..., a[-1])
  //     br vector.body
  //
  //   vector.body
  //     i = phi [0, vector.ph], [i+4, vector.body]
  //     v1 = phi [v_init, vector.ph], [v2, vector.body]
  //     v2 = a[i, i+1, i+2, i+3];
  //     v3 = vector(v1(3), v2(0, 1, 2))
  //     b[i, i+1, i+2, i+3] = v2 - v3
  //     br cond, vector.body, middle.block
  //
  //   middle.block:
  //     x = v2(3)
  //     br scalar.ph
  //
  //   scalar.ph:
  //     s_init = phi [x, middle.block], [a[-1], otherwise]
  //     br scalar.body
  //
  // After execution completes the vector loop, we extract the next value of
  // the recurrence (x) to use as the initial value in the scalar loop.

  // Get the original loop preheader and single loop latch.
  auto *Preheader = OrigLoop->getLoopPreheader();
  auto *Latch = OrigLoop->getLoopLatch();

  // Get the initial and previous values of the scalar recurrence.
  auto *ScalarInit = Phi->getIncomingValueForBlock(Preheader);
  auto *Previous = Phi->getIncomingValueForBlock(Latch);

  // Create a vector from the initial value.
  auto *VectorInit = ScalarInit;
  if (VF.isVector()) {
    Builder.SetInsertPoint(LoopVectorPreHeader->getTerminator());
    assert(!VF.isScalable() && "VF is assumed to be non scalable.");
    VectorInit = Builder.CreateInsertElement(
        UndefValue::get(VectorType::get(VectorInit->getType(), VF)), VectorInit,
        Builder.getInt32(VF.getKnownMinValue() - 1), "vector.recur.init");
  }

  // We constructed a temporary phi node in the first phase of vectorization.
  // This phi node will eventually be deleted.
  Builder.SetInsertPoint(
      cast<Instruction>(VectorLoopValueMap.getVectorValue(Phi, 0)));

  // Create a phi node for the new recurrence. The current value will either be
  // the initial value inserted into a vector or loop-varying vector value.
  auto *VecPhi = Builder.CreatePHI(VectorInit->getType(), 2, "vector.recur");
  VecPhi->addIncoming(VectorInit, LoopVectorPreHeader);

  // Get the vectorized previous value of the last part UF - 1. It appears last
  // among all unrolled iterations, due to the order of their construction.
  Value *PreviousLastPart = getOrCreateVectorValue(Previous, UF - 1);

  // Find and set the insertion point after the previous value if it is an
  // instruction.
  BasicBlock::iterator InsertPt;
  // Note that the previous value may have been constant-folded so it is not
  // guaranteed to be an instruction in the vector loop.
  // FIXME: Loop invariant values do not form recurrences. We should deal with
  //        them earlier.
  if (LI->getLoopFor(LoopVectorBody)->isLoopInvariant(PreviousLastPart))
    InsertPt = LoopVectorBody->getFirstInsertionPt();
  else {
    Instruction *PreviousInst = cast<Instruction>(PreviousLastPart);
    if (isa<PHINode>(PreviousLastPart))
      // If the previous value is a phi node, we should insert after all the phi
      // nodes in the block containing the PHI to avoid breaking basic block
      // verification. Note that the basic block may be different to
      // LoopVectorBody, in case we predicate the loop.
      InsertPt = PreviousInst->getParent()->getFirstInsertionPt();
    else
      InsertPt = ++PreviousInst->getIterator();
  }
  Builder.SetInsertPoint(&*InsertPt);

  // We will construct a vector for the recurrence by combining the values for
  // the current and previous iterations. This is the required shuffle mask.
  assert(!VF.isScalable());
  SmallVector<int, 8> ShuffleMask(VF.getKnownMinValue());
  ShuffleMask[0] = VF.getKnownMinValue() - 1;
  for (unsigned I = 1; I < VF.getKnownMinValue(); ++I)
    ShuffleMask[I] = I + VF.getKnownMinValue() - 1;

  // The vector from which to take the initial value for the current iteration
  // (actual or unrolled). Initially, this is the vector phi node.
  Value *Incoming = VecPhi;

  // Shuffle the current and previous vector and update the vector parts.
  for (unsigned Part = 0; Part < UF; ++Part) {
    Value *PreviousPart = getOrCreateVectorValue(Previous, Part);
    Value *PhiPart = VectorLoopValueMap.getVectorValue(Phi, Part);
    auto *Shuffle =
        VF.isVector()
            ? Builder.CreateShuffleVector(Incoming, PreviousPart, ShuffleMask)
            : Incoming;
    PhiPart->replaceAllUsesWith(Shuffle);
    cast<Instruction>(PhiPart)->eraseFromParent();
    VectorLoopValueMap.resetVectorValue(Phi, Part, Shuffle);
    Incoming = PreviousPart;
  }

  // Fix the latch value of the new recurrence in the vector loop.
  VecPhi->addIncoming(Incoming, LI->getLoopFor(LoopVectorBody)->getLoopLatch());

  // Extract the last vector element in the middle block. This will be the
  // initial value for the recurrence when jumping to the scalar loop.
  auto *ExtractForScalar = Incoming;
  if (VF.isVector()) {
    Builder.SetInsertPoint(LoopMiddleBlock->getTerminator());
    ExtractForScalar = Builder.CreateExtractElement(
        ExtractForScalar, Builder.getInt32(VF.getKnownMinValue() - 1),
        "vector.recur.extract");
  }
  // Extract the second last element in the middle block if the
  // Phi is used outside the loop. We need to extract the phi itself
  // and not the last element (the phi update in the current iteration). This
  // will be the value when jumping to the exit block from the LoopMiddleBlock,
  // when the scalar loop is not run at all.
  Value *ExtractForPhiUsedOutsideLoop = nullptr;
  if (VF.isVector())
    ExtractForPhiUsedOutsideLoop = Builder.CreateExtractElement(
        Incoming, Builder.getInt32(VF.getKnownMinValue() - 2),
        "vector.recur.extract.for.phi");
  // When loop is unrolled without vectorizing, initialize
  // ExtractForPhiUsedOutsideLoop with the value just prior to unrolled value of
  // `Incoming`. This is analogous to the vectorized case above: extracting the
  // second last element when VF > 1.
  else if (UF > 1)
    ExtractForPhiUsedOutsideLoop = getOrCreateVectorValue(Previous, UF - 2);

  // Fix the initial value of the original recurrence in the scalar loop.
  Builder.SetInsertPoint(&*LoopScalarPreHeader->begin());
  auto *Start = Builder.CreatePHI(Phi->getType(), 2, "scalar.recur.init");
  for (auto *BB : predecessors(LoopScalarPreHeader)) {
    auto *Incoming = BB == LoopMiddleBlock ? ExtractForScalar : ScalarInit;
    Start->addIncoming(Incoming, BB);
  }

  Phi->setIncomingValueForBlock(LoopScalarPreHeader, Start);
  Phi->setName("scalar.recur");

  // Finally, fix users of the recurrence outside the loop. The users will need
  // either the last value of the scalar recurrence or the last value of the
  // vector recurrence we extracted in the middle block. Since the loop is in
  // LCSSA form, we just need to find all the phi nodes for the original scalar
  // recurrence in the exit block, and then add an edge for the middle block.
  for (PHINode &LCSSAPhi : LoopExitBlock->phis()) {
    if (LCSSAPhi.getIncomingValue(0) == Phi) {
      LCSSAPhi.addIncoming(ExtractForPhiUsedOutsideLoop, LoopMiddleBlock);
    }
  }
}

void InnerLoopVectorizer::fixReduction(PHINode *Phi) {
  Constant *Zero = Builder.getInt32(0);

  // Get it's reduction variable descriptor.
  assert(Legal->isReductionVariable(Phi) &&
         "Unable to find the reduction variable");
  RecurrenceDescriptor RdxDesc = Legal->getReductionVars()[Phi];

  RecurrenceDescriptor::RecurrenceKind RK = RdxDesc.getRecurrenceKind();
  TrackingVH<Value> ReductionStartValue = RdxDesc.getRecurrenceStartValue();
  Instruction *LoopExitInst = RdxDesc.getLoopExitInstr();
  RecurrenceDescriptor::MinMaxRecurrenceKind MinMaxKind =
    RdxDesc.getMinMaxRecurrenceKind();
  setDebugLocFromInst(Builder, ReductionStartValue);
  bool IsInLoopReductionPhi = Cost->isInLoopReduction(Phi);

  // We need to generate a reduction vector from the incoming scalar.
  // To do so, we need to generate the 'identity' vector and override
  // one of the elements with the incoming scalar reduction. We need
  // to do it in the vector-loop preheader.
  Builder.SetInsertPoint(LoopVectorPreHeader->getTerminator());

  // This is the vector-clone of the value that leaves the loop.
  Type *VecTy = getOrCreateVectorValue(LoopExitInst, 0)->getType();

  // Find the reduction identity variable. Zero for addition, or, xor,
  // one for multiplication, -1 for And.
  Value *Identity;
  Value *VectorStart;
  if (RK == RecurrenceDescriptor::RK_IntegerMinMax ||
      RK == RecurrenceDescriptor::RK_FloatMinMax) {
    // MinMax reduction have the start value as their identify.
    if (VF == 1 || IsInLoopReductionPhi) {
      VectorStart = Identity = ReductionStartValue;
    } else {
      VectorStart = Identity =
        Builder.CreateVectorSplat(VF, ReductionStartValue, "minmax.ident");
    }
  } else {
    // Handle other reduction kinds:
    Constant *Iden = RecurrenceDescriptor::getRecurrenceIdentity(
        RK, VecTy->getScalarType());
    if (VF == 1 || IsInLoopReductionPhi) {
      Identity = Iden;
      // This vector is the Identity vector where the first element is the
      // incoming scalar reduction.
      VectorStart = ReductionStartValue;
    } else {
      Identity = ConstantVector::getSplat(VF, Iden);

      // This vector is the Identity vector where the first element is the
      // incoming scalar reduction.
      VectorStart =
        Builder.CreateInsertElement(Identity, ReductionStartValue, Zero);
    }
  }

  // Wrap flags are in general invalid after vectorization, clear them.
  clearReductionWrapFlags(RdxDesc);

  // Fix the vector-loop phi.

  // Reductions do not have to start at zero. They can start with
  // any loop invariant values.
  BasicBlock *Latch = OrigLoop->getLoopLatch();
  Value *LoopVal = Phi->getIncomingValueForBlock(Latch);

  for (unsigned Part = 0; Part < UF; ++Part) {
    Value *VecRdxPhi = getOrCreateVectorValue(Phi, Part);
    Value *Val = getOrCreateVectorValue(LoopVal, Part);
    // Make sure to add the reduction start value only to the
    // first unroll part.
    Value *StartVal = (Part == 0) ? VectorStart : Identity;
    cast<PHINode>(VecRdxPhi)->addIncoming(StartVal, LoopVectorPreHeader);
    cast<PHINode>(VecRdxPhi)
      ->addIncoming(Val, LI->getLoopFor(LoopVectorBody)->getLoopLatch());
  }

  // Before each round, move the insertion point right between
  // the PHIs and the values we are going to write.
  // This allows us to write both PHINodes and the extractelement
  // instructions.
  Builder.SetInsertPoint(&*LoopMiddleBlock->getFirstInsertionPt());

  setDebugLocFromInst(Builder, LoopExitInst);

  // If tail is folded by masking, the vector value to leave the loop should be
  // a Select choosing between the vectorized LoopExitInst and vectorized Phi,
  // instead of the former.
  if (Cost->foldTailByMasking()) {
    for (unsigned Part = 0; Part < UF; ++Part) {
      Value *VecLoopExitInst =
          VectorLoopValueMap.getVectorValue(LoopExitInst, Part);
      Value *Sel = nullptr;
      for (User *U : VecLoopExitInst->users()) {
        if (isa<SelectInst>(U)) {
          assert(!Sel && "Reduction exit feeding two selects");
          Sel = U;
        } else
          assert(isa<PHINode>(U) && "Reduction exit must feed Phi's or select");
      }
      assert(Sel && "Reduction exit feeds no select");
      VectorLoopValueMap.resetVectorValue(LoopExitInst, Part, Sel);

      // If the target can create a predicated operator for the reduction at no
      // extra cost in the loop (for example a predicated vadd), it can be
      // cheaper for the select to remain in the loop than be sunk out of it,
      // and so use the select value for the phi instead of the old
      // LoopExitValue.
      RecurrenceDescriptor RdxDesc = Legal->getReductionVars()[Phi];
      if (PreferPredicatedReductionSelect ||
          TTI->preferPredicatedReductionSelect(
              RdxDesc.getRecurrenceBinOp(RdxDesc.getRecurrenceKind()),
              Phi->getType(), TargetTransformInfo::ReductionFlags())) {
        auto *VecRdxPhi = cast<PHINode>(getOrCreateVectorValue(Phi, Part));
        VecRdxPhi->setIncomingValueForBlock(
            LI->getLoopFor(LoopVectorBody)->getLoopLatch(), Sel);
      }
    }
  }

  // If the vector reduction can be performed in a smaller type, we truncate
  // then extend the loop exit value to enable InstCombine to evaluate the
  // entire expression in the smaller type.
  if (VF.isVector() && Phi->getType() != RdxDesc.getRecurrenceType()) {
    assert(!IsInLoopReductionPhi && "Unexpected truncated inloop reduction!");
    assert(!VF.isScalable() && "scalable vectors not yet supported.");
    Type *RdxVecTy = VectorType::get(RdxDesc.getRecurrenceType(), VF);
    Builder.SetInsertPoint(
        LI->getLoopFor(LoopVectorBody)->getLoopLatch()->getTerminator());
    VectorParts RdxParts(UF);
    for (unsigned Part = 0; Part < UF; ++Part) {
      RdxParts[Part] = VectorLoopValueMap.getVectorValue(LoopExitInst, Part);
      Value *Trunc = Builder.CreateTrunc(RdxParts[Part], RdxVecTy);
      Value *Extnd = RdxDesc.isSigned() ? Builder.CreateSExt(Trunc, VecTy)
                                        : Builder.CreateZExt(Trunc, VecTy);
      for (Value::user_iterator UI = RdxParts[Part]->user_begin();
           UI != RdxParts[Part]->user_end();)
        if (*UI != Trunc) {
          (*UI++)->replaceUsesOfWith(RdxParts[Part], Extnd);
          RdxParts[Part] = Extnd;
        } else {
          ++UI;
        }
    }
    Builder.SetInsertPoint(&*LoopMiddleBlock->getFirstInsertionPt());
    for (unsigned Part = 0; Part < UF; ++Part) {
      RdxParts[Part] = Builder.CreateTrunc(RdxParts[Part], RdxVecTy);
      VectorLoopValueMap.resetVectorValue(LoopExitInst, Part, RdxParts[Part]);
    }
  }

  // Reduce all of the unrolled parts into a single vector.
  Value *ReducedPartRdx = VectorLoopValueMap.getVectorValue(LoopExitInst, 0);
  unsigned Op = RecurrenceDescriptor::getRecurrenceBinOp(RK);

  // The middle block terminator has already been assigned a DebugLoc here (the
  // OrigLoop's single latch terminator). We want the whole middle block to
  // appear to execute on this line because: (a) it is all compiler generated,
  // (b) these instructions are always executed after evaluating the latch
  // conditional branch, and (c) other passes may add new predecessors which
  // terminate on this line. This is the easiest way to ensure we don't
  // accidentally cause an extra step back into the loop while debugging.
  setDebugLocFromInst(Builder, LoopMiddleBlock->getTerminator());
  for (unsigned Part = 1; Part < UF; ++Part) {
    Value *RdxPart = VectorLoopValueMap.getVectorValue(LoopExitInst, Part);
    if (Op != Instruction::ICmp && Op != Instruction::FCmp)
      // Floating point operations had to be 'fast' to enable the reduction.
      ReducedPartRdx = addFastMathFlag(
          Builder.CreateBinOp((Instruction::BinaryOps)Op, RdxPart,
                              ReducedPartRdx, "bin.rdx"),
          RdxDesc.getFastMathFlags());
    else
      ReducedPartRdx = createMinMaxOp(Builder, MinMaxKind, ReducedPartRdx,
                                      RdxPart);
  }

  // Create the reduction after the loop. Note that inloop reductions create the
  // target reduction in the loop using a Reduction recipe.
  if (VF.isVector() && !IsInLoopReductionPhi) {
    bool NoNaN = Legal->hasFunNoNaNAttr();
    ReducedPartRdx =
        createTargetReduction(Builder, TTI, RdxDesc, ReducedPartRdx, NoNaN);
    // If the reduction can be performed in a smaller type, we need to extend
    // the reduction to the wider type before we branch to the original loop.
    if (Phi->getType() != RdxDesc.getRecurrenceType())
      ReducedPartRdx =
        RdxDesc.isSigned()
        ? Builder.CreateSExt(ReducedPartRdx, Phi->getType())
        : Builder.CreateZExt(ReducedPartRdx, Phi->getType());
  }

  // Create a phi node that merges control-flow from the backedge-taken check
  // block and the middle block.
  PHINode *BCBlockPhi = PHINode::Create(Phi->getType(), 2, "bc.merge.rdx",
                                        LoopScalarPreHeader->getTerminator());
  for (unsigned I = 0, E = LoopBypassBlocks.size(); I != E; ++I)
    BCBlockPhi->addIncoming(ReductionStartValue, LoopBypassBlocks[I]);
  BCBlockPhi->addIncoming(ReducedPartRdx, LoopMiddleBlock);

  // Now, we need to fix the users of the reduction variable
  // inside and outside of the scalar remainder loop.
  // We know that the loop is in LCSSA form. We need to update the
  // PHI nodes in the exit blocks.
  for (PHINode &LCSSAPhi : LoopExitBlock->phis()) {
    // All PHINodes need to have a single entry edge, or two if
    // we already fixed them.
    assert(LCSSAPhi.getNumIncomingValues() < 3 && "Invalid LCSSA PHI");

    // We found a reduction value exit-PHI. Update it with the
    // incoming bypass edge.
    if (LCSSAPhi.getIncomingValue(0) == LoopExitInst)
      LCSSAPhi.addIncoming(ReducedPartRdx, LoopMiddleBlock);
  } // end of the LCSSA phi scan.

    // Fix the scalar loop reduction variable with the incoming reduction sum
    // from the vector body and from the backedge value.
  int IncomingEdgeBlockIdx =
    Phi->getBasicBlockIndex(OrigLoop->getLoopLatch());
  assert(IncomingEdgeBlockIdx >= 0 && "Invalid block index");
  // Pick the other block.
  int SelfEdgeBlockIdx = (IncomingEdgeBlockIdx ? 0 : 1);
  Phi->setIncomingValue(SelfEdgeBlockIdx, BCBlockPhi);
  Phi->setIncomingValue(IncomingEdgeBlockIdx, LoopExitInst);
}

void InnerLoopVectorizer::clearReductionWrapFlags(
    RecurrenceDescriptor &RdxDesc) {
  RecurrenceDescriptor::RecurrenceKind RK = RdxDesc.getRecurrenceKind();
  if (RK != RecurrenceDescriptor::RK_IntegerAdd &&
      RK != RecurrenceDescriptor::RK_IntegerMult)
    return;

  Instruction *LoopExitInstr = RdxDesc.getLoopExitInstr();
  assert(LoopExitInstr && "null loop exit instruction");
  SmallVector<Instruction *, 8> Worklist;
  SmallPtrSet<Instruction *, 8> Visited;
  Worklist.push_back(LoopExitInstr);
  Visited.insert(LoopExitInstr);

  while (!Worklist.empty()) {
    Instruction *Cur = Worklist.pop_back_val();
    if (isa<OverflowingBinaryOperator>(Cur))
      for (unsigned Part = 0; Part < UF; ++Part) {
        Value *V = getOrCreateVectorValue(Cur, Part);
        cast<Instruction>(V)->dropPoisonGeneratingFlags();
      }

    for (User *U : Cur->users()) {
      Instruction *UI = cast<Instruction>(U);
      if ((Cur != LoopExitInstr || OrigLoop->contains(UI->getParent())) &&
          Visited.insert(UI).second)
        Worklist.push_back(UI);
    }
  }
}

void InnerLoopVectorizer::fixLCSSAPHIs() {
  assert(!VF.isScalable() && "the code below assumes fixed width vectors");
  for (PHINode &LCSSAPhi : LoopExitBlock->phis()) {
    if (LCSSAPhi.getNumIncomingValues() == 1) {
      auto *IncomingValue = LCSSAPhi.getIncomingValue(0);
      // Non-instruction incoming values will have only one value.
      unsigned LastLane = 0;
      if (isa<Instruction>(IncomingValue))
        LastLane = Cost->isUniformAfterVectorization(
                       cast<Instruction>(IncomingValue), VF)
                       ? 0
                       : VF.getKnownMinValue() - 1;
      // Can be a loop invariant incoming value or the last scalar value to be
      // extracted from the vectorized loop.
      Builder.SetInsertPoint(LoopMiddleBlock->getTerminator());
      Value *lastIncomingValue =
          getOrCreateScalarValue(IncomingValue, { UF - 1, LastLane });
      LCSSAPhi.addIncoming(lastIncomingValue, LoopMiddleBlock);
    }
  }
}

void InnerLoopVectorizer::sinkScalarOperands(Instruction *PredInst) {
  // The basic block and loop containing the predicated instruction.
  auto *PredBB = PredInst->getParent();
  auto *VectorLoop = LI->getLoopFor(PredBB);

  // Initialize a worklist with the operands of the predicated instruction.
  SetVector<Value *> Worklist(PredInst->op_begin(), PredInst->op_end());

  // Holds instructions that we need to analyze again. An instruction may be
  // reanalyzed if we don't yet know if we can sink it or not.
  SmallVector<Instruction *, 8> InstsToReanalyze;

  // Returns true if a given use occurs in the predicated block. Phi nodes use
  // their operands in their corresponding predecessor blocks.
  auto isBlockOfUsePredicated = [&](Use &U) -> bool {
    auto *I = cast<Instruction>(U.getUser());
    BasicBlock *BB = I->getParent();
    if (auto *Phi = dyn_cast<PHINode>(I))
      BB = Phi->getIncomingBlock(
          PHINode::getIncomingValueNumForOperand(U.getOperandNo()));
    return BB == PredBB;
  };

  // Iteratively sink the scalarized operands of the predicated instruction
  // into the block we created for it. When an instruction is sunk, it's
  // operands are then added to the worklist. The algorithm ends after one pass
  // through the worklist doesn't sink a single instruction.
  bool Changed;
  do {
    // Add the instructions that need to be reanalyzed to the worklist, and
    // reset the changed indicator.
    Worklist.insert(InstsToReanalyze.begin(), InstsToReanalyze.end());
    InstsToReanalyze.clear();
    Changed = false;

    while (!Worklist.empty()) {
      auto *I = dyn_cast<Instruction>(Worklist.pop_back_val());

      // We can't sink an instruction if it is a phi node, is already in the
      // predicated block, is not in the loop, or may have side effects.
      if (!I || isa<PHINode>(I) || I->getParent() == PredBB ||
          !VectorLoop->contains(I) || I->mayHaveSideEffects())
        continue;

      // It's legal to sink the instruction if all its uses occur in the
      // predicated block. Otherwise, there's nothing to do yet, and we may
      // need to reanalyze the instruction.
      if (!llvm::all_of(I->uses(), isBlockOfUsePredicated)) {
        InstsToReanalyze.push_back(I);
        continue;
      }

      // Move the instruction to the beginning of the predicated block, and add
      // it's operands to the worklist.
      I->moveBefore(&*PredBB->getFirstInsertionPt());
      Worklist.insert(I->op_begin(), I->op_end());

      // The sinking may have enabled other instructions to be sunk, so we will
      // need to iterate.
      Changed = true;
    }
  } while (Changed);
}

void InnerLoopVectorizer::fixNonInductionPHIs() {
  for (PHINode *OrigPhi : OrigPHIsToFix) {
    PHINode *NewPhi =
        cast<PHINode>(VectorLoopValueMap.getVectorValue(OrigPhi, 0));
    unsigned NumIncomingValues = OrigPhi->getNumIncomingValues();

    SmallVector<BasicBlock *, 2> ScalarBBPredecessors(
        predecessors(OrigPhi->getParent()));
    SmallVector<BasicBlock *, 2> VectorBBPredecessors(
        predecessors(NewPhi->getParent()));
    assert(ScalarBBPredecessors.size() == VectorBBPredecessors.size() &&
           "Scalar and Vector BB should have the same number of predecessors");

    // The insertion point in Builder may be invalidated by the time we get
    // here. Force the Builder insertion point to something valid so that we do
    // not run into issues during insertion point restore in
    // getOrCreateVectorValue calls below.
    Builder.SetInsertPoint(NewPhi);

    // The predecessor order is preserved and we can rely on mapping between
    // scalar and vector block predecessors.
    for (unsigned i = 0; i < NumIncomingValues; ++i) {
      BasicBlock *NewPredBB = VectorBBPredecessors[i];

      // When looking up the new scalar/vector values to fix up, use incoming
      // values from original phi.
      Value *ScIncV =
          OrigPhi->getIncomingValueForBlock(ScalarBBPredecessors[i]);

      // Scalar incoming value may need a broadcast
      Value *NewIncV = getOrCreateVectorValue(ScIncV, 0);
      NewPhi->addIncoming(NewIncV, NewPredBB);
    }
  }
}

void InnerLoopVectorizer::widenGEP(GetElementPtrInst *GEP, VPUser &Operands,
                                   unsigned UF, ElementCount VF,
                                   bool IsPtrLoopInvariant,
                                   SmallBitVector &IsIndexLoopInvariant,
                                   VPTransformState &State) {
  // Construct a vector GEP by widening the operands of the scalar GEP as
  // necessary. We mark the vector GEP 'inbounds' if appropriate. A GEP
  // results in a vector of pointers when at least one operand of the GEP
  // is vector-typed. Thus, to keep the representation compact, we only use
  // vector-typed operands for loop-varying values.

  if (VF.isVector() && IsPtrLoopInvariant && IsIndexLoopInvariant.all()) {
    // If we are vectorizing, but the GEP has only loop-invariant operands,
    // the GEP we build (by only using vector-typed operands for
    // loop-varying values) would be a scalar pointer. Thus, to ensure we
    // produce a vector of pointers, we need to either arbitrarily pick an
    // operand to broadcast, or broadcast a clone of the original GEP.
    // Here, we broadcast a clone of the original.
    //
    // TODO: If at some point we decide to scalarize instructions having
    //       loop-invariant operands, this special case will no longer be
    //       required. We would add the scalarization decision to
    //       collectLoopScalars() and teach getVectorValue() to broadcast
    //       the lane-zero scalar value.
    auto *Clone = Builder.Insert(GEP->clone());
    for (unsigned Part = 0; Part < UF; ++Part) {
      Value *EntryPart = Builder.CreateVectorSplat(VF, Clone);
      VectorLoopValueMap.setVectorValue(GEP, Part, EntryPart);
      addMetadata(EntryPart, GEP);
    }
  } else {
    // If the GEP has at least one loop-varying operand, we are sure to
    // produce a vector of pointers. But if we are only unrolling, we want
    // to produce a scalar GEP for each unroll part. Thus, the GEP we
    // produce with the code below will be scalar (if VF == 1) or vector
    // (otherwise). Note that for the unroll-only case, we still maintain
    // values in the vector mapping with initVector, as we do for other
    // instructions.
    for (unsigned Part = 0; Part < UF; ++Part) {
      // The pointer operand of the new GEP. If it's loop-invariant, we
      // won't broadcast it.
      auto *Ptr = IsPtrLoopInvariant ? State.get(Operands.getOperand(0), {0, 0})
                                     : State.get(Operands.getOperand(0), Part);

      // Collect all the indices for the new GEP. If any index is
      // loop-invariant, we won't broadcast it.
      SmallVector<Value *, 4> Indices;
      for (unsigned I = 1, E = Operands.getNumOperands(); I < E; I++) {
        VPValue *Operand = Operands.getOperand(I);
        if (IsIndexLoopInvariant[I - 1])
          Indices.push_back(State.get(Operand, {0, 0}));
        else
          Indices.push_back(State.get(Operand, Part));
      }

      // Create the new GEP. Note that this GEP may be a scalar if VF == 1,
      // but it should be a vector, otherwise.
      auto *NewGEP =
          GEP->isInBounds()
              ? Builder.CreateInBoundsGEP(GEP->getSourceElementType(), Ptr,
                                          Indices)
              : Builder.CreateGEP(GEP->getSourceElementType(), Ptr, Indices);
      assert((VF == 1 || NewGEP->getType()->isVectorTy()) &&
             "NewGEP is not a pointer vector");
      VectorLoopValueMap.setVectorValue(GEP, Part, NewGEP);
      addMetadata(NewGEP, GEP);
    }
  }
}

void InnerLoopVectorizer::widenPHIInstruction(Instruction *PN, unsigned UF,
                                              ElementCount VF) {
  assert(!VF.isScalable() && "scalable vectors not yet supported.");
  PHINode *P = cast<PHINode>(PN);
  if (EnableVPlanNativePath) {
    // Currently we enter here in the VPlan-native path for non-induction
    // PHIs where all control flow is uniform. We simply widen these PHIs.
    // Create a vector phi with no operands - the vector phi operands will be
    // set at the end of vector code generation.
    Type *VecTy =
        (VF.isScalar()) ? PN->getType() : VectorType::get(PN->getType(), VF);
    Value *VecPhi = Builder.CreatePHI(VecTy, PN->getNumOperands(), "vec.phi");
    VectorLoopValueMap.setVectorValue(P, 0, VecPhi);
    OrigPHIsToFix.push_back(P);

    return;
  }

  assert(PN->getParent() == OrigLoop->getHeader() &&
         "Non-header phis should have been handled elsewhere");

  // In order to support recurrences we need to be able to vectorize Phi nodes.
  // Phi nodes have cycles, so we need to vectorize them in two stages. This is
  // stage #1: We create a new vector PHI node with no incoming edges. We'll use
  // this value when we vectorize all of the instructions that use the PHI.
  if (Legal->isReductionVariable(P) || Legal->isFirstOrderRecurrence(P)) {
    for (unsigned Part = 0; Part < UF; ++Part) {
      // This is phase one of vectorizing PHIs.
      bool ScalarPHI =
          (VF.isScalar()) || Cost->isInLoopReduction(cast<PHINode>(PN));
      Type *VecTy =
          ScalarPHI ? PN->getType() : VectorType::get(PN->getType(), VF);
      Value *EntryPart = PHINode::Create(
          VecTy, 2, "vec.phi", &*LoopVectorBody->getFirstInsertionPt());
      VectorLoopValueMap.setVectorValue(P, Part, EntryPart);
    }
    return;
  }

  setDebugLocFromInst(Builder, P);

  // This PHINode must be an induction variable.
  // Make sure that we know about it.
  assert(Legal->getInductionVars().count(P) && "Not an induction variable");

  InductionDescriptor II = Legal->getInductionVars().lookup(P);
  const DataLayout &DL = OrigLoop->getHeader()->getModule()->getDataLayout();

  // FIXME: The newly created binary instructions should contain nsw/nuw flags,
  // which can be found from the original scalar operations.
  switch (II.getKind()) {
  case InductionDescriptor::IK_NoInduction:
    llvm_unreachable("Unknown induction");
  case InductionDescriptor::IK_IntInduction:
  case InductionDescriptor::IK_FpInduction:
    llvm_unreachable("Integer/fp induction is handled elsewhere.");
  case InductionDescriptor::IK_PtrInduction: {
    // Handle the pointer induction variable case.
    assert(P->getType()->isPointerTy() && "Unexpected type.");

    if (Cost->isScalarAfterVectorization(P, VF)) {
      // This is the normalized GEP that starts counting at zero.
      Value *PtrInd =
          Builder.CreateSExtOrTrunc(Induction, II.getStep()->getType());
      // Determine the number of scalars we need to generate for each unroll
      // iteration. If the instruction is uniform, we only need to generate the
      // first lane. Otherwise, we generate all VF values.
      unsigned Lanes =
          Cost->isUniformAfterVectorization(P, VF) ? 1 : VF.getKnownMinValue();
      for (unsigned Part = 0; Part < UF; ++Part) {
        for (unsigned Lane = 0; Lane < Lanes; ++Lane) {
          Constant *Idx = ConstantInt::get(PtrInd->getType(),
                                           Lane + Part * VF.getKnownMinValue());
          Value *GlobalIdx = Builder.CreateAdd(PtrInd, Idx);
          Value *SclrGep =
              emitTransformedIndex(Builder, GlobalIdx, PSE.getSE(), DL, II);
          SclrGep->setName("next.gep");
          VectorLoopValueMap.setScalarValue(P, {Part, Lane}, SclrGep);
        }
      }
      return;
    }
    assert(isa<SCEVConstant>(II.getStep()) &&
           "Induction step not a SCEV constant!");
    Type *PhiType = II.getStep()->getType();

    // Build a pointer phi
    Value *ScalarStartValue = II.getStartValue();
    Type *ScStValueType = ScalarStartValue->getType();
    PHINode *NewPointerPhi =
        PHINode::Create(ScStValueType, 2, "pointer.phi", Induction);
    NewPointerPhi->addIncoming(ScalarStartValue, LoopVectorPreHeader);

    // A pointer induction, performed by using a gep
    BasicBlock *LoopLatch = LI->getLoopFor(LoopVectorBody)->getLoopLatch();
    Instruction *InductionLoc = LoopLatch->getTerminator();
    const SCEV *ScalarStep = II.getStep();
    SCEVExpander Exp(*PSE.getSE(), DL, "induction");
    Value *ScalarStepValue =
        Exp.expandCodeFor(ScalarStep, PhiType, InductionLoc);
    Value *InductionGEP = GetElementPtrInst::Create(
        ScStValueType->getPointerElementType(), NewPointerPhi,
        Builder.CreateMul(
            ScalarStepValue,
            ConstantInt::get(PhiType, VF.getKnownMinValue() * UF)),
        "ptr.ind", InductionLoc);
    NewPointerPhi->addIncoming(InductionGEP, LoopLatch);

    // Create UF many actual address geps that use the pointer
    // phi as base and a vectorized version of the step value
    // (<step*0, ..., step*N>) as offset.
    for (unsigned Part = 0; Part < UF; ++Part) {
      SmallVector<Constant *, 8> Indices;
      // Create a vector of consecutive numbers from zero to VF.
      for (unsigned i = 0; i < VF.getKnownMinValue(); ++i)
        Indices.push_back(
            ConstantInt::get(PhiType, i + Part * VF.getKnownMinValue()));
      Constant *StartOffset = ConstantVector::get(Indices);

      Value *GEP = Builder.CreateGEP(
          ScStValueType->getPointerElementType(), NewPointerPhi,
          Builder.CreateMul(
              StartOffset,
              Builder.CreateVectorSplat(VF.getKnownMinValue(), ScalarStepValue),
              "vector.gep"));
      VectorLoopValueMap.setVectorValue(P, Part, GEP);
    }
  }
  }
}

/// A helper function for checking whether an integer division-related
/// instruction may divide by zero (in which case it must be predicated if
/// executed conditionally in the scalar code).
/// TODO: It may be worthwhile to generalize and check isKnownNonZero().
/// Non-zero divisors that are non compile-time constants will not be
/// converted into multiplication, so we will still end up scalarizing
/// the division, but can do so w/o predication.
static bool mayDivideByZero(Instruction &I) {
  assert((I.getOpcode() == Instruction::UDiv ||
          I.getOpcode() == Instruction::SDiv ||
          I.getOpcode() == Instruction::URem ||
          I.getOpcode() == Instruction::SRem) &&
         "Unexpected instruction");
  Value *Divisor = I.getOperand(1);
  auto *CInt = dyn_cast<ConstantInt>(Divisor);
  return !CInt || CInt->isZero();
}

void InnerLoopVectorizer::widenInstruction(Instruction &I, VPUser &User,
                                           VPTransformState &State) {
  assert(!VF.isScalable() && "scalable vectors not yet supported.");
  switch (I.getOpcode()) {
  case Instruction::Call:
  case Instruction::Br:
  case Instruction::PHI:
  case Instruction::GetElementPtr:
  case Instruction::Select:
    llvm_unreachable("This instruction is handled by a different recipe.");
  case Instruction::UDiv:
  case Instruction::SDiv:
  case Instruction::SRem:
  case Instruction::URem:
  case Instruction::Add:
  case Instruction::FAdd:
  case Instruction::Sub:
  case Instruction::FSub:
  case Instruction::FNeg:
  case Instruction::Mul:
  case Instruction::FMul:
  case Instruction::FDiv:
  case Instruction::FRem:
  case Instruction::Shl:
  case Instruction::LShr:
  case Instruction::AShr:
  case Instruction::And:
  case Instruction::Or:
  case Instruction::Xor: {
    // Just widen unops and binops.
    setDebugLocFromInst(Builder, &I);

    for (unsigned Part = 0; Part < UF; ++Part) {
      SmallVector<Value *, 2> Ops;
      for (VPValue *VPOp : User.operands())
        Ops.push_back(State.get(VPOp, Part));

      Value *V = Builder.CreateNAryOp(I.getOpcode(), Ops);

      if (auto *VecOp = dyn_cast<Instruction>(V))
        VecOp->copyIRFlags(&I);

      // Use this vector value for all users of the original instruction.
      VectorLoopValueMap.setVectorValue(&I, Part, V);
      addMetadata(V, &I);
    }

    break;
  }
  case Instruction::ICmp:
  case Instruction::FCmp: {
    // Widen compares. Generate vector compares.
    bool FCmp = (I.getOpcode() == Instruction::FCmp);
    auto *Cmp = cast<CmpInst>(&I);
    setDebugLocFromInst(Builder, Cmp);
    for (unsigned Part = 0; Part < UF; ++Part) {
      Value *A = State.get(User.getOperand(0), Part);
      Value *B = State.get(User.getOperand(1), Part);
      Value *C = nullptr;
      if (FCmp) {
        // Propagate fast math flags.
        IRBuilder<>::FastMathFlagGuard FMFG(Builder);
        Builder.setFastMathFlags(Cmp->getFastMathFlags());
        C = Builder.CreateFCmp(Cmp->getPredicate(), A, B);
      } else {
        C = Builder.CreateICmp(Cmp->getPredicate(), A, B);
      }
      VectorLoopValueMap.setVectorValue(&I, Part, C);
      addMetadata(C, &I);
    }

    break;
  }

  case Instruction::ZExt:
  case Instruction::SExt:
  case Instruction::FPToUI:
  case Instruction::FPToSI:
  case Instruction::FPExt:
  case Instruction::PtrToInt:
  case Instruction::IntToPtr:
  case Instruction::SIToFP:
  case Instruction::UIToFP:
  case Instruction::Trunc:
  case Instruction::FPTrunc:
  case Instruction::BitCast: {
    auto *CI = cast<CastInst>(&I);
    setDebugLocFromInst(Builder, CI);

    /// Vectorize casts.
    assert(!VF.isScalable() && "VF is assumed to be non scalable.");
    Type *DestTy =
        (VF.isScalar()) ? CI->getType() : VectorType::get(CI->getType(), VF);

    for (unsigned Part = 0; Part < UF; ++Part) {
      Value *A = State.get(User.getOperand(0), Part);
      Value *Cast = Builder.CreateCast(CI->getOpcode(), A, DestTy);
      VectorLoopValueMap.setVectorValue(&I, Part, Cast);
      addMetadata(Cast, &I);
    }
    break;
  }
  default:
    // This instruction is not vectorized by simple widening.
    LLVM_DEBUG(dbgs() << "LV: Found an unhandled instruction: " << I);
    llvm_unreachable("Unhandled instruction!");
  } // end of switch.
}

void InnerLoopVectorizer::widenCallInstruction(CallInst &I, VPUser &ArgOperands,
                                               VPTransformState &State) {
  assert(!isa<DbgInfoIntrinsic>(I) &&
         "DbgInfoIntrinsic should have been dropped during VPlan construction");
  setDebugLocFromInst(Builder, &I);

  Module *M = I.getParent()->getParent()->getParent();
  auto *CI = cast<CallInst>(&I);

  SmallVector<Type *, 4> Tys;
  for (Value *ArgOperand : CI->arg_operands())
    Tys.push_back(ToVectorTy(ArgOperand->getType(), VF.getKnownMinValue()));

  Intrinsic::ID ID = getVectorIntrinsicIDForCall(CI, TLI);

  // The flag shows whether we use Intrinsic or a usual Call for vectorized
  // version of the instruction.
  // Is it beneficial to perform intrinsic call compared to lib call?
  bool NeedToScalarize = false;
  unsigned CallCost = Cost->getVectorCallCost(CI, VF, NeedToScalarize);
  bool UseVectorIntrinsic =
      ID && Cost->getVectorIntrinsicCost(CI, VF) <= CallCost;
  assert((UseVectorIntrinsic || !NeedToScalarize) &&
         "Instruction should be scalarized elsewhere.");

  for (unsigned Part = 0; Part < UF; ++Part) {
    SmallVector<Value *, 4> Args;
    for (auto &I : enumerate(ArgOperands.operands())) {
      // Some intrinsics have a scalar argument - don't replace it with a
      // vector.
      Value *Arg;
      if (!UseVectorIntrinsic || !hasVectorInstrinsicScalarOpd(ID, I.index()))
        Arg = State.get(I.value(), Part);
      else
        Arg = State.get(I.value(), {0, 0});
      Args.push_back(Arg);
    }

    Function *VectorF;
    if (UseVectorIntrinsic) {
      // Use vector version of the intrinsic.
      Type *TysForDecl[] = {CI->getType()};
      if (VF.isVector()) {
        assert(!VF.isScalable() && "VF is assumed to be non scalable.");
        TysForDecl[0] = VectorType::get(CI->getType()->getScalarType(), VF);
      }
      VectorF = Intrinsic::getDeclaration(M, ID, TysForDecl);
      assert(VectorF && "Can't retrieve vector intrinsic.");
    } else {
      // Use vector version of the function call.
      const VFShape Shape = VFShape::get(*CI, VF, false /*HasGlobalPred*/);
#ifndef NDEBUG
      assert(VFDatabase(*CI).getVectorizedFunction(Shape) != nullptr &&
             "Can't create vector function.");
#endif
        VectorF = VFDatabase(*CI).getVectorizedFunction(Shape);
    }
      SmallVector<OperandBundleDef, 1> OpBundles;
      CI->getOperandBundlesAsDefs(OpBundles);
      CallInst *V = Builder.CreateCall(VectorF, Args, OpBundles);

      if (isa<FPMathOperator>(V))
        V->copyFastMathFlags(CI);

      VectorLoopValueMap.setVectorValue(&I, Part, V);
      addMetadata(V, &I);
  }
}

void InnerLoopVectorizer::widenSelectInstruction(SelectInst &I,
                                                 VPUser &Operands,
                                                 bool InvariantCond,
                                                 VPTransformState &State) {
  setDebugLocFromInst(Builder, &I);

  // The condition can be loop invariant  but still defined inside the
  // loop. This means that we can't just use the original 'cond' value.
  // We have to take the 'vectorized' value and pick the first lane.
  // Instcombine will make this a no-op.
  auto *InvarCond =
      InvariantCond ? State.get(Operands.getOperand(0), {0, 0}) : nullptr;

  for (unsigned Part = 0; Part < UF; ++Part) {
    Value *Cond =
        InvarCond ? InvarCond : State.get(Operands.getOperand(0), Part);
    Value *Op0 = State.get(Operands.getOperand(1), Part);
    Value *Op1 = State.get(Operands.getOperand(2), Part);
    Value *Sel = Builder.CreateSelect(Cond, Op0, Op1);
    VectorLoopValueMap.setVectorValue(&I, Part, Sel);
    addMetadata(Sel, &I);
  }
}

void LoopVectorizationCostModel::collectLoopScalars(ElementCount VF) {
  // We should not collect Scalars more than once per VF. Right now, this
  // function is called from collectUniformsAndScalars(), which already does
  // this check. Collecting Scalars for VF=1 does not make any sense.
  assert(VF.isVector() && Scalars.find(VF) == Scalars.end() &&
         "This function should not be visited twice for the same VF");

  SmallSetVector<Instruction *, 8> Worklist;

  // These sets are used to seed the analysis with pointers used by memory
  // accesses that will remain scalar.
  SmallSetVector<Instruction *, 8> ScalarPtrs;
  SmallPtrSet<Instruction *, 8> PossibleNonScalarPtrs;
  auto *Latch = TheLoop->getLoopLatch();

  // A helper that returns true if the use of Ptr by MemAccess will be scalar.
  // The pointer operands of loads and stores will be scalar as long as the
  // memory access is not a gather or scatter operation. The value operand of a
  // store will remain scalar if the store is scalarized.
  auto isScalarUse = [&](Instruction *MemAccess, Value *Ptr) {
    InstWidening WideningDecision = getWideningDecision(MemAccess, VF);
    assert(WideningDecision != CM_Unknown &&
           "Widening decision should be ready at this moment");
    if (auto *Store = dyn_cast<StoreInst>(MemAccess))
      if (Ptr == Store->getValueOperand())
        return WideningDecision == CM_Scalarize;
    assert(Ptr == getLoadStorePointerOperand(MemAccess) &&
           "Ptr is neither a value or pointer operand");
    return WideningDecision != CM_GatherScatter;
  };

  // A helper that returns true if the given value is a bitcast or
  // getelementptr instruction contained in the loop.
  auto isLoopVaryingBitCastOrGEP = [&](Value *V) {
    return ((isa<BitCastInst>(V) && V->getType()->isPointerTy()) ||
            isa<GetElementPtrInst>(V)) &&
           !TheLoop->isLoopInvariant(V);
  };

  auto isScalarPtrInduction = [&](Instruction *MemAccess, Value *Ptr) {
    if (!isa<PHINode>(Ptr) ||
        !Legal->getInductionVars().count(cast<PHINode>(Ptr)))
      return false;
    auto &Induction = Legal->getInductionVars()[cast<PHINode>(Ptr)];
    if (Induction.getKind() != InductionDescriptor::IK_PtrInduction)
      return false;
    return isScalarUse(MemAccess, Ptr);
  };

  // A helper that evaluates a memory access's use of a pointer. If the
  // pointer is actually the pointer induction of a loop, it is being
  // inserted into Worklist. If the use will be a scalar use, and the
  // pointer is only used by memory accesses, we place the pointer in
  // ScalarPtrs. Otherwise, the pointer is placed in PossibleNonScalarPtrs.
  auto evaluatePtrUse = [&](Instruction *MemAccess, Value *Ptr) {
    if (isScalarPtrInduction(MemAccess, Ptr)) {
      Worklist.insert(cast<Instruction>(Ptr));
      Instruction *Update = cast<Instruction>(
          cast<PHINode>(Ptr)->getIncomingValueForBlock(Latch));
      Worklist.insert(Update);
      LLVM_DEBUG(dbgs() << "LV: Found new scalar instruction: " << *Ptr
                        << "\n");
      LLVM_DEBUG(dbgs() << "LV: Found new scalar instruction: " << *Update
                        << "\n");
      return;
    }
    // We only care about bitcast and getelementptr instructions contained in
    // the loop.
    if (!isLoopVaryingBitCastOrGEP(Ptr))
      return;

    // If the pointer has already been identified as scalar (e.g., if it was
    // also identified as uniform), there's nothing to do.
    auto *I = cast<Instruction>(Ptr);
    if (Worklist.count(I))
      return;

    // If the use of the pointer will be a scalar use, and all users of the
    // pointer are memory accesses, place the pointer in ScalarPtrs. Otherwise,
    // place the pointer in PossibleNonScalarPtrs.
    if (isScalarUse(MemAccess, Ptr) && llvm::all_of(I->users(), [&](User *U) {
          return isa<LoadInst>(U) || isa<StoreInst>(U);
        }))
      ScalarPtrs.insert(I);
    else
      PossibleNonScalarPtrs.insert(I);
  };

  // We seed the scalars analysis with three classes of instructions: (1)
  // instructions marked uniform-after-vectorization and (2) bitcast,
  // getelementptr and (pointer) phi instructions used by memory accesses
  // requiring a scalar use.
  //
  // (1) Add to the worklist all instructions that have been identified as
  // uniform-after-vectorization.
  Worklist.insert(Uniforms[VF].begin(), Uniforms[VF].end());

  // (2) Add to the worklist all bitcast and getelementptr instructions used by
  // memory accesses requiring a scalar use. The pointer operands of loads and
  // stores will be scalar as long as the memory accesses is not a gather or
  // scatter operation. The value operand of a store will remain scalar if the
  // store is scalarized.
  for (auto *BB : TheLoop->blocks())
    for (auto &I : *BB) {
      if (auto *Load = dyn_cast<LoadInst>(&I)) {
        evaluatePtrUse(Load, Load->getPointerOperand());
      } else if (auto *Store = dyn_cast<StoreInst>(&I)) {
        evaluatePtrUse(Store, Store->getPointerOperand());
        evaluatePtrUse(Store, Store->getValueOperand());
      }
    }
  for (auto *I : ScalarPtrs)
    if (!PossibleNonScalarPtrs.count(I)) {
      LLVM_DEBUG(dbgs() << "LV: Found scalar instruction: " << *I << "\n");
      Worklist.insert(I);
    }

  // Insert the forced scalars.
  // FIXME: Currently widenPHIInstruction() often creates a dead vector
  // induction variable when the PHI user is scalarized.
  auto ForcedScalar = ForcedScalars.find(VF);
  if (ForcedScalar != ForcedScalars.end())
    for (auto *I : ForcedScalar->second)
      Worklist.insert(I);

  // Expand the worklist by looking through any bitcasts and getelementptr
  // instructions we've already identified as scalar. This is similar to the
  // expansion step in collectLoopUniforms(); however, here we're only
  // expanding to include additional bitcasts and getelementptr instructions.
  unsigned Idx = 0;
  while (Idx != Worklist.size()) {
    Instruction *Dst = Worklist[Idx++];
    if (!isLoopVaryingBitCastOrGEP(Dst->getOperand(0)))
      continue;
    auto *Src = cast<Instruction>(Dst->getOperand(0));
    if (llvm::all_of(Src->users(), [&](User *U) -> bool {
          auto *J = cast<Instruction>(U);
          return !TheLoop->contains(J) || Worklist.count(J) ||
                 ((isa<LoadInst>(J) || isa<StoreInst>(J)) &&
                  isScalarUse(J, Src));
        })) {
      Worklist.insert(Src);
      LLVM_DEBUG(dbgs() << "LV: Found scalar instruction: " << *Src << "\n");
    }
  }

  // An induction variable will remain scalar if all users of the induction
  // variable and induction variable update remain scalar.
  for (auto &Induction : Legal->getInductionVars()) {
    auto *Ind = Induction.first;
    auto *IndUpdate = cast<Instruction>(Ind->getIncomingValueForBlock(Latch));

    // If tail-folding is applied, the primary induction variable will be used
    // to feed a vector compare.
    if (Ind == Legal->getPrimaryInduction() && foldTailByMasking())
      continue;

    // Determine if all users of the induction variable are scalar after
    // vectorization.
    auto ScalarInd = llvm::all_of(Ind->users(), [&](User *U) -> bool {
      auto *I = cast<Instruction>(U);
      return I == IndUpdate || !TheLoop->contains(I) || Worklist.count(I);
    });
    if (!ScalarInd)
      continue;

    // Determine if all users of the induction variable update instruction are
    // scalar after vectorization.
    auto ScalarIndUpdate =
        llvm::all_of(IndUpdate->users(), [&](User *U) -> bool {
          auto *I = cast<Instruction>(U);
          return I == Ind || !TheLoop->contains(I) || Worklist.count(I);
        });
    if (!ScalarIndUpdate)
      continue;

    // The induction variable and its update instruction will remain scalar.
    Worklist.insert(Ind);
    Worklist.insert(IndUpdate);
    LLVM_DEBUG(dbgs() << "LV: Found scalar instruction: " << *Ind << "\n");
    LLVM_DEBUG(dbgs() << "LV: Found scalar instruction: " << *IndUpdate
                      << "\n");
  }

  Scalars[VF].insert(Worklist.begin(), Worklist.end());
}

bool LoopVectorizationCostModel::isScalarWithPredication(Instruction *I,
                                                         ElementCount VF) {
  assert(!VF.isScalable() && "scalable vectors not yet supported.");
  if (!blockNeedsPredication(I->getParent()))
    return false;
  switch(I->getOpcode()) {
  default:
    break;
  case Instruction::Load:
  case Instruction::Store: {
    if (!Legal->isMaskRequired(I))
      return false;
    auto *Ptr = getLoadStorePointerOperand(I);
    auto *Ty = getMemInstValueType(I);
    // We have already decided how to vectorize this instruction, get that
    // result.
    if (VF.isVector()) {
      InstWidening WideningDecision = getWideningDecision(I, VF);
      assert(WideningDecision != CM_Unknown &&
             "Widening decision should be ready at this moment");
      return WideningDecision == CM_Scalarize;
    }
    const Align Alignment = getLoadStoreAlignment(I);
    return isa<LoadInst>(I) ? !(isLegalMaskedLoad(Ty, Ptr, Alignment) ||
                                isLegalMaskedGather(Ty, Alignment))
                            : !(isLegalMaskedStore(Ty, Ptr, Alignment) ||
                                isLegalMaskedScatter(Ty, Alignment));
  }
  case Instruction::UDiv:
  case Instruction::SDiv:
  case Instruction::SRem:
  case Instruction::URem:
    return mayDivideByZero(*I);
  }
  return false;
}

bool LoopVectorizationCostModel::interleavedAccessCanBeWidened(
    Instruction *I, ElementCount VF) {
  assert(isAccessInterleaved(I) && "Expecting interleaved access.");
  assert(getWideningDecision(I, VF) == CM_Unknown &&
         "Decision should not be set yet.");
  auto *Group = getInterleavedAccessGroup(I);
  assert(Group && "Must have a group.");

  // If the instruction's allocated size doesn't equal it's type size, it
  // requires padding and will be scalarized.
  auto &DL = I->getModule()->getDataLayout();
  auto *ScalarTy = getMemInstValueType(I);
  if (hasIrregularType(ScalarTy, DL, VF))
    return false;

  // Check if masking is required.
  // A Group may need masking for one of two reasons: it resides in a block that
  // needs predication, or it was decided to use masking to deal with gaps.
  bool PredicatedAccessRequiresMasking =
      Legal->blockNeedsPredication(I->getParent()) && Legal->isMaskRequired(I);
  bool AccessWithGapsRequiresMasking =
      Group->requiresScalarEpilogue() && !isScalarEpilogueAllowed();
  if (!PredicatedAccessRequiresMasking && !AccessWithGapsRequiresMasking)
    return true;

  // If masked interleaving is required, we expect that the user/target had
  // enabled it, because otherwise it either wouldn't have been created or
  // it should have been invalidated by the CostModel.
  assert(useMaskedInterleavedAccesses(TTI) &&
         "Masked interleave-groups for predicated accesses are not enabled.");

  auto *Ty = getMemInstValueType(I);
  const Align Alignment = getLoadStoreAlignment(I);
  return isa<LoadInst>(I) ? TTI.isLegalMaskedLoad(Ty, Alignment)
                          : TTI.isLegalMaskedStore(Ty, Alignment);
}

bool LoopVectorizationCostModel::memoryInstructionCanBeWidened(
    Instruction *I, ElementCount VF) {
  // Get and ensure we have a valid memory instruction.
  LoadInst *LI = dyn_cast<LoadInst>(I);
  StoreInst *SI = dyn_cast<StoreInst>(I);
  assert((LI || SI) && "Invalid memory instruction");

  auto *Ptr = getLoadStorePointerOperand(I);

  // In order to be widened, the pointer should be consecutive, first of all.
  if (!Legal->isConsecutivePtr(Ptr))
    return false;

  // If the instruction is a store located in a predicated block, it will be
  // scalarized.
  if (isScalarWithPredication(I))
    return false;

  // If the instruction's allocated size doesn't equal it's type size, it
  // requires padding and will be scalarized.
  auto &DL = I->getModule()->getDataLayout();
  auto *ScalarTy = LI ? LI->getType() : SI->getValueOperand()->getType();
  if (hasIrregularType(ScalarTy, DL, VF))
    return false;

  return true;
}

void LoopVectorizationCostModel::collectLoopUniforms(ElementCount VF) {
  // We should not collect Uniforms more than once per VF. Right now,
  // this function is called from collectUniformsAndScalars(), which
  // already does this check. Collecting Uniforms for VF=1 does not make any
  // sense.

  assert(VF.isVector() && Uniforms.find(VF) == Uniforms.end() &&
         "This function should not be visited twice for the same VF");

  // Visit the list of Uniforms. If we'll not find any uniform value, we'll
  // not analyze again.  Uniforms.count(VF) will return 1.
  Uniforms[VF].clear();

  // We now know that the loop is vectorizable!
  // Collect instructions inside the loop that will remain uniform after
  // vectorization.

  // Global values, params and instructions outside of current loop are out of
  // scope.
  auto isOutOfScope = [&](Value *V) -> bool {
    Instruction *I = dyn_cast<Instruction>(V);
    return (!I || !TheLoop->contains(I));
  };

  SetVector<Instruction *> Worklist;
  BasicBlock *Latch = TheLoop->getLoopLatch();

  // Instructions that are scalar with predication must not be considered
  // uniform after vectorization, because that would create an erroneous
  // replicating region where only a single instance out of VF should be formed.
  // TODO: optimize such seldom cases if found important, see PR40816.
  auto addToWorklistIfAllowed = [&](Instruction *I) -> void {
    if (isScalarWithPredication(I, VF)) {
      LLVM_DEBUG(dbgs() << "LV: Found not uniform being ScalarWithPredication: "
                        << *I << "\n");
      return;
    }
    LLVM_DEBUG(dbgs() << "LV: Found uniform instruction: " << *I << "\n");
    Worklist.insert(I);
  };

  // Start with the conditional branch. If the branch condition is an
  // instruction contained in the loop that is only used by the branch, it is
  // uniform.
  auto *Cmp = dyn_cast<Instruction>(Latch->getTerminator()->getOperand(0));
  if (Cmp && TheLoop->contains(Cmp) && Cmp->hasOneUse())
    addToWorklistIfAllowed(Cmp);

  // Holds consecutive and consecutive-like pointers. Consecutive-like pointers
  // are pointers that are treated like consecutive pointers during
  // vectorization. The pointer operands of interleaved accesses are an
  // example.
  SmallSetVector<Instruction *, 8> ConsecutiveLikePtrs;

  // Holds pointer operands of instructions that are possibly non-uniform.
  SmallPtrSet<Instruction *, 8> PossibleNonUniformPtrs;

  auto isUniformDecision = [&](Instruction *I, ElementCount VF) {
    InstWidening WideningDecision = getWideningDecision(I, VF);
    assert(WideningDecision != CM_Unknown &&
           "Widening decision should be ready at this moment");

    return (WideningDecision == CM_Widen ||
            WideningDecision == CM_Widen_Reverse ||
            WideningDecision == CM_Interleave);
  };
  // Iterate over the instructions in the loop, and collect all
  // consecutive-like pointer operands in ConsecutiveLikePtrs. If it's possible
  // that a consecutive-like pointer operand will be scalarized, we collect it
  // in PossibleNonUniformPtrs instead. We use two sets here because a single
  // getelementptr instruction can be used by both vectorized and scalarized
  // memory instructions. For example, if a loop loads and stores from the same
  // location, but the store is conditional, the store will be scalarized, and
  // the getelementptr won't remain uniform.
  for (auto *BB : TheLoop->blocks())
    for (auto &I : *BB) {
      // If there's no pointer operand, there's nothing to do.
      auto *Ptr = dyn_cast_or_null<Instruction>(getLoadStorePointerOperand(&I));
      if (!Ptr)
        continue;

      // True if all users of Ptr are memory accesses that have Ptr as their
      // pointer operand.
      auto UsersAreMemAccesses =
          llvm::all_of(Ptr->users(), [&](User *U) -> bool {
            return getLoadStorePointerOperand(U) == Ptr;
          });

      // Ensure the memory instruction will not be scalarized or used by
      // gather/scatter, making its pointer operand non-uniform. If the pointer
      // operand is used by any instruction other than a memory access, we
      // conservatively assume the pointer operand may be non-uniform.
      if (!UsersAreMemAccesses || !isUniformDecision(&I, VF))
        PossibleNonUniformPtrs.insert(Ptr);

      // If the memory instruction will be vectorized and its pointer operand
      // is consecutive-like, or interleaving - the pointer operand should
      // remain uniform.
      else
        ConsecutiveLikePtrs.insert(Ptr);
    }

  // Add to the Worklist all consecutive and consecutive-like pointers that
  // aren't also identified as possibly non-uniform.
  for (auto *V : ConsecutiveLikePtrs)
    if (!PossibleNonUniformPtrs.count(V))
      addToWorklistIfAllowed(V);

  // Expand Worklist in topological order: whenever a new instruction
  // is added , its users should be already inside Worklist.  It ensures
  // a uniform instruction will only be used by uniform instructions.
  unsigned idx = 0;
  while (idx != Worklist.size()) {
    Instruction *I = Worklist[idx++];

    for (auto OV : I->operand_values()) {
      // isOutOfScope operands cannot be uniform instructions.
      if (isOutOfScope(OV))
        continue;
      // First order recurrence Phi's should typically be considered
      // non-uniform.
      auto *OP = dyn_cast<PHINode>(OV);
      if (OP && Legal->isFirstOrderRecurrence(OP))
        continue;
      // If all the users of the operand are uniform, then add the
      // operand into the uniform worklist.
      auto *OI = cast<Instruction>(OV);
      if (llvm::all_of(OI->users(), [&](User *U) -> bool {
            auto *J = cast<Instruction>(U);
            return Worklist.count(J) ||
                   (OI == getLoadStorePointerOperand(J) &&
                    isUniformDecision(J, VF));
          }))
        addToWorklistIfAllowed(OI);
    }
  }

  // Returns true if Ptr is the pointer operand of a memory access instruction
  // I, and I is known to not require scalarization.
  auto isVectorizedMemAccessUse = [&](Instruction *I, Value *Ptr) -> bool {
    return getLoadStorePointerOperand(I) == Ptr && isUniformDecision(I, VF);
  };

  // For an instruction to be added into Worklist above, all its users inside
  // the loop should also be in Worklist. However, this condition cannot be
  // true for phi nodes that form a cyclic dependence. We must process phi
  // nodes separately. An induction variable will remain uniform if all users
  // of the induction variable and induction variable update remain uniform.
  // The code below handles both pointer and non-pointer induction variables.
  for (auto &Induction : Legal->getInductionVars()) {
    auto *Ind = Induction.first;
    auto *IndUpdate = cast<Instruction>(Ind->getIncomingValueForBlock(Latch));

    // Determine if all users of the induction variable are uniform after
    // vectorization.
    auto UniformInd = llvm::all_of(Ind->users(), [&](User *U) -> bool {
      auto *I = cast<Instruction>(U);
      return I == IndUpdate || !TheLoop->contains(I) || Worklist.count(I) ||
             isVectorizedMemAccessUse(I, Ind);
    });
    if (!UniformInd)
      continue;

    // Determine if all users of the induction variable update instruction are
    // uniform after vectorization.
    auto UniformIndUpdate =
        llvm::all_of(IndUpdate->users(), [&](User *U) -> bool {
          auto *I = cast<Instruction>(U);
          return I == Ind || !TheLoop->contains(I) || Worklist.count(I) ||
                 isVectorizedMemAccessUse(I, IndUpdate);
        });
    if (!UniformIndUpdate)
      continue;

    // The induction variable and its update instruction will remain uniform.
    addToWorklistIfAllowed(Ind);
    addToWorklistIfAllowed(IndUpdate);
  }

  Uniforms[VF].insert(Worklist.begin(), Worklist.end());
}

bool LoopVectorizationCostModel::runtimeChecksRequired() {
  LLVM_DEBUG(dbgs() << "LV: Performing code size checks.\n");

  if (Legal->getRuntimePointerChecking()->Need) {
    reportVectorizationFailure("Runtime ptr check is required with -Os/-Oz",
        "runtime pointer checks needed. Enable vectorization of this "
        "loop with '#pragma clang loop vectorize(enable)' when "
        "compiling with -Os/-Oz",
        "CantVersionLoopWithOptForSize", ORE, TheLoop);
    return true;
  }

  if (!PSE.getUnionPredicate().getPredicates().empty()) {
    reportVectorizationFailure("Runtime SCEV check is required with -Os/-Oz",
        "runtime SCEV checks needed. Enable vectorization of this "
        "loop with '#pragma clang loop vectorize(enable)' when "
        "compiling with -Os/-Oz",
        "CantVersionLoopWithOptForSize", ORE, TheLoop);
    return true;
  }

  // FIXME: Avoid specializing for stride==1 instead of bailing out.
  if (!Legal->getLAI()->getSymbolicStrides().empty()) {
    reportVectorizationFailure("Runtime stride check for small trip count",
        "runtime stride == 1 checks needed. Enable vectorization of "
        "this loop without such check by compiling with -Os/-Oz",
        "CantVersionLoopWithOptForSize", ORE, TheLoop);
    return true;
  }

  return false;
}

Optional<unsigned> LoopVectorizationCostModel::computeMaxVF(unsigned UserVF,
                                                            unsigned UserIC) {
  if (Legal->getRuntimePointerChecking()->Need && TTI.hasBranchDivergence()) {
    // TODO: It may by useful to do since it's still likely to be dynamically
    // uniform if the target can skip.
    reportVectorizationFailure(
        "Not inserting runtime ptr check for divergent target",
        "runtime pointer checks needed. Not enabled for divergent target",
        "CantVersionLoopWithDivergentTarget", ORE, TheLoop);
    return None;
  }

  unsigned TC = PSE.getSE()->getSmallConstantTripCount(TheLoop);
  LLVM_DEBUG(dbgs() << "LV: Found trip count: " << TC << '\n');
  if (TC == 1) {
    reportVectorizationFailure("Single iteration (non) loop",
        "loop trip count is one, irrelevant for vectorization",
        "SingleIterationLoop", ORE, TheLoop);
    return None;
  }

  switch (ScalarEpilogueStatus) {
  case CM_ScalarEpilogueAllowed:
    return UserVF ? UserVF : computeFeasibleMaxVF(TC);
  case CM_ScalarEpilogueNotNeededUsePredicate:
    LLVM_DEBUG(
        dbgs() << "LV: vector predicate hint/switch found.\n"
               << "LV: Not allowing scalar epilogue, creating predicated "
               << "vector loop.\n");
    break;
  case CM_ScalarEpilogueNotAllowedLowTripLoop:
    // fallthrough as a special case of OptForSize
  case CM_ScalarEpilogueNotAllowedOptSize:
    if (ScalarEpilogueStatus == CM_ScalarEpilogueNotAllowedOptSize)
      LLVM_DEBUG(
          dbgs() << "LV: Not allowing scalar epilogue due to -Os/-Oz.\n");
    else
      LLVM_DEBUG(dbgs() << "LV: Not allowing scalar epilogue due to low trip "
                        << "count.\n");

    // Bail if runtime checks are required, which are not good when optimising
    // for size.
    if (runtimeChecksRequired())
      return None;
    break;
  }

  // Now try the tail folding

  // Invalidate interleave groups that require an epilogue if we can't mask
  // the interleave-group.
  if (!useMaskedInterleavedAccesses(TTI)) {
    assert(WideningDecisions.empty() && Uniforms.empty() && Scalars.empty() &&
           "No decisions should have been taken at this point");
    // Note: There is no need to invalidate any cost modeling decisions here, as
    // non where taken so far.
    InterleaveInfo.invalidateGroupsRequiringScalarEpilogue();
  }

  unsigned MaxVF = UserVF ? UserVF : computeFeasibleMaxVF(TC);
  assert((UserVF || isPowerOf2_32(MaxVF)) && "MaxVF must be a power of 2");
  unsigned MaxVFtimesIC = UserIC ? MaxVF * UserIC : MaxVF;
  if (TC > 0 && TC % MaxVFtimesIC == 0) {
    // Accept MaxVF if we do not have a tail.
    LLVM_DEBUG(dbgs() << "LV: No tail will remain for any chosen VF.\n");
    return MaxVF;
  }

  // If we don't know the precise trip count, or if the trip count that we
  // found modulo the vectorization factor is not zero, try to fold the tail
  // by masking.
  // FIXME: look for a smaller MaxVF that does divide TC rather than masking.
  if (Legal->prepareToFoldTailByMasking()) {
    FoldTailByMasking = true;
    return MaxVF;
  }

  // If there was a tail-folding hint/switch, but we can't fold the tail by
  // masking, fallback to a vectorization with a scalar epilogue.
  if (ScalarEpilogueStatus == CM_ScalarEpilogueNotNeededUsePredicate) {
    if (PreferPredicateOverEpilogue == PreferPredicateTy::PredicateOrDontVectorize) {
      LLVM_DEBUG(dbgs() << "LV: Can't fold tail by masking: don't vectorize\n");
      return None;
    }
    LLVM_DEBUG(dbgs() << "LV: Cannot fold tail by masking: vectorize with a "
                         "scalar epilogue instead.\n");
    ScalarEpilogueStatus = CM_ScalarEpilogueAllowed;
    return MaxVF;
  }

  if (TC == 0) {
    reportVectorizationFailure(
        "Unable to calculate the loop count due to complex control flow",
        "unable to calculate the loop count due to complex control flow",
        "UnknownLoopCountComplexCFG", ORE, TheLoop);
    return None;
  }

  reportVectorizationFailure(
      "Cannot optimize for size and vectorize at the same time.",
      "cannot optimize for size and vectorize at the same time. "
      "Enable vectorization of this loop with '#pragma clang loop "
      "vectorize(enable)' when compiling with -Os/-Oz",
      "NoTailLoopWithOptForSize", ORE, TheLoop);
  return None;
}

unsigned
LoopVectorizationCostModel::computeFeasibleMaxVF(unsigned ConstTripCount) {
  MinBWs = computeMinimumValueSizes(TheLoop->getBlocks(), *DB, &TTI);
  unsigned SmallestType, WidestType;
  std::tie(SmallestType, WidestType) = getSmallestAndWidestTypes();
  unsigned WidestRegister = TTI.getRegisterBitWidth(true);

  // Get the maximum safe dependence distance in bits computed by LAA.
  // It is computed by MaxVF * sizeOf(type) * 8, where type is taken from
  // the memory accesses that is most restrictive (involved in the smallest
  // dependence distance).
  unsigned MaxSafeRegisterWidth = Legal->getMaxSafeRegisterWidth();

  WidestRegister = std::min(WidestRegister, MaxSafeRegisterWidth);

  // Ensure MaxVF is a power of 2; the dependence distance bound may not be.
  // Note that both WidestRegister and WidestType may not be a powers of 2.
  unsigned MaxVectorSize = PowerOf2Floor(WidestRegister / WidestType);

  LLVM_DEBUG(dbgs() << "LV: The Smallest and Widest types: " << SmallestType
                    << " / " << WidestType << " bits.\n");
  LLVM_DEBUG(dbgs() << "LV: The Widest register safe to use is: "
                    << WidestRegister << " bits.\n");

  if (MaxVectorSize == 0) {
    LLVM_DEBUG(dbgs() << "LV: The target has no vector registers.\n");
    MaxVectorSize = 1;
    return MaxVectorSize;
  } else if (ConstTripCount && ConstTripCount < MaxVectorSize &&
             isPowerOf2_32(ConstTripCount)) {
    // We need to clamp the VF to be the ConstTripCount. There is no point in
    // choosing a higher viable VF as done in the loop below.
    LLVM_DEBUG(dbgs() << "LV: Clamping the MaxVF to the constant trip count: "
                      << ConstTripCount << "\n");
    MaxVectorSize = ConstTripCount;
    return MaxVectorSize;
  }

  unsigned MaxVF = MaxVectorSize;
  if (TTI.shouldMaximizeVectorBandwidth(!isScalarEpilogueAllowed()) ||
      (MaximizeBandwidth && isScalarEpilogueAllowed())) {
    // Collect all viable vectorization factors larger than the default MaxVF
    // (i.e. MaxVectorSize).
    SmallVector<ElementCount, 8> VFs;
    unsigned NewMaxVectorSize = WidestRegister / SmallestType;
    for (unsigned VS = MaxVectorSize * 2; VS <= NewMaxVectorSize; VS *= 2)
      VFs.push_back(ElementCount::getFixed(VS));

    // For each VF calculate its register usage.
    auto RUs = calculateRegisterUsage(VFs);

    // Select the largest VF which doesn't require more registers than existing
    // ones.
    for (int i = RUs.size() - 1; i >= 0; --i) {
      bool Selected = true;
      for (auto& pair : RUs[i].MaxLocalUsers) {
        unsigned TargetNumRegisters = TTI.getNumberOfRegisters(pair.first);
        if (pair.second > TargetNumRegisters)
          Selected = false;
      }
      if (Selected) {
        MaxVF = VFs[i].getKnownMinValue();
        break;
      }
    }
    if (unsigned MinVF = TTI.getMinimumVF(SmallestType)) {
      if (MaxVF < MinVF) {
        LLVM_DEBUG(dbgs() << "LV: Overriding calculated MaxVF(" << MaxVF
                          << ") with target's minimum: " << MinVF << '\n');
        MaxVF = MinVF;
      }
    }
  }
  return MaxVF;
}

VectorizationFactor
LoopVectorizationCostModel::selectVectorizationFactor(unsigned MaxVF) {
  float Cost = expectedCost(ElementCount::getFixed(1)).first;
  const float ScalarCost = Cost;
  unsigned Width = 1;
  LLVM_DEBUG(dbgs() << "LV: Scalar loop costs: " << (int)ScalarCost << ".\n");

  bool ForceVectorization = Hints->getForce() == LoopVectorizeHints::FK_Enabled;
  if (ForceVectorization && MaxVF > 1) {
    // Ignore scalar width, because the user explicitly wants vectorization.
    // Initialize cost to max so that VF = 2 is, at least, chosen during cost
    // evaluation.
    Cost = std::numeric_limits<float>::max();
  }

  for (unsigned i = 2; i <= MaxVF; i *= 2) {
    // Notice that the vector loop needs to be executed less times, so
    // we need to divide the cost of the vector loops by the width of
    // the vector elements.
    VectorizationCostTy C = expectedCost(ElementCount::getFixed(i));
    float VectorCost = C.first / (float)i;
    LLVM_DEBUG(dbgs() << "LV: Vector loop of width " << i
                      << " costs: " << (int)VectorCost << ".\n");
    if (!C.second && !ForceVectorization) {
      LLVM_DEBUG(
          dbgs() << "LV: Not considering vector loop of width " << i
                 << " because it will not generate any vector instructions.\n");
      continue;
    }
    if (VectorCost < Cost) {
      Cost = VectorCost;
      Width = i;
    }
  }

  if (!EnableCondStoresVectorization && NumPredStores) {
    reportVectorizationFailure("There are conditional stores.",
        "store that is conditionally executed prevents vectorization",
        "ConditionalStore", ORE, TheLoop);
    Width = 1;
    Cost = ScalarCost;
  }

  LLVM_DEBUG(if (ForceVectorization && Width > 1 && Cost >= ScalarCost) dbgs()
             << "LV: Vectorization seems to be not beneficial, "
             << "but was forced by a user.\n");
  LLVM_DEBUG(dbgs() << "LV: Selecting VF: " << Width << ".\n");
  VectorizationFactor Factor = {ElementCount::getFixed(Width),
                                (unsigned)(Width * Cost)};
  return Factor;
}

std::pair<unsigned, unsigned>
LoopVectorizationCostModel::getSmallestAndWidestTypes() {
  unsigned MinWidth = -1U;
  unsigned MaxWidth = 8;
  const DataLayout &DL = TheFunction->getParent()->getDataLayout();

  // For each block.
  for (BasicBlock *BB : TheLoop->blocks()) {
    // For each instruction in the loop.
    for (Instruction &I : BB->instructionsWithoutDebug()) {
      Type *T = I.getType();

      // Skip ignored values.
      if (ValuesToIgnore.count(&I))
        continue;

      // Only examine Loads, Stores and PHINodes.
      if (!isa<LoadInst>(I) && !isa<StoreInst>(I) && !isa<PHINode>(I))
        continue;

      // Examine PHI nodes that are reduction variables. Update the type to
      // account for the recurrence type.
      if (auto *PN = dyn_cast<PHINode>(&I)) {
        if (!Legal->isReductionVariable(PN))
          continue;
        RecurrenceDescriptor RdxDesc = Legal->getReductionVars()[PN];
        T = RdxDesc.getRecurrenceType();
      }

      // Examine the stored values.
      if (auto *ST = dyn_cast<StoreInst>(&I))
        T = ST->getValueOperand()->getType();

      // Ignore loaded pointer types and stored pointer types that are not
      // vectorizable.
      //
      // FIXME: The check here attempts to predict whether a load or store will
      //        be vectorized. We only know this for certain after a VF has
      //        been selected. Here, we assume that if an access can be
      //        vectorized, it will be. We should also look at extending this
      //        optimization to non-pointer types.
      //
      if (T->isPointerTy() && !isConsecutiveLoadOrStore(&I) &&
          !isAccessInterleaved(&I) && !isLegalGatherOrScatter(&I))
        continue;

      MinWidth = std::min(MinWidth,
                          (unsigned)DL.getTypeSizeInBits(T->getScalarType()));
      MaxWidth = std::max(MaxWidth,
                          (unsigned)DL.getTypeSizeInBits(T->getScalarType()));
    }
  }

  return {MinWidth, MaxWidth};
}

unsigned LoopVectorizationCostModel::selectInterleaveCount(ElementCount VF,
                                                           unsigned LoopCost) {
  // -- The interleave heuristics --
  // We interleave the loop in order to expose ILP and reduce the loop overhead.
  // There are many micro-architectural considerations that we can't predict
  // at this level. For example, frontend pressure (on decode or fetch) due to
  // code size, or the number and capabilities of the execution ports.
  //
  // We use the following heuristics to select the interleave count:
  // 1. If the code has reductions, then we interleave to break the cross
  // iteration dependency.
  // 2. If the loop is really small, then we interleave to reduce the loop
  // overhead.
  // 3. We don't interleave if we think that we will spill registers to memory
  // due to the increased register pressure.

  if (!isScalarEpilogueAllowed())
    return 1;

  // We used the distance for the interleave count.
  if (Legal->getMaxSafeDepDistBytes() != -1U)
    return 1;

  auto BestKnownTC = getSmallBestKnownTC(*PSE.getSE(), TheLoop);
  const bool HasReductions = !Legal->getReductionVars().empty();
  // Do not interleave loops with a relatively small known or estimated trip
  // count. But we will interleave when InterleaveSmallLoopScalarReduction is
  // enabled, and the code has scalar reductions(HasReductions && VF = 1),
  // because with the above conditions interleaving can expose ILP and break
  // cross iteration dependences for reductions.
  if (BestKnownTC && (*BestKnownTC < TinyTripCountInterleaveThreshold) &&
      !(InterleaveSmallLoopScalarReduction && HasReductions && VF.isScalar()))
    return 1;

  RegisterUsage R = calculateRegisterUsage({VF})[0];
  // We divide by these constants so assume that we have at least one
  // instruction that uses at least one register.
  for (auto& pair : R.MaxLocalUsers) {
    pair.second = std::max(pair.second, 1U);
  }

  // We calculate the interleave count using the following formula.
  // Subtract the number of loop invariants from the number of available
  // registers. These registers are used by all of the interleaved instances.
  // Next, divide the remaining registers by the number of registers that is
  // required by the loop, in order to estimate how many parallel instances
  // fit without causing spills. All of this is rounded down if necessary to be
  // a power of two. We want power of two interleave count to simplify any
  // addressing operations or alignment considerations.
  // We also want power of two interleave counts to ensure that the induction
  // variable of the vector loop wraps to zero, when tail is folded by masking;
  // this currently happens when OptForSize, in which case IC is set to 1 above.
  unsigned IC = UINT_MAX;

  for (auto& pair : R.MaxLocalUsers) {
    unsigned TargetNumRegisters = TTI.getNumberOfRegisters(pair.first);
    LLVM_DEBUG(dbgs() << "LV: The target has " << TargetNumRegisters
                      << " registers of "
                      << TTI.getRegisterClassName(pair.first) << " register class\n");
    if (VF.isScalar()) {
      if (ForceTargetNumScalarRegs.getNumOccurrences() > 0)
        TargetNumRegisters = ForceTargetNumScalarRegs;
    } else {
      if (ForceTargetNumVectorRegs.getNumOccurrences() > 0)
        TargetNumRegisters = ForceTargetNumVectorRegs;
    }
    unsigned MaxLocalUsers = pair.second;
    unsigned LoopInvariantRegs = 0;
    if (R.LoopInvariantRegs.find(pair.first) != R.LoopInvariantRegs.end())
      LoopInvariantRegs = R.LoopInvariantRegs[pair.first];

    unsigned TmpIC = PowerOf2Floor((TargetNumRegisters - LoopInvariantRegs) / MaxLocalUsers);
    // Don't count the induction variable as interleaved.
    if (EnableIndVarRegisterHeur) {
      TmpIC =
          PowerOf2Floor((TargetNumRegisters - LoopInvariantRegs - 1) /
                        std::max(1U, (MaxLocalUsers - 1)));
    }

    IC = std::min(IC, TmpIC);
  }

  // Clamp the interleave ranges to reasonable counts.
  assert(!VF.isScalable() && "scalable vectors not yet supported.");
  unsigned MaxInterleaveCount =
      TTI.getMaxInterleaveFactor(VF.getKnownMinValue());

  // Check if the user has overridden the max.
  if (VF.isScalar()) {
    if (ForceTargetMaxScalarInterleaveFactor.getNumOccurrences() > 0)
      MaxInterleaveCount = ForceTargetMaxScalarInterleaveFactor;
  } else {
    if (ForceTargetMaxVectorInterleaveFactor.getNumOccurrences() > 0)
      MaxInterleaveCount = ForceTargetMaxVectorInterleaveFactor;
  }

  // If trip count is known or estimated compile time constant, limit the
  // interleave count to be less than the trip count divided by VF.
  if (BestKnownTC) {
<<<<<<< HEAD
    MaxInterleaveCount = std::max(1u, std::min(*BestKnownTC / VF, MaxInterleaveCount));
=======
    MaxInterleaveCount =
        std::min(*BestKnownTC / VF.getKnownMinValue(), MaxInterleaveCount);
>>>>>>> a2aeb37a
  }

  // If we did not calculate the cost for VF (because the user selected the VF)
  // then we calculate the cost of VF here.
  if (LoopCost == 0)
    LoopCost = expectedCost(VF).first;

  assert(LoopCost && "Non-zero loop cost expected");

  // Clamp the calculated IC to be between the 1 and the max interleave count
  // that the target and trip count allows.
  if (IC > MaxInterleaveCount)
    IC = MaxInterleaveCount;
  else if (IC < 1)
    IC = 1;

  // Interleave if we vectorized this loop and there is a reduction that could
  // benefit from interleaving.
  if (VF.isVector() && HasReductions) {
    LLVM_DEBUG(dbgs() << "LV: Interleaving because of reductions.\n");
    assert(IC > 0);
    return IC;
  }

  // Note that if we've already vectorized the loop we will have done the
  // runtime check and so interleaving won't require further checks.
  bool InterleavingRequiresRuntimePointerCheck =
      (VF.isScalar() && Legal->getRuntimePointerChecking()->Need);

  // We want to interleave small loops in order to reduce the loop overhead and
  // potentially expose ILP opportunities.
  LLVM_DEBUG(dbgs() << "LV: Loop cost is " << LoopCost << '\n'
                    << "LV: IC is " << IC << '\n'
                    << "LV: VF is " << VF.getKnownMinValue() << '\n');
  const bool AggressivelyInterleaveReductions =
      TTI.enableAggressiveInterleaving(HasReductions);
  if (!InterleavingRequiresRuntimePointerCheck && LoopCost < SmallLoopCost) {
    // We assume that the cost overhead is 1 and we use the cost model
    // to estimate the cost of the loop and interleave until the cost of the
    // loop overhead is about 5% of the cost of the loop.
    unsigned SmallIC =
        std::min(IC, (unsigned)PowerOf2Floor(SmallLoopCost / LoopCost));

    // Interleave until store/load ports (estimated by max interleave count) are
    // saturated.
    unsigned NumStores = Legal->getNumStores();
    unsigned NumLoads = Legal->getNumLoads();
    unsigned StoresIC = IC / (NumStores ? NumStores : 1);
    unsigned LoadsIC = IC / (NumLoads ? NumLoads : 1);

    // If we have a scalar reduction (vector reductions are already dealt with
    // by this point), we can increase the critical path length if the loop
    // we're interleaving is inside another loop. Limit, by default to 2, so the
    // critical path only gets increased by one reduction operation.
    if (HasReductions && TheLoop->getLoopDepth() > 1) {
      unsigned F = static_cast<unsigned>(MaxNestedScalarReductionIC);
      SmallIC = std::min(SmallIC, F);
      StoresIC = std::min(StoresIC, F);
      LoadsIC = std::min(LoadsIC, F);
    }

    if (EnableLoadStoreRuntimeInterleave &&
        std::max(StoresIC, LoadsIC) > SmallIC) {
      LLVM_DEBUG(
          dbgs() << "LV: Interleaving to saturate store or load ports.\n");
      return std::max(StoresIC, LoadsIC);
    }

    // If there are scalar reductions and TTI has enabled aggressive
    // interleaving for reductions, we will interleave to expose ILP.
    if (InterleaveSmallLoopScalarReduction && VF.isScalar() &&
        AggressivelyInterleaveReductions) {
      LLVM_DEBUG(dbgs() << "LV: Interleaving to expose ILP.\n");
      // Interleave no less than SmallIC but not as aggressive as the normal IC
      // to satisfy the rare situation when resources are too limited.
      return std::max(IC / 2, SmallIC);
    } else {
      LLVM_DEBUG(dbgs() << "LV: Interleaving to reduce branch cost.\n");
      return SmallIC;
    }
  }

  // Interleave if this is a large loop (small loops are already dealt with by
  // this point) that could benefit from interleaving.
  if (AggressivelyInterleaveReductions) {
    LLVM_DEBUG(dbgs() << "LV: Interleaving to expose ILP.\n");
    return IC;
  }

  LLVM_DEBUG(dbgs() << "LV: Not Interleaving.\n");
  return 1;
}

SmallVector<LoopVectorizationCostModel::RegisterUsage, 8>
LoopVectorizationCostModel::calculateRegisterUsage(ArrayRef<ElementCount> VFs) {
  // This function calculates the register usage by measuring the highest number
  // of values that are alive at a single location. Obviously, this is a very
  // rough estimation. We scan the loop in a topological order in order and
  // assign a number to each instruction. We use RPO to ensure that defs are
  // met before their users. We assume that each instruction that has in-loop
  // users starts an interval. We record every time that an in-loop value is
  // used, so we have a list of the first and last occurrences of each
  // instruction. Next, we transpose this data structure into a multi map that
  // holds the list of intervals that *end* at a specific location. This multi
  // map allows us to perform a linear search. We scan the instructions linearly
  // and record each time that a new interval starts, by placing it in a set.
  // If we find this value in the multi-map then we remove it from the set.
  // The max register usage is the maximum size of the set.
  // We also search for instructions that are defined outside the loop, but are
  // used inside the loop. We need this number separately from the max-interval
  // usage number because when we unroll, loop-invariant values do not take
  // more register.
  LoopBlocksDFS DFS(TheLoop);
  DFS.perform(LI);

  RegisterUsage RU;

  // Each 'key' in the map opens a new interval. The values
  // of the map are the index of the 'last seen' usage of the
  // instruction that is the key.
  using IntervalMap = DenseMap<Instruction *, unsigned>;

  // Maps instruction to its index.
  SmallVector<Instruction *, 64> IdxToInstr;
  // Marks the end of each interval.
  IntervalMap EndPoint;
  // Saves the list of instruction indices that are used in the loop.
  SmallPtrSet<Instruction *, 8> Ends;
  // Saves the list of values that are used in the loop but are
  // defined outside the loop, such as arguments and constants.
  SmallPtrSet<Value *, 8> LoopInvariants;

  for (BasicBlock *BB : make_range(DFS.beginRPO(), DFS.endRPO())) {
    for (Instruction &I : BB->instructionsWithoutDebug()) {
      IdxToInstr.push_back(&I);

      // Save the end location of each USE.
      for (Value *U : I.operands()) {
        auto *Instr = dyn_cast<Instruction>(U);

        // Ignore non-instruction values such as arguments, constants, etc.
        if (!Instr)
          continue;

        // If this instruction is outside the loop then record it and continue.
        if (!TheLoop->contains(Instr)) {
          LoopInvariants.insert(Instr);
          continue;
        }

        // Overwrite previous end points.
        EndPoint[Instr] = IdxToInstr.size();
        Ends.insert(Instr);
      }
    }
  }

  // Saves the list of intervals that end with the index in 'key'.
  using InstrList = SmallVector<Instruction *, 2>;
  DenseMap<unsigned, InstrList> TransposeEnds;

  // Transpose the EndPoints to a list of values that end at each index.
  for (auto &Interval : EndPoint)
    TransposeEnds[Interval.second].push_back(Interval.first);

  SmallPtrSet<Instruction *, 8> OpenIntervals;

  // Get the size of the widest register.
  unsigned MaxSafeDepDist = -1U;
  if (Legal->getMaxSafeDepDistBytes() != -1U)
    MaxSafeDepDist = Legal->getMaxSafeDepDistBytes() * 8;
  unsigned WidestRegister =
      std::min(TTI.getRegisterBitWidth(true), MaxSafeDepDist);
  const DataLayout &DL = TheFunction->getParent()->getDataLayout();

  SmallVector<RegisterUsage, 8> RUs(VFs.size());
  SmallVector<SmallMapVector<unsigned, unsigned, 4>, 8> MaxUsages(VFs.size());

  LLVM_DEBUG(dbgs() << "LV(REG): Calculating max register usage:\n");

  // A lambda that gets the register usage for the given type and VF.
  auto GetRegUsage = [&DL, WidestRegister](Type *Ty, ElementCount VF) {
    if (Ty->isTokenTy())
      return 0U;
    unsigned TypeSize = DL.getTypeSizeInBits(Ty->getScalarType());
    assert(!VF.isScalable() && "scalable vectors not yet supported.");
    return std::max<unsigned>(1, VF.getKnownMinValue() * TypeSize /
                                     WidestRegister);
  };

  for (unsigned int i = 0, s = IdxToInstr.size(); i < s; ++i) {
    Instruction *I = IdxToInstr[i];

    // Remove all of the instructions that end at this location.
    InstrList &List = TransposeEnds[i];
    for (Instruction *ToRemove : List)
      OpenIntervals.erase(ToRemove);

    // Ignore instructions that are never used within the loop.
    if (!Ends.count(I))
      continue;

    // Skip ignored values.
    if (ValuesToIgnore.count(I))
      continue;

    // For each VF find the maximum usage of registers.
    for (unsigned j = 0, e = VFs.size(); j < e; ++j) {
      // Count the number of live intervals.
      SmallMapVector<unsigned, unsigned, 4> RegUsage;

      if (VFs[j].isScalar()) {
        for (auto Inst : OpenIntervals) {
          unsigned ClassID = TTI.getRegisterClassForType(false, Inst->getType());
          if (RegUsage.find(ClassID) == RegUsage.end())
            RegUsage[ClassID] = 1;
          else
            RegUsage[ClassID] += 1;
        }
      } else {
        collectUniformsAndScalars(VFs[j]);
        for (auto Inst : OpenIntervals) {
          // Skip ignored values for VF > 1.
          if (VecValuesToIgnore.count(Inst))
            continue;
          if (isScalarAfterVectorization(Inst, VFs[j])) {
            unsigned ClassID = TTI.getRegisterClassForType(false, Inst->getType());
            if (RegUsage.find(ClassID) == RegUsage.end())
              RegUsage[ClassID] = 1;
            else
              RegUsage[ClassID] += 1;
          } else {
            unsigned ClassID = TTI.getRegisterClassForType(true, Inst->getType());
            if (RegUsage.find(ClassID) == RegUsage.end())
              RegUsage[ClassID] = GetRegUsage(Inst->getType(), VFs[j]);
            else
              RegUsage[ClassID] += GetRegUsage(Inst->getType(), VFs[j]);
          }
        }
      }
    
      for (auto& pair : RegUsage) {
        if (MaxUsages[j].find(pair.first) != MaxUsages[j].end())
          MaxUsages[j][pair.first] = std::max(MaxUsages[j][pair.first], pair.second);
        else
          MaxUsages[j][pair.first] = pair.second;
      }
    }

    LLVM_DEBUG(dbgs() << "LV(REG): At #" << i << " Interval # "
                      << OpenIntervals.size() << '\n');

    // Add the current instruction to the list of open intervals.
    OpenIntervals.insert(I);
  }

  for (unsigned i = 0, e = VFs.size(); i < e; ++i) {
    SmallMapVector<unsigned, unsigned, 4> Invariant;
  
    for (auto Inst : LoopInvariants) {
      unsigned Usage =
          VFs[i].isScalar() ? 1 : GetRegUsage(Inst->getType(), VFs[i]);
      unsigned ClassID =
          TTI.getRegisterClassForType(VFs[i].isVector(), Inst->getType());
      if (Invariant.find(ClassID) == Invariant.end())
        Invariant[ClassID] = Usage;
      else
        Invariant[ClassID] += Usage;
    }

    LLVM_DEBUG({
      dbgs() << "LV(REG): VF = " << VFs[i] << '\n';
      dbgs() << "LV(REG): Found max usage: " << MaxUsages[i].size()
             << " item\n";
      for (const auto &pair : MaxUsages[i]) {
        dbgs() << "LV(REG): RegisterClass: "
               << TTI.getRegisterClassName(pair.first) << ", " << pair.second
               << " registers\n";
      }
      dbgs() << "LV(REG): Found invariant usage: " << Invariant.size()
             << " item\n";
      for (const auto &pair : Invariant) {
        dbgs() << "LV(REG): RegisterClass: "
               << TTI.getRegisterClassName(pair.first) << ", " << pair.second
               << " registers\n";
      }
    });

    RU.LoopInvariantRegs = Invariant;
    RU.MaxLocalUsers = MaxUsages[i];
    RUs[i] = RU;
  }

  return RUs;
}

bool LoopVectorizationCostModel::useEmulatedMaskMemRefHack(Instruction *I){
  // TODO: Cost model for emulated masked load/store is completely
  // broken. This hack guides the cost model to use an artificially
  // high enough value to practically disable vectorization with such
  // operations, except where previously deployed legality hack allowed
  // using very low cost values. This is to avoid regressions coming simply
  // from moving "masked load/store" check from legality to cost model.
  // Masked Load/Gather emulation was previously never allowed.
  // Limited number of Masked Store/Scatter emulation was allowed.
  assert(isPredicatedInst(I) && "Expecting a scalar emulated instruction");
  return isa<LoadInst>(I) ||
         (isa<StoreInst>(I) &&
          NumPredStores > NumberOfStoresToPredicate);
}

void LoopVectorizationCostModel::collectInstsToScalarize(ElementCount VF) {
  // If we aren't vectorizing the loop, or if we've already collected the
  // instructions to scalarize, there's nothing to do. Collection may already
  // have occurred if we have a user-selected VF and are now computing the
  // expected cost for interleaving.
  if (VF.isScalar() || VF.isZero() ||
      InstsToScalarize.find(VF) != InstsToScalarize.end())
    return;

  // Initialize a mapping for VF in InstsToScalalarize. If we find that it's
  // not profitable to scalarize any instructions, the presence of VF in the
  // map will indicate that we've analyzed it already.
  ScalarCostsTy &ScalarCostsVF = InstsToScalarize[VF];

  // Find all the instructions that are scalar with predication in the loop and
  // determine if it would be better to not if-convert the blocks they are in.
  // If so, we also record the instructions to scalarize.
  for (BasicBlock *BB : TheLoop->blocks()) {
    if (!blockNeedsPredication(BB))
      continue;
    for (Instruction &I : *BB)
      if (isScalarWithPredication(&I)) {
        ScalarCostsTy ScalarCosts;
        // Do not apply discount logic if hacked cost is needed
        // for emulated masked memrefs.
        if (!useEmulatedMaskMemRefHack(&I) &&
            computePredInstDiscount(&I, ScalarCosts, VF) >= 0)
          ScalarCostsVF.insert(ScalarCosts.begin(), ScalarCosts.end());
        // Remember that BB will remain after vectorization.
        PredicatedBBsAfterVectorization.insert(BB);
      }
  }
}

int LoopVectorizationCostModel::computePredInstDiscount(
    Instruction *PredInst, DenseMap<Instruction *, unsigned> &ScalarCosts,
    ElementCount VF) {
  assert(!isUniformAfterVectorization(PredInst, VF) &&
         "Instruction marked uniform-after-vectorization will be predicated");

  // Initialize the discount to zero, meaning that the scalar version and the
  // vector version cost the same.
  int Discount = 0;

  // Holds instructions to analyze. The instructions we visit are mapped in
  // ScalarCosts. Those instructions are the ones that would be scalarized if
  // we find that the scalar version costs less.
  SmallVector<Instruction *, 8> Worklist;

  // Returns true if the given instruction can be scalarized.
  auto canBeScalarized = [&](Instruction *I) -> bool {
    // We only attempt to scalarize instructions forming a single-use chain
    // from the original predicated block that would otherwise be vectorized.
    // Although not strictly necessary, we give up on instructions we know will
    // already be scalar to avoid traversing chains that are unlikely to be
    // beneficial.
    if (!I->hasOneUse() || PredInst->getParent() != I->getParent() ||
        isScalarAfterVectorization(I, VF))
      return false;

    // If the instruction is scalar with predication, it will be analyzed
    // separately. We ignore it within the context of PredInst.
    if (isScalarWithPredication(I))
      return false;

    // If any of the instruction's operands are uniform after vectorization,
    // the instruction cannot be scalarized. This prevents, for example, a
    // masked load from being scalarized.
    //
    // We assume we will only emit a value for lane zero of an instruction
    // marked uniform after vectorization, rather than VF identical values.
    // Thus, if we scalarize an instruction that uses a uniform, we would
    // create uses of values corresponding to the lanes we aren't emitting code
    // for. This behavior can be changed by allowing getScalarValue to clone
    // the lane zero values for uniforms rather than asserting.
    for (Use &U : I->operands())
      if (auto *J = dyn_cast<Instruction>(U.get()))
        if (isUniformAfterVectorization(J, VF))
          return false;

    // Otherwise, we can scalarize the instruction.
    return true;
  };

  // Compute the expected cost discount from scalarizing the entire expression
  // feeding the predicated instruction. We currently only consider expressions
  // that are single-use instruction chains.
  Worklist.push_back(PredInst);
  while (!Worklist.empty()) {
    Instruction *I = Worklist.pop_back_val();

    // If we've already analyzed the instruction, there's nothing to do.
    if (ScalarCosts.find(I) != ScalarCosts.end())
      continue;

    // Compute the cost of the vector instruction. Note that this cost already
    // includes the scalarization overhead of the predicated instruction.
    unsigned VectorCost = getInstructionCost(I, VF).first;

    // Compute the cost of the scalarized instruction. This cost is the cost of
    // the instruction as if it wasn't if-converted and instead remained in the
    // predicated block. We will scale this cost by block probability after
    // computing the scalarization overhead.
    assert(!VF.isScalable() && "scalable vectors not yet supported.");
    unsigned ScalarCost =
        VF.getKnownMinValue() *
        getInstructionCost(I, ElementCount::getFixed(1)).first;

    // Compute the scalarization overhead of needed insertelement instructions
    // and phi nodes.
    if (isScalarWithPredication(I) && !I->getType()->isVoidTy()) {
      ScalarCost += TTI.getScalarizationOverhead(
          cast<VectorType>(ToVectorTy(I->getType(), VF)),
          APInt::getAllOnesValue(VF.getKnownMinValue()), true, false);
      assert(!VF.isScalable() && "scalable vectors not yet supported.");
      ScalarCost +=
          VF.getKnownMinValue() *
          TTI.getCFInstrCost(Instruction::PHI, TTI::TCK_RecipThroughput);
    }

    // Compute the scalarization overhead of needed extractelement
    // instructions. For each of the instruction's operands, if the operand can
    // be scalarized, add it to the worklist; otherwise, account for the
    // overhead.
    for (Use &U : I->operands())
      if (auto *J = dyn_cast<Instruction>(U.get())) {
        assert(VectorType::isValidElementType(J->getType()) &&
               "Instruction has non-scalar type");
        if (canBeScalarized(J))
          Worklist.push_back(J);
        else if (needsExtract(J, VF)) {
          assert(!VF.isScalable() && "scalable vectors not yet supported.");
          ScalarCost += TTI.getScalarizationOverhead(
              cast<VectorType>(ToVectorTy(J->getType(), VF)),
              APInt::getAllOnesValue(VF.getKnownMinValue()), false, true);
        }
      }

    // Scale the total scalar cost by block probability.
    ScalarCost /= getReciprocalPredBlockProb();

    // Compute the discount. A non-negative discount means the vector version
    // of the instruction costs more, and scalarizing would be beneficial.
    Discount += VectorCost - ScalarCost;
    ScalarCosts[I] = ScalarCost;
  }

  return Discount;
}

LoopVectorizationCostModel::VectorizationCostTy
LoopVectorizationCostModel::expectedCost(ElementCount VF) {
  assert(!VF.isScalable() && "scalable vectors not yet supported.");
  VectorizationCostTy Cost;

  // For each block.
  for (BasicBlock *BB : TheLoop->blocks()) {
    VectorizationCostTy BlockCost;

    // For each instruction in the old loop.
    for (Instruction &I : BB->instructionsWithoutDebug()) {
      // Skip ignored values.
      if (ValuesToIgnore.count(&I) ||
          (VF.isVector() && VecValuesToIgnore.count(&I)))
        continue;

      VectorizationCostTy C = getInstructionCost(&I, VF);

      // Check if we should override the cost.
      if (ForceTargetInstructionCost.getNumOccurrences() > 0)
        C.first = ForceTargetInstructionCost;

      BlockCost.first += C.first;
      BlockCost.second |= C.second;
      LLVM_DEBUG(dbgs() << "LV: Found an estimated cost of " << C.first
                        << " for VF " << VF << " For instruction: " << I
                        << '\n');
    }

    // If we are vectorizing a predicated block, it will have been
    // if-converted. This means that the block's instructions (aside from
    // stores and instructions that may divide by zero) will now be
    // unconditionally executed. For the scalar case, we may not always execute
    // the predicated block. Thus, scale the block's cost by the probability of
    // executing it.
    if (VF.isScalar() && blockNeedsPredication(BB))
      BlockCost.first /= getReciprocalPredBlockProb();

    Cost.first += BlockCost.first;
    Cost.second |= BlockCost.second;
  }

  return Cost;
}

/// Gets Address Access SCEV after verifying that the access pattern
/// is loop invariant except the induction variable dependence.
///
/// This SCEV can be sent to the Target in order to estimate the address
/// calculation cost.
static const SCEV *getAddressAccessSCEV(
              Value *Ptr,
              LoopVectorizationLegality *Legal,
              PredicatedScalarEvolution &PSE,
              const Loop *TheLoop) {

  auto *Gep = dyn_cast<GetElementPtrInst>(Ptr);
  if (!Gep)
    return nullptr;

  // We are looking for a gep with all loop invariant indices except for one
  // which should be an induction variable.
  auto SE = PSE.getSE();
  unsigned NumOperands = Gep->getNumOperands();
  for (unsigned i = 1; i < NumOperands; ++i) {
    Value *Opd = Gep->getOperand(i);
    if (!SE->isLoopInvariant(SE->getSCEV(Opd), TheLoop) &&
        !Legal->isInductionVariable(Opd))
      return nullptr;
  }

  // Now we know we have a GEP ptr, %inv, %ind, %inv. return the Ptr SCEV.
  return PSE.getSCEV(Ptr);
}

static bool isStrideMul(Instruction *I, LoopVectorizationLegality *Legal) {
  return Legal->hasStride(I->getOperand(0)) ||
         Legal->hasStride(I->getOperand(1));
}

unsigned
LoopVectorizationCostModel::getMemInstScalarizationCost(Instruction *I,
                                                        ElementCount VF) {
  assert(VF.isVector() &&
         "Scalarization cost of instruction implies vectorization.");
  assert(!VF.isScalable() && "scalable vectors not yet supported.");
  Type *ValTy = getMemInstValueType(I);
  auto SE = PSE.getSE();

  unsigned AS = getLoadStoreAddressSpace(I);
  Value *Ptr = getLoadStorePointerOperand(I);
  Type *PtrTy = ToVectorTy(Ptr->getType(), VF);

  // Figure out whether the access is strided and get the stride value
  // if it's known in compile time
  const SCEV *PtrSCEV = getAddressAccessSCEV(Ptr, Legal, PSE, TheLoop);

  // Get the cost of the scalar memory instruction and address computation.
  unsigned Cost =
      VF.getKnownMinValue() * TTI.getAddressComputationCost(PtrTy, SE, PtrSCEV);

  // Don't pass *I here, since it is scalar but will actually be part of a
  // vectorized loop where the user of it is a vectorized instruction.
  const Align Alignment = getLoadStoreAlignment(I);
  Cost += VF.getKnownMinValue() *
          TTI.getMemoryOpCost(I->getOpcode(), ValTy->getScalarType(), Alignment,
                              AS, TTI::TCK_RecipThroughput);

  // Get the overhead of the extractelement and insertelement instructions
  // we might create due to scalarization.
  Cost += getScalarizationOverhead(I, VF);

  // If we have a predicated store, it may not be executed for each vector
  // lane. Scale the cost by the probability of executing the predicated
  // block.
  if (isPredicatedInst(I)) {
    Cost /= getReciprocalPredBlockProb();

    if (useEmulatedMaskMemRefHack(I))
      // Artificially setting to a high enough value to practically disable
      // vectorization with such operations.
      Cost = 3000000;
  }

  return Cost;
}

unsigned LoopVectorizationCostModel::getConsecutiveMemOpCost(Instruction *I,
                                                             ElementCount VF) {
  Type *ValTy = getMemInstValueType(I);
  auto *VectorTy = cast<VectorType>(ToVectorTy(ValTy, VF));
  Value *Ptr = getLoadStorePointerOperand(I);
  unsigned AS = getLoadStoreAddressSpace(I);
  int ConsecutiveStride = Legal->isConsecutivePtr(Ptr);
  enum TTI::TargetCostKind CostKind = TTI::TCK_RecipThroughput;

  assert((ConsecutiveStride == 1 || ConsecutiveStride == -1) &&
         "Stride should be 1 or -1 for consecutive memory access");
  const Align Alignment = getLoadStoreAlignment(I);
  unsigned Cost = 0;
  if (Legal->isMaskRequired(I))
    Cost += TTI.getMaskedMemoryOpCost(I->getOpcode(), VectorTy, Alignment, AS,
                                      CostKind);
  else
    Cost += TTI.getMemoryOpCost(I->getOpcode(), VectorTy, Alignment, AS,
                                CostKind, I);

  bool Reverse = ConsecutiveStride < 0;
  if (Reverse)
    Cost += TTI.getShuffleCost(TargetTransformInfo::SK_Reverse, VectorTy, 0);
  return Cost;
}

unsigned LoopVectorizationCostModel::getUniformMemOpCost(Instruction *I,
                                                         ElementCount VF) {
  Type *ValTy = getMemInstValueType(I);
  auto *VectorTy = cast<VectorType>(ToVectorTy(ValTy, VF));
  const Align Alignment = getLoadStoreAlignment(I);
  unsigned AS = getLoadStoreAddressSpace(I);
  enum TTI::TargetCostKind CostKind = TTI::TCK_RecipThroughput;
  if (isa<LoadInst>(I)) {
    return TTI.getAddressComputationCost(ValTy) +
           TTI.getMemoryOpCost(Instruction::Load, ValTy, Alignment, AS,
                               CostKind) +
           TTI.getShuffleCost(TargetTransformInfo::SK_Broadcast, VectorTy);
  }
  StoreInst *SI = cast<StoreInst>(I);

  bool isLoopInvariantStoreValue = Legal->isUniform(SI->getValueOperand());
  return TTI.getAddressComputationCost(ValTy) +
         TTI.getMemoryOpCost(Instruction::Store, ValTy, Alignment, AS,
                             CostKind) +
         (isLoopInvariantStoreValue
              ? 0
              : TTI.getVectorInstrCost(Instruction::ExtractElement, VectorTy,
                                       VF.getKnownMinValue() - 1));
}

unsigned LoopVectorizationCostModel::getGatherScatterCost(Instruction *I,
                                                          ElementCount VF) {
  Type *ValTy = getMemInstValueType(I);
  auto *VectorTy = cast<VectorType>(ToVectorTy(ValTy, VF));
  const Align Alignment = getLoadStoreAlignment(I);
  const Value *Ptr = getLoadStorePointerOperand(I);

  return TTI.getAddressComputationCost(VectorTy) +
         TTI.getGatherScatterOpCost(
             I->getOpcode(), VectorTy, Ptr, Legal->isMaskRequired(I), Alignment,
             TargetTransformInfo::TCK_RecipThroughput, I);
}

unsigned LoopVectorizationCostModel::getInterleaveGroupCost(Instruction *I,
                                                            ElementCount VF) {
  Type *ValTy = getMemInstValueType(I);
  auto *VectorTy = cast<VectorType>(ToVectorTy(ValTy, VF));
  unsigned AS = getLoadStoreAddressSpace(I);

  auto Group = getInterleavedAccessGroup(I);
  assert(Group && "Fail to get an interleaved access group.");

  unsigned InterleaveFactor = Group->getFactor();
  assert(!VF.isScalable() && "scalable vectors not yet supported.");
  auto *WideVecTy = VectorType::get(ValTy, VF * InterleaveFactor);

  // Holds the indices of existing members in an interleaved load group.
  // An interleaved store group doesn't need this as it doesn't allow gaps.
  SmallVector<unsigned, 4> Indices;
  if (isa<LoadInst>(I)) {
    for (unsigned i = 0; i < InterleaveFactor; i++)
      if (Group->getMember(i))
        Indices.push_back(i);
  }

  // Calculate the cost of the whole interleaved group.
  bool UseMaskForGaps =
      Group->requiresScalarEpilogue() && !isScalarEpilogueAllowed();
  unsigned Cost = TTI.getInterleavedMemoryOpCost(
      I->getOpcode(), WideVecTy, Group->getFactor(), Indices, Group->getAlign(),
      AS, TTI::TCK_RecipThroughput, Legal->isMaskRequired(I), UseMaskForGaps);

  if (Group->isReverse()) {
    // TODO: Add support for reversed masked interleaved access.
    assert(!Legal->isMaskRequired(I) &&
           "Reverse masked interleaved access not supported.");
    Cost += Group->getNumMembers() *
            TTI.getShuffleCost(TargetTransformInfo::SK_Reverse, VectorTy, 0);
  }
  return Cost;
}

unsigned LoopVectorizationCostModel::getMemoryInstructionCost(Instruction *I,
                                                              ElementCount VF) {
  // Calculate scalar cost only. Vectorization cost should be ready at this
  // moment.
  if (VF.isScalar()) {
    Type *ValTy = getMemInstValueType(I);
    const Align Alignment = getLoadStoreAlignment(I);
    unsigned AS = getLoadStoreAddressSpace(I);

    return TTI.getAddressComputationCost(ValTy) +
           TTI.getMemoryOpCost(I->getOpcode(), ValTy, Alignment, AS,
                               TTI::TCK_RecipThroughput, I);
  }
  return getWideningCost(I, VF);
}

LoopVectorizationCostModel::VectorizationCostTy
LoopVectorizationCostModel::getInstructionCost(Instruction *I,
                                               ElementCount VF) {
  assert(!VF.isScalable() &&
         "the cost model is not yet implemented for scalable vectorization");
  // If we know that this instruction will remain uniform, check the cost of
  // the scalar version.
  if (isUniformAfterVectorization(I, VF))
    VF = ElementCount::getFixed(1);

  if (VF.isVector() && isProfitableToScalarize(I, VF))
    return VectorizationCostTy(InstsToScalarize[VF][I], false);

  // Forced scalars do not have any scalarization overhead.
  auto ForcedScalar = ForcedScalars.find(VF);
  if (VF.isVector() && ForcedScalar != ForcedScalars.end()) {
    auto InstSet = ForcedScalar->second;
    if (InstSet.count(I))
      return VectorizationCostTy(
          (getInstructionCost(I, ElementCount::getFixed(1)).first *
           VF.getKnownMinValue()),
          false);
  }

  Type *VectorTy;
  unsigned C = getInstructionCost(I, VF, VectorTy);

  bool TypeNotScalarized =
      VF.isVector() && VectorTy->isVectorTy() &&
      TTI.getNumberOfParts(VectorTy) < VF.getKnownMinValue();
  return VectorizationCostTy(C, TypeNotScalarized);
}

unsigned LoopVectorizationCostModel::getScalarizationOverhead(Instruction *I,
                                                              ElementCount VF) {

  assert(!VF.isScalable() &&
         "cannot compute scalarization overhead for scalable vectorization");
  if (VF.isScalar())
    return 0;

  unsigned Cost = 0;
  Type *RetTy = ToVectorTy(I->getType(), VF);
  if (!RetTy->isVoidTy() &&
      (!isa<LoadInst>(I) || !TTI.supportsEfficientVectorElementLoadStore()))
    Cost += TTI.getScalarizationOverhead(
        cast<VectorType>(RetTy), APInt::getAllOnesValue(VF.getKnownMinValue()),
        true, false);

  // Some targets keep addresses scalar.
  if (isa<LoadInst>(I) && !TTI.prefersVectorizedAddressing())
    return Cost;

  // Some targets support efficient element stores.
  if (isa<StoreInst>(I) && TTI.supportsEfficientVectorElementLoadStore())
    return Cost;

  // Collect operands to consider.
  CallInst *CI = dyn_cast<CallInst>(I);
  Instruction::op_range Ops = CI ? CI->arg_operands() : I->operands();

  // Skip operands that do not require extraction/scalarization and do not incur
  // any overhead.
  return Cost + TTI.getOperandsScalarizationOverhead(
                    filterExtractingOperands(Ops, VF), VF.getKnownMinValue());
}

void LoopVectorizationCostModel::setCostBasedWideningDecision(ElementCount VF) {
  assert(!VF.isScalable() && "scalable vectors not yet supported.");
  if (VF.isScalar())
    return;
  NumPredStores = 0;
  for (BasicBlock *BB : TheLoop->blocks()) {
    // For each instruction in the old loop.
    for (Instruction &I : *BB) {
      Value *Ptr =  getLoadStorePointerOperand(&I);
      if (!Ptr)
        continue;

      // TODO: We should generate better code and update the cost model for
      // predicated uniform stores. Today they are treated as any other
      // predicated store (see added test cases in
      // invariant-store-vectorization.ll).
      if (isa<StoreInst>(&I) && isScalarWithPredication(&I))
        NumPredStores++;

      if (Legal->isUniform(Ptr) &&
          // Conditional loads and stores should be scalarized and predicated.
          // isScalarWithPredication cannot be used here since masked
          // gather/scatters are not considered scalar with predication.
          !Legal->blockNeedsPredication(I.getParent())) {
        // TODO: Avoid replicating loads and stores instead of
        // relying on instcombine to remove them.
        // Load: Scalar load + broadcast
        // Store: Scalar store + isLoopInvariantStoreValue ? 0 : extract
        unsigned Cost = getUniformMemOpCost(&I, VF);
        setWideningDecision(&I, VF, CM_Scalarize, Cost);
        continue;
      }

      // We assume that widening is the best solution when possible.
      if (memoryInstructionCanBeWidened(&I, VF)) {
        unsigned Cost = getConsecutiveMemOpCost(&I, VF);
        int ConsecutiveStride =
               Legal->isConsecutivePtr(getLoadStorePointerOperand(&I));
        assert((ConsecutiveStride == 1 || ConsecutiveStride == -1) &&
               "Expected consecutive stride.");
        InstWidening Decision =
            ConsecutiveStride == 1 ? CM_Widen : CM_Widen_Reverse;
        setWideningDecision(&I, VF, Decision, Cost);
        continue;
      }

      // Choose between Interleaving, Gather/Scatter or Scalarization.
      unsigned InterleaveCost = std::numeric_limits<unsigned>::max();
      unsigned NumAccesses = 1;
      if (isAccessInterleaved(&I)) {
        auto Group = getInterleavedAccessGroup(&I);
        assert(Group && "Fail to get an interleaved access group.");

        // Make one decision for the whole group.
        if (getWideningDecision(&I, VF) != CM_Unknown)
          continue;

        NumAccesses = Group->getNumMembers();
        if (interleavedAccessCanBeWidened(&I, VF))
          InterleaveCost = getInterleaveGroupCost(&I, VF);
      }

      unsigned GatherScatterCost =
          isLegalGatherOrScatter(&I)
              ? getGatherScatterCost(&I, VF) * NumAccesses
              : std::numeric_limits<unsigned>::max();

      unsigned ScalarizationCost =
          getMemInstScalarizationCost(&I, VF) * NumAccesses;

      // Choose better solution for the current VF,
      // write down this decision and use it during vectorization.
      unsigned Cost;
      InstWidening Decision;
      if (InterleaveCost <= GatherScatterCost &&
          InterleaveCost < ScalarizationCost) {
        Decision = CM_Interleave;
        Cost = InterleaveCost;
      } else if (GatherScatterCost < ScalarizationCost) {
        Decision = CM_GatherScatter;
        Cost = GatherScatterCost;
      } else {
        Decision = CM_Scalarize;
        Cost = ScalarizationCost;
      }
      // If the instructions belongs to an interleave group, the whole group
      // receives the same decision. The whole group receives the cost, but
      // the cost will actually be assigned to one instruction.
      if (auto Group = getInterleavedAccessGroup(&I))
        setWideningDecision(Group, VF, Decision, Cost);
      else
        setWideningDecision(&I, VF, Decision, Cost);
    }
  }

  // Make sure that any load of address and any other address computation
  // remains scalar unless there is gather/scatter support. This avoids
  // inevitable extracts into address registers, and also has the benefit of
  // activating LSR more, since that pass can't optimize vectorized
  // addresses.
  if (TTI.prefersVectorizedAddressing())
    return;

  // Start with all scalar pointer uses.
  SmallPtrSet<Instruction *, 8> AddrDefs;
  for (BasicBlock *BB : TheLoop->blocks())
    for (Instruction &I : *BB) {
      Instruction *PtrDef =
        dyn_cast_or_null<Instruction>(getLoadStorePointerOperand(&I));
      if (PtrDef && TheLoop->contains(PtrDef) &&
          getWideningDecision(&I, VF) != CM_GatherScatter)
        AddrDefs.insert(PtrDef);
    }

  // Add all instructions used to generate the addresses.
  SmallVector<Instruction *, 4> Worklist;
  for (auto *I : AddrDefs)
    Worklist.push_back(I);
  while (!Worklist.empty()) {
    Instruction *I = Worklist.pop_back_val();
    for (auto &Op : I->operands())
      if (auto *InstOp = dyn_cast<Instruction>(Op))
        if ((InstOp->getParent() == I->getParent()) && !isa<PHINode>(InstOp) &&
            AddrDefs.insert(InstOp).second)
          Worklist.push_back(InstOp);
  }

  for (auto *I : AddrDefs) {
    if (isa<LoadInst>(I)) {
      // Setting the desired widening decision should ideally be handled in
      // by cost functions, but since this involves the task of finding out
      // if the loaded register is involved in an address computation, it is
      // instead changed here when we know this is the case.
      InstWidening Decision = getWideningDecision(I, VF);
      if (Decision == CM_Widen || Decision == CM_Widen_Reverse)
        // Scalarize a widened load of address.
        setWideningDecision(
            I, VF, CM_Scalarize,
            (VF.getKnownMinValue() *
             getMemoryInstructionCost(I, ElementCount::getFixed(1))));
      else if (auto Group = getInterleavedAccessGroup(I)) {
        // Scalarize an interleave group of address loads.
        for (unsigned I = 0; I < Group->getFactor(); ++I) {
          if (Instruction *Member = Group->getMember(I))
            setWideningDecision(
                Member, VF, CM_Scalarize,
                (VF.getKnownMinValue() *
                 getMemoryInstructionCost(Member, ElementCount::getFixed(1))));
        }
      }
    } else
      // Make sure I gets scalarized and a cost estimate without
      // scalarization overhead.
      ForcedScalars[VF].insert(I);
  }
}

unsigned LoopVectorizationCostModel::getInstructionCost(Instruction *I,
                                                        ElementCount VF,
                                                        Type *&VectorTy) {
  Type *RetTy = I->getType();
  if (canTruncateToMinimalBitwidth(I, VF))
    RetTy = IntegerType::get(RetTy->getContext(), MinBWs[I]);
  VectorTy = isScalarAfterVectorization(I, VF) ? RetTy : ToVectorTy(RetTy, VF);
  auto SE = PSE.getSE();
  TTI::TargetCostKind CostKind = TTI::TCK_RecipThroughput;

  // TODO: We need to estimate the cost of intrinsic calls.
  switch (I->getOpcode()) {
  case Instruction::GetElementPtr:
    // We mark this instruction as zero-cost because the cost of GEPs in
    // vectorized code depends on whether the corresponding memory instruction
    // is scalarized or not. Therefore, we handle GEPs with the memory
    // instruction cost.
    return 0;
  case Instruction::Br: {
    // In cases of scalarized and predicated instructions, there will be VF
    // predicated blocks in the vectorized loop. Each branch around these
    // blocks requires also an extract of its vector compare i1 element.
    bool ScalarPredicatedBB = false;
    BranchInst *BI = cast<BranchInst>(I);
    if (VF.isVector() && BI->isConditional() &&
        (PredicatedBBsAfterVectorization.count(BI->getSuccessor(0)) ||
         PredicatedBBsAfterVectorization.count(BI->getSuccessor(1))))
      ScalarPredicatedBB = true;

    if (ScalarPredicatedBB) {
      // Return cost for branches around scalarized and predicated blocks.
      assert(!VF.isScalable() && "scalable vectors not yet supported.");
      auto *Vec_i1Ty =
          VectorType::get(IntegerType::getInt1Ty(RetTy->getContext()), VF);
      return (TTI.getScalarizationOverhead(
                  Vec_i1Ty, APInt::getAllOnesValue(VF.getKnownMinValue()),
                  false, true) +
              (TTI.getCFInstrCost(Instruction::Br, CostKind) *
               VF.getKnownMinValue()));
    } else if (I->getParent() == TheLoop->getLoopLatch() || VF.isScalar())
      // The back-edge branch will remain, as will all scalar branches.
      return TTI.getCFInstrCost(Instruction::Br, CostKind);
    else
      // This branch will be eliminated by if-conversion.
      return 0;
    // Note: We currently assume zero cost for an unconditional branch inside
    // a predicated block since it will become a fall-through, although we
    // may decide in the future to call TTI for all branches.
  }
  case Instruction::PHI: {
    auto *Phi = cast<PHINode>(I);

    // First-order recurrences are replaced by vector shuffles inside the loop.
    // NOTE: Don't use ToVectorTy as SK_ExtractSubvector expects a vector type.
    if (VF.isVector() && Legal->isFirstOrderRecurrence(Phi))
      return TTI.getShuffleCost(
          TargetTransformInfo::SK_ExtractSubvector, cast<VectorType>(VectorTy),
          VF.getKnownMinValue() - 1, FixedVectorType::get(RetTy, 1));

    // Phi nodes in non-header blocks (not inductions, reductions, etc.) are
    // converted into select instructions. We require N - 1 selects per phi
    // node, where N is the number of incoming values.
    if (VF.isVector() && Phi->getParent() != TheLoop->getHeader())
      return (Phi->getNumIncomingValues() - 1) *
             TTI.getCmpSelInstrCost(
                 Instruction::Select, ToVectorTy(Phi->getType(), VF),
                 ToVectorTy(Type::getInt1Ty(Phi->getContext()), VF),
                 CostKind);

    return TTI.getCFInstrCost(Instruction::PHI, CostKind);
  }
  case Instruction::UDiv:
  case Instruction::SDiv:
  case Instruction::URem:
  case Instruction::SRem:
    // If we have a predicated instruction, it may not be executed for each
    // vector lane. Get the scalarization cost and scale this amount by the
    // probability of executing the predicated block. If the instruction is not
    // predicated, we fall through to the next case.
    if (VF.isVector() && isScalarWithPredication(I)) {
      unsigned Cost = 0;

      // These instructions have a non-void type, so account for the phi nodes
      // that we will create. This cost is likely to be zero. The phi node
      // cost, if any, should be scaled by the block probability because it
      // models a copy at the end of each predicated block.
      Cost += VF.getKnownMinValue() *
              TTI.getCFInstrCost(Instruction::PHI, CostKind);

      // The cost of the non-predicated instruction.
      Cost += VF.getKnownMinValue() *
              TTI.getArithmeticInstrCost(I->getOpcode(), RetTy, CostKind);

      // The cost of insertelement and extractelement instructions needed for
      // scalarization.
      Cost += getScalarizationOverhead(I, VF);

      // Scale the cost by the probability of executing the predicated blocks.
      // This assumes the predicated block for each vector lane is equally
      // likely.
      return Cost / getReciprocalPredBlockProb();
    }
    LLVM_FALLTHROUGH;
  case Instruction::Add:
  case Instruction::FAdd:
  case Instruction::Sub:
  case Instruction::FSub:
  case Instruction::Mul:
  case Instruction::FMul:
  case Instruction::FDiv:
  case Instruction::FRem:
  case Instruction::Shl:
  case Instruction::LShr:
  case Instruction::AShr:
  case Instruction::And:
  case Instruction::Or:
  case Instruction::Xor: {
    // Since we will replace the stride by 1 the multiplication should go away.
    if (I->getOpcode() == Instruction::Mul && isStrideMul(I, Legal))
      return 0;
    // Certain instructions can be cheaper to vectorize if they have a constant
    // second vector operand. One example of this are shifts on x86.
    Value *Op2 = I->getOperand(1);
    TargetTransformInfo::OperandValueProperties Op2VP;
    TargetTransformInfo::OperandValueKind Op2VK =
        TTI.getOperandInfo(Op2, Op2VP);
    if (Op2VK == TargetTransformInfo::OK_AnyValue && Legal->isUniform(Op2))
      Op2VK = TargetTransformInfo::OK_UniformValue;

    SmallVector<const Value *, 4> Operands(I->operand_values());
    unsigned N = isScalarAfterVectorization(I, VF) ? VF.getKnownMinValue() : 1;
    return N * TTI.getArithmeticInstrCost(
                   I->getOpcode(), VectorTy, CostKind,
                   TargetTransformInfo::OK_AnyValue,
                   Op2VK, TargetTransformInfo::OP_None, Op2VP, Operands, I);
  }
  case Instruction::FNeg: {
    assert(!VF.isScalable() && "VF is assumed to be non scalable.");
    unsigned N = isScalarAfterVectorization(I, VF) ? VF.getKnownMinValue() : 1;
    return N * TTI.getArithmeticInstrCost(
                   I->getOpcode(), VectorTy, CostKind,
                   TargetTransformInfo::OK_AnyValue,
                   TargetTransformInfo::OK_AnyValue,
                   TargetTransformInfo::OP_None, TargetTransformInfo::OP_None,
                   I->getOperand(0), I);
  }
  case Instruction::Select: {
    SelectInst *SI = cast<SelectInst>(I);
    const SCEV *CondSCEV = SE->getSCEV(SI->getCondition());
    bool ScalarCond = (SE->isLoopInvariant(CondSCEV, TheLoop));
    Type *CondTy = SI->getCondition()->getType();
    if (!ScalarCond) {
      assert(!VF.isScalable() && "VF is assumed to be non scalable.");
      CondTy = VectorType::get(CondTy, VF);
    }
    return TTI.getCmpSelInstrCost(I->getOpcode(), VectorTy, CondTy,
                                  CostKind, I);
  }
  case Instruction::ICmp:
  case Instruction::FCmp: {
    Type *ValTy = I->getOperand(0)->getType();
    Instruction *Op0AsInstruction = dyn_cast<Instruction>(I->getOperand(0));
    if (canTruncateToMinimalBitwidth(Op0AsInstruction, VF))
      ValTy = IntegerType::get(ValTy->getContext(), MinBWs[Op0AsInstruction]);
    VectorTy = ToVectorTy(ValTy, VF);
    return TTI.getCmpSelInstrCost(I->getOpcode(), VectorTy, nullptr, CostKind,
                                  I);
  }
  case Instruction::Store:
  case Instruction::Load: {
    ElementCount Width = VF;
    if (Width.isVector()) {
      InstWidening Decision = getWideningDecision(I, Width);
      assert(Decision != CM_Unknown &&
             "CM decision should be taken at this point");
      if (Decision == CM_Scalarize)
        Width = ElementCount::getFixed(1);
    }
    VectorTy = ToVectorTy(getMemInstValueType(I), Width);
    return getMemoryInstructionCost(I, VF);
  }
  case Instruction::ZExt:
  case Instruction::SExt:
  case Instruction::FPToUI:
  case Instruction::FPToSI:
  case Instruction::FPExt:
  case Instruction::PtrToInt:
  case Instruction::IntToPtr:
  case Instruction::SIToFP:
  case Instruction::UIToFP:
  case Instruction::Trunc:
  case Instruction::FPTrunc:
  case Instruction::BitCast: {
    // Computes the CastContextHint from a Load/Store instruction.
    auto ComputeCCH = [&](Instruction *I) -> TTI::CastContextHint {
      assert((isa<LoadInst>(I) || isa<StoreInst>(I)) &&
             "Expected a load or a store!");

      if (VF.isScalar() || !TheLoop->contains(I))
        return TTI::CastContextHint::Normal;

      switch (getWideningDecision(I, VF)) {
      case LoopVectorizationCostModel::CM_GatherScatter:
        return TTI::CastContextHint::GatherScatter;
      case LoopVectorizationCostModel::CM_Interleave:
        return TTI::CastContextHint::Interleave;
      case LoopVectorizationCostModel::CM_Scalarize:
      case LoopVectorizationCostModel::CM_Widen:
        return Legal->isMaskRequired(I) ? TTI::CastContextHint::Masked
                                        : TTI::CastContextHint::Normal;
      case LoopVectorizationCostModel::CM_Widen_Reverse:
        return TTI::CastContextHint::Reversed;
      case LoopVectorizationCostModel::CM_Unknown:
        llvm_unreachable("Instr did not go through cost modelling?");
      }

      llvm_unreachable("Unhandled case!");
    };

    unsigned Opcode = I->getOpcode();
    TTI::CastContextHint CCH = TTI::CastContextHint::None;
    // For Trunc, the context is the only user, which must be a StoreInst.
    if (Opcode == Instruction::Trunc || Opcode == Instruction::FPTrunc) {
      if (I->hasOneUse())
        if (StoreInst *Store = dyn_cast<StoreInst>(*I->user_begin()))
          CCH = ComputeCCH(Store);
    }
    // For Z/Sext, the context is the operand, which must be a LoadInst.
    else if (Opcode == Instruction::ZExt || Opcode == Instruction::SExt ||
             Opcode == Instruction::FPExt) {
      if (LoadInst *Load = dyn_cast<LoadInst>(I->getOperand(0)))
        CCH = ComputeCCH(Load);
    }

    // We optimize the truncation of induction variables having constant
    // integer steps. The cost of these truncations is the same as the scalar
    // operation.
    if (isOptimizableIVTruncate(I, VF)) {
      auto *Trunc = cast<TruncInst>(I);
      return TTI.getCastInstrCost(Instruction::Trunc, Trunc->getDestTy(),
                                  Trunc->getSrcTy(), CCH, CostKind, Trunc);
    }

    Type *SrcScalarTy = I->getOperand(0)->getType();
    Type *SrcVecTy =
        VectorTy->isVectorTy() ? ToVectorTy(SrcScalarTy, VF) : SrcScalarTy;
    if (canTruncateToMinimalBitwidth(I, VF)) {
      // This cast is going to be shrunk. This may remove the cast or it might
      // turn it into slightly different cast. For example, if MinBW == 16,
      // "zext i8 %1 to i32" becomes "zext i8 %1 to i16".
      //
      // Calculate the modified src and dest types.
      Type *MinVecTy = VectorTy;
      if (Opcode == Instruction::Trunc) {
        SrcVecTy = smallestIntegerVectorType(SrcVecTy, MinVecTy);
        VectorTy =
            largestIntegerVectorType(ToVectorTy(I->getType(), VF), MinVecTy);
      } else if (Opcode == Instruction::ZExt || Opcode == Instruction::SExt) {
        SrcVecTy = largestIntegerVectorType(SrcVecTy, MinVecTy);
        VectorTy =
            smallestIntegerVectorType(ToVectorTy(I->getType(), VF), MinVecTy);
      }
    }

    assert(!VF.isScalable() && "VF is assumed to be non scalable");
    unsigned N = isScalarAfterVectorization(I, VF) ? VF.getKnownMinValue() : 1;
    return N *
           TTI.getCastInstrCost(Opcode, VectorTy, SrcVecTy, CCH, CostKind, I);
  }
  case Instruction::Call: {
    bool NeedToScalarize;
    CallInst *CI = cast<CallInst>(I);
    unsigned CallCost = getVectorCallCost(CI, VF, NeedToScalarize);
    if (getVectorIntrinsicIDForCall(CI, TLI))
      return std::min(CallCost, getVectorIntrinsicCost(CI, VF));
    return CallCost;
  }
  default:
    // The cost of executing VF copies of the scalar instruction. This opcode
    // is unknown. Assume that it is the same as 'mul'.
    return VF.getKnownMinValue() * TTI.getArithmeticInstrCost(
                                       Instruction::Mul, VectorTy, CostKind) +
           getScalarizationOverhead(I, VF);
  } // end of switch.
}

char LoopVectorize::ID = 0;

static const char lv_name[] = "Loop Vectorization";

INITIALIZE_PASS_BEGIN(LoopVectorize, LV_NAME, lv_name, false, false)
INITIALIZE_PASS_DEPENDENCY(TargetTransformInfoWrapperPass)
INITIALIZE_PASS_DEPENDENCY(BasicAAWrapperPass)
INITIALIZE_PASS_DEPENDENCY(AAResultsWrapperPass)
INITIALIZE_PASS_DEPENDENCY(GlobalsAAWrapperPass)
INITIALIZE_PASS_DEPENDENCY(AssumptionCacheTracker)
INITIALIZE_PASS_DEPENDENCY(BlockFrequencyInfoWrapperPass)
INITIALIZE_PASS_DEPENDENCY(DominatorTreeWrapperPass)
INITIALIZE_PASS_DEPENDENCY(ScalarEvolutionWrapperPass)
INITIALIZE_PASS_DEPENDENCY(LoopInfoWrapperPass)
INITIALIZE_PASS_DEPENDENCY(LoopAccessLegacyAnalysis)
INITIALIZE_PASS_DEPENDENCY(DemandedBitsWrapperPass)
INITIALIZE_PASS_DEPENDENCY(OptimizationRemarkEmitterWrapperPass)
INITIALIZE_PASS_DEPENDENCY(ProfileSummaryInfoWrapperPass)
INITIALIZE_PASS_DEPENDENCY(InjectTLIMappingsLegacy)
INITIALIZE_PASS_END(LoopVectorize, LV_NAME, lv_name, false, false)

namespace llvm {

Pass *createLoopVectorizePass() { return new LoopVectorize(); }

Pass *createLoopVectorizePass(bool InterleaveOnlyWhenForced,
                              bool VectorizeOnlyWhenForced) {
  return new LoopVectorize(InterleaveOnlyWhenForced, VectorizeOnlyWhenForced);
}

} // end namespace llvm

bool LoopVectorizationCostModel::isConsecutiveLoadOrStore(Instruction *Inst) {
  // Check if the pointer operand of a load or store instruction is
  // consecutive.
  if (auto *Ptr = getLoadStorePointerOperand(Inst))
    return Legal->isConsecutivePtr(Ptr);
  return false;
}

void LoopVectorizationCostModel::collectValuesToIgnore() {
  // Ignore ephemeral values.
  CodeMetrics::collectEphemeralValues(TheLoop, AC, ValuesToIgnore);

  // Ignore type-promoting instructions we identified during reduction
  // detection.
  for (auto &Reduction : Legal->getReductionVars()) {
    RecurrenceDescriptor &RedDes = Reduction.second;
    const SmallPtrSetImpl<Instruction *> &Casts = RedDes.getCastInsts();
    VecValuesToIgnore.insert(Casts.begin(), Casts.end());
  }
  // Ignore type-casting instructions we identified during induction
  // detection.
  for (auto &Induction : Legal->getInductionVars()) {
    InductionDescriptor &IndDes = Induction.second;
    const SmallVectorImpl<Instruction *> &Casts = IndDes.getCastInsts();
    VecValuesToIgnore.insert(Casts.begin(), Casts.end());
  }
}

void LoopVectorizationCostModel::collectInLoopReductions() {
  // For the moment, without predicated reduction instructions, we do not
  // support inloop reductions whilst folding the tail, and hence in those cases
  // all reductions are currently out of the loop.
  if (!PreferInLoopReductions || foldTailByMasking())
    return;

  for (auto &Reduction : Legal->getReductionVars()) {
    PHINode *Phi = Reduction.first;
    RecurrenceDescriptor &RdxDesc = Reduction.second;

    // We don't collect reductions that are type promoted (yet).
    if (RdxDesc.getRecurrenceType() != Phi->getType())
      continue;

    // Check that we can correctly put the reductions into the loop, by
    // finding the chain of operations that leads from the phi to the loop
    // exit value.
    SmallVector<Instruction *, 4> ReductionOperations =
        RdxDesc.getReductionOpChain(Phi, TheLoop);
    bool InLoop = !ReductionOperations.empty();
    if (InLoop)
      InLoopReductionChains[Phi] = ReductionOperations;
    LLVM_DEBUG(dbgs() << "LV: Using " << (InLoop ? "inloop" : "out of loop")
                      << " reduction for phi: " << *Phi << "\n");
  }
}

// TODO: we could return a pair of values that specify the max VF and
// min VF, to be used in `buildVPlans(MinVF, MaxVF)` instead of
// `buildVPlans(VF, VF)`. We cannot do it because VPLAN at the moment
// doesn't have a cost model that can choose which plan to execute if
// more than one is generated.
static unsigned determineVPlanVF(const unsigned WidestVectorRegBits,
                                 LoopVectorizationCostModel &CM) {
  unsigned WidestType;
  std::tie(std::ignore, WidestType) = CM.getSmallestAndWidestTypes();
  return WidestVectorRegBits / WidestType;
}

VectorizationFactor
LoopVectorizationPlanner::planInVPlanNativePath(ElementCount UserVF) {
  assert(!UserVF.isScalable() && "scalable vectors not yet supported");
  ElementCount VF = UserVF;
  // Outer loop handling: They may require CFG and instruction level
  // transformations before even evaluating whether vectorization is profitable.
  // Since we cannot modify the incoming IR, we need to build VPlan upfront in
  // the vectorization pipeline.
  if (!OrigLoop->empty()) {
    // If the user doesn't provide a vectorization factor, determine a
    // reasonable one.
    if (UserVF.isZero()) {
      VF = ElementCount::getFixed(
          determineVPlanVF(TTI->getRegisterBitWidth(true /* Vector*/), CM));
      LLVM_DEBUG(dbgs() << "LV: VPlan computed VF " << VF << ".\n");

      // Make sure we have a VF > 1 for stress testing.
      if (VPlanBuildStressTest && (VF.isScalar() || VF.isZero())) {
        LLVM_DEBUG(dbgs() << "LV: VPlan stress testing: "
                          << "overriding computed VF.\n");
        VF = ElementCount::getFixed(4);
      }
    }
    assert(EnableVPlanNativePath && "VPlan-native path is not enabled.");
    assert(isPowerOf2_32(VF.getKnownMinValue()) &&
           "VF needs to be a power of two");
    LLVM_DEBUG(dbgs() << "LV: Using " << (!UserVF.isZero() ? "user " : "")
                      << "VF " << VF << " to build VPlans.\n");
    buildVPlans(VF.getKnownMinValue(), VF.getKnownMinValue());

    // For VPlan build stress testing, we bail out after VPlan construction.
    if (VPlanBuildStressTest)
      return VectorizationFactor::Disabled();

    return {VF, 0 /*Cost*/};
  }

  LLVM_DEBUG(
      dbgs() << "LV: Not vectorizing. Inner loops aren't supported in the "
                "VPlan-native path.\n");
  return VectorizationFactor::Disabled();
}

Optional<VectorizationFactor>
LoopVectorizationPlanner::plan(ElementCount UserVF, unsigned UserIC) {
  assert(!UserVF.isScalable() && "scalable vectorization not yet handled");
  assert(OrigLoop->empty() && "Inner loop expected.");
  Optional<unsigned> MaybeMaxVF =
      CM.computeMaxVF(UserVF.getKnownMinValue(), UserIC);
  if (!MaybeMaxVF) // Cases that should not to be vectorized nor interleaved.
    return None;

  // Invalidate interleave groups if all blocks of loop will be predicated.
  if (CM.blockNeedsPredication(OrigLoop->getHeader()) &&
      !useMaskedInterleavedAccesses(*TTI)) {
    LLVM_DEBUG(
        dbgs()
        << "LV: Invalidate all interleaved groups due to fold-tail by masking "
           "which requires masked-interleaved support.\n");
    if (CM.InterleaveInfo.invalidateGroups())
      // Invalidating interleave groups also requires invalidating all decisions
      // based on them, which includes widening decisions and uniform and scalar
      // values.
      CM.invalidateCostModelingDecisions();
  }

  if (!UserVF.isZero()) {
    LLVM_DEBUG(dbgs() << "LV: Using user VF " << UserVF << ".\n");
    assert(isPowerOf2_32(UserVF.getKnownMinValue()) &&
           "VF needs to be a power of two");
    // Collect the instructions (and their associated costs) that will be more
    // profitable to scalarize.
    CM.selectUserVectorizationFactor(UserVF);
    CM.collectInLoopReductions();
    buildVPlansWithVPRecipes(UserVF.getKnownMinValue(),
                             UserVF.getKnownMinValue());
    LLVM_DEBUG(printPlans(dbgs()));
    return {{UserVF, 0}};
  }

  unsigned MaxVF = MaybeMaxVF.getValue();
  assert(MaxVF != 0 && "MaxVF is zero.");

  for (unsigned VF = 1; VF <= MaxVF; VF *= 2) {
    // Collect Uniform and Scalar instructions after vectorization with VF.
    CM.collectUniformsAndScalars(ElementCount::getFixed(VF));

    // Collect the instructions (and their associated costs) that will be more
    // profitable to scalarize.
    if (VF > 1)
      CM.collectInstsToScalarize(ElementCount::getFixed(VF));
  }

  CM.collectInLoopReductions();

  buildVPlansWithVPRecipes(1, MaxVF);
  LLVM_DEBUG(printPlans(dbgs()));
  if (MaxVF == 1)
    return VectorizationFactor::Disabled();

  // Select the optimal vectorization factor.
  return CM.selectVectorizationFactor(MaxVF);
}

void LoopVectorizationPlanner::setBestPlan(ElementCount VF, unsigned UF) {
  LLVM_DEBUG(dbgs() << "Setting best plan to VF=" << VF << ", UF=" << UF
                    << '\n');
  BestVF = VF;
  BestUF = UF;

  erase_if(VPlans, [VF](const VPlanPtr &Plan) {
    return !Plan->hasVF(VF);
  });
  assert(VPlans.size() == 1 && "Best VF has not a single VPlan.");
}

void LoopVectorizationPlanner::executePlan(InnerLoopVectorizer &ILV,
                                           DominatorTree *DT) {
  // Perform the actual loop transformation.

  // 1. Create a new empty loop. Unlink the old loop and connect the new one.
  VPCallbackILV CallbackILV(ILV);

  assert(BestVF.hasValue() && "Vectorization Factor is missing");

  VPTransformState State{*BestVF, BestUF,      LI,
                         DT,      ILV.Builder, ILV.VectorLoopValueMap,
                         &ILV,    CallbackILV};
  State.CFG.PrevBB = ILV.createVectorizedLoopSkeleton();
  State.TripCount = ILV.getOrCreateTripCount(nullptr);
  State.CanonicalIV = ILV.Induction;

  //===------------------------------------------------===//
  //
  // Notice: any optimization or new instruction that go
  // into the code below should also be implemented in
  // the cost-model.
  //
  //===------------------------------------------------===//

  // 2. Copy and widen instructions from the old loop into the new loop.
  assert(VPlans.size() == 1 && "Not a single VPlan to execute.");
  VPlans.front()->execute(&State);

  // 3. Fix the vectorized code: take care of header phi's, live-outs,
  //    predication, updating analyses.
  ILV.fixVectorizedLoop();
}

void LoopVectorizationPlanner::collectTriviallyDeadInstructions(
    SmallPtrSetImpl<Instruction *> &DeadInstructions) {
  BasicBlock *Latch = OrigLoop->getLoopLatch();

  // We create new control-flow for the vectorized loop, so the original
  // condition will be dead after vectorization if it's only used by the
  // branch.
  auto *Cmp = dyn_cast<Instruction>(Latch->getTerminator()->getOperand(0));
  if (Cmp && Cmp->hasOneUse())
    DeadInstructions.insert(Cmp);

  // We create new "steps" for induction variable updates to which the original
  // induction variables map. An original update instruction will be dead if
  // all its users except the induction variable are dead.
  for (auto &Induction : Legal->getInductionVars()) {
    PHINode *Ind = Induction.first;
    auto *IndUpdate = cast<Instruction>(Ind->getIncomingValueForBlock(Latch));
    if (llvm::all_of(IndUpdate->users(), [&](User *U) -> bool {
          return U == Ind || DeadInstructions.count(cast<Instruction>(U));
        }))
      DeadInstructions.insert(IndUpdate);

    // We record as "Dead" also the type-casting instructions we had identified
    // during induction analysis. We don't need any handling for them in the
    // vectorized loop because we have proven that, under a proper runtime
    // test guarding the vectorized loop, the value of the phi, and the casted
    // value of the phi, are the same. The last instruction in this casting chain
    // will get its scalar/vector/widened def from the scalar/vector/widened def
    // of the respective phi node. Any other casts in the induction def-use chain
    // have no other uses outside the phi update chain, and will be ignored.
    InductionDescriptor &IndDes = Induction.second;
    const SmallVectorImpl<Instruction *> &Casts = IndDes.getCastInsts();
    DeadInstructions.insert(Casts.begin(), Casts.end());
  }
}

Value *InnerLoopUnroller::reverseVector(Value *Vec) { return Vec; }

Value *InnerLoopUnroller::getBroadcastInstrs(Value *V) { return V; }

Value *InnerLoopUnroller::getStepVector(Value *Val, int StartIdx, Value *Step,
                                        Instruction::BinaryOps BinOp) {
  // When unrolling and the VF is 1, we only need to add a simple scalar.
  Type *Ty = Val->getType();
  assert(!Ty->isVectorTy() && "Val must be a scalar");

  if (Ty->isFloatingPointTy()) {
    Constant *C = ConstantFP::get(Ty, (double)StartIdx);

    // Floating point operations had to be 'fast' to enable the unrolling.
    Value *MulOp = addFastMathFlag(Builder.CreateFMul(C, Step));
    return addFastMathFlag(Builder.CreateBinOp(BinOp, Val, MulOp));
  }
  Constant *C = ConstantInt::get(Ty, StartIdx);
  return Builder.CreateAdd(Val, Builder.CreateMul(C, Step), "induction");
}

static void AddRuntimeUnrollDisableMetaData(Loop *L) {
  SmallVector<Metadata *, 4> MDs;
  // Reserve first location for self reference to the LoopID metadata node.
  MDs.push_back(nullptr);
  bool IsUnrollMetadata = false;
  MDNode *LoopID = L->getLoopID();
  if (LoopID) {
    // First find existing loop unrolling disable metadata.
    for (unsigned i = 1, ie = LoopID->getNumOperands(); i < ie; ++i) {
      auto *MD = dyn_cast<MDNode>(LoopID->getOperand(i));
      if (MD) {
        const auto *S = dyn_cast<MDString>(MD->getOperand(0));
        IsUnrollMetadata =
            S && S->getString().startswith("llvm.loop.unroll.disable");
      }
      MDs.push_back(LoopID->getOperand(i));
    }
  }

  if (!IsUnrollMetadata) {
    // Add runtime unroll disable metadata.
    LLVMContext &Context = L->getHeader()->getContext();
    SmallVector<Metadata *, 1> DisableOperands;
    DisableOperands.push_back(
        MDString::get(Context, "llvm.loop.unroll.runtime.disable"));
    MDNode *DisableNode = MDNode::get(Context, DisableOperands);
    MDs.push_back(DisableNode);
    MDNode *NewLoopID = MDNode::get(Context, MDs);
    // Set operand 0 to refer to the loop id itself.
    NewLoopID->replaceOperandWith(0, NewLoopID);
    L->setLoopID(NewLoopID);
  }
}

bool LoopVectorizationPlanner::getDecisionAndClampRange(
    const std::function<bool(ElementCount)> &Predicate, VFRange &Range) {
  assert(Range.End > Range.Start && "Trying to test an empty VF range.");
  bool PredicateAtRangeStart = Predicate(ElementCount::getFixed(Range.Start));

  for (unsigned TmpVF = Range.Start * 2; TmpVF < Range.End; TmpVF *= 2)
    if (Predicate(ElementCount::getFixed(TmpVF)) != PredicateAtRangeStart) {
      Range.End = TmpVF;
      break;
    }

  return PredicateAtRangeStart;
}

/// Build VPlans for the full range of feasible VF's = {\p MinVF, 2 * \p MinVF,
/// 4 * \p MinVF, ..., \p MaxVF} by repeatedly building a VPlan for a sub-range
/// of VF's starting at a given VF and extending it as much as possible. Each
/// vectorization decision can potentially shorten this sub-range during
/// buildVPlan().
void LoopVectorizationPlanner::buildVPlans(unsigned MinVF, unsigned MaxVF) {
  for (unsigned VF = MinVF; VF < MaxVF + 1;) {
    VFRange SubRange = {VF, MaxVF + 1};
    VPlans.push_back(buildVPlan(SubRange));
    VF = SubRange.End;
  }
}

VPValue *VPRecipeBuilder::createEdgeMask(BasicBlock *Src, BasicBlock *Dst,
                                         VPlanPtr &Plan) {
  assert(is_contained(predecessors(Dst), Src) && "Invalid edge");

  // Look for cached value.
  std::pair<BasicBlock *, BasicBlock *> Edge(Src, Dst);
  EdgeMaskCacheTy::iterator ECEntryIt = EdgeMaskCache.find(Edge);
  if (ECEntryIt != EdgeMaskCache.end())
    return ECEntryIt->second;

  VPValue *SrcMask = createBlockInMask(Src, Plan);

  // The terminator has to be a branch inst!
  BranchInst *BI = dyn_cast<BranchInst>(Src->getTerminator());
  assert(BI && "Unexpected terminator found");

  if (!BI->isConditional() || BI->getSuccessor(0) == BI->getSuccessor(1))
    return EdgeMaskCache[Edge] = SrcMask;

  VPValue *EdgeMask = Plan->getVPValue(BI->getCondition());
  assert(EdgeMask && "No Edge Mask found for condition");

  if (BI->getSuccessor(0) != Dst)
    EdgeMask = Builder.createNot(EdgeMask);

  if (SrcMask) // Otherwise block in-mask is all-one, no need to AND.
    EdgeMask = Builder.createAnd(EdgeMask, SrcMask);

  return EdgeMaskCache[Edge] = EdgeMask;
}

VPValue *VPRecipeBuilder::createBlockInMask(BasicBlock *BB, VPlanPtr &Plan) {
  assert(OrigLoop->contains(BB) && "Block is not a part of a loop");

  // Look for cached value.
  BlockMaskCacheTy::iterator BCEntryIt = BlockMaskCache.find(BB);
  if (BCEntryIt != BlockMaskCache.end())
    return BCEntryIt->second;

  // All-one mask is modelled as no-mask following the convention for masked
  // load/store/gather/scatter. Initialize BlockMask to no-mask.
  VPValue *BlockMask = nullptr;

  if (OrigLoop->getHeader() == BB) {
    if (!CM.blockNeedsPredication(BB))
      return BlockMaskCache[BB] = BlockMask; // Loop incoming mask is all-one.

    // Introduce the early-exit compare IV <= BTC to form header block mask.
    // This is used instead of IV < TC because TC may wrap, unlike BTC.
    // Start by constructing the desired canonical IV.
    VPValue *IV = nullptr;
    if (Legal->getPrimaryInduction())
      IV = Plan->getVPValue(Legal->getPrimaryInduction());
    else {
      auto IVRecipe = new VPWidenCanonicalIVRecipe();
      Builder.getInsertBlock()->appendRecipe(IVRecipe);
      IV = IVRecipe->getVPValue();
    }
    VPValue *BTC = Plan->getOrCreateBackedgeTakenCount();
    bool TailFolded = !CM.isScalarEpilogueAllowed();

    if (TailFolded && CM.TTI.emitGetActiveLaneMask()) {
      // While ActiveLaneMask is a binary op that consumes the loop tripcount
      // as a second argument, we only pass the IV here and extract the
      // tripcount from the transform state where codegen of the VP instructions
      // happen.
      BlockMask = Builder.createNaryOp(VPInstruction::ActiveLaneMask, {IV});
    } else {
      BlockMask = Builder.createNaryOp(VPInstruction::ICmpULE, {IV, BTC});
    }
    return BlockMaskCache[BB] = BlockMask;
  }

  // This is the block mask. We OR all incoming edges.
  for (auto *Predecessor : predecessors(BB)) {
    VPValue *EdgeMask = createEdgeMask(Predecessor, BB, Plan);
    if (!EdgeMask) // Mask of predecessor is all-one so mask of block is too.
      return BlockMaskCache[BB] = EdgeMask;

    if (!BlockMask) { // BlockMask has its initialized nullptr value.
      BlockMask = EdgeMask;
      continue;
    }

    BlockMask = Builder.createOr(BlockMask, EdgeMask);
  }

  return BlockMaskCache[BB] = BlockMask;
}

VPWidenMemoryInstructionRecipe *
VPRecipeBuilder::tryToWidenMemory(Instruction *I, VFRange &Range,
                                  VPlanPtr &Plan) {
  assert((isa<LoadInst>(I) || isa<StoreInst>(I)) &&
         "Must be called with either a load or store");

  auto willWiden = [&](ElementCount VF) -> bool {
    assert(!VF.isScalable() && "unexpected scalable ElementCount");
    if (VF.isScalar())
      return false;
    LoopVectorizationCostModel::InstWidening Decision =
        CM.getWideningDecision(I, VF);
    assert(Decision != LoopVectorizationCostModel::CM_Unknown &&
           "CM decision should be taken at this point.");
    if (Decision == LoopVectorizationCostModel::CM_Interleave)
      return true;
    if (CM.isScalarAfterVectorization(I, VF) ||
        CM.isProfitableToScalarize(I, VF))
      return false;
    return Decision != LoopVectorizationCostModel::CM_Scalarize;
  };

  if (!LoopVectorizationPlanner::getDecisionAndClampRange(willWiden, Range))
    return nullptr;

  VPValue *Mask = nullptr;
  if (Legal->isMaskRequired(I))
    Mask = createBlockInMask(I->getParent(), Plan);

  VPValue *Addr = Plan->getOrAddVPValue(getLoadStorePointerOperand(I));
  if (LoadInst *Load = dyn_cast<LoadInst>(I))
    return new VPWidenMemoryInstructionRecipe(*Load, Addr, Mask);

  StoreInst *Store = cast<StoreInst>(I);
  VPValue *StoredValue = Plan->getOrAddVPValue(Store->getValueOperand());
  return new VPWidenMemoryInstructionRecipe(*Store, Addr, StoredValue, Mask);
}

VPWidenIntOrFpInductionRecipe *
VPRecipeBuilder::tryToOptimizeInductionPHI(PHINode *Phi) const {
  // Check if this is an integer or fp induction. If so, build the recipe that
  // produces its scalar and vector values.
  InductionDescriptor II = Legal->getInductionVars().lookup(Phi);
  if (II.getKind() == InductionDescriptor::IK_IntInduction ||
      II.getKind() == InductionDescriptor::IK_FpInduction)
    return new VPWidenIntOrFpInductionRecipe(Phi);

  return nullptr;
}

VPWidenIntOrFpInductionRecipe *
VPRecipeBuilder::tryToOptimizeInductionTruncate(TruncInst *I,
                                                VFRange &Range) const {
  // Optimize the special case where the source is a constant integer
  // induction variable. Notice that we can only optimize the 'trunc' case
  // because (a) FP conversions lose precision, (b) sext/zext may wrap, and
  // (c) other casts depend on pointer size.

  // Determine whether \p K is a truncation based on an induction variable that
  // can be optimized.
  auto isOptimizableIVTruncate =
      [&](Instruction *K) -> std::function<bool(ElementCount)> {
    return [=](ElementCount VF) -> bool {
      return CM.isOptimizableIVTruncate(K, VF);
    };
  };

  if (LoopVectorizationPlanner::getDecisionAndClampRange(
          isOptimizableIVTruncate(I), Range))
    return new VPWidenIntOrFpInductionRecipe(cast<PHINode>(I->getOperand(0)),
                                             I);
  return nullptr;
}

VPBlendRecipe *VPRecipeBuilder::tryToBlend(PHINode *Phi, VPlanPtr &Plan) {
  // We know that all PHIs in non-header blocks are converted into selects, so
  // we don't have to worry about the insertion order and we can just use the
  // builder. At this point we generate the predication tree. There may be
  // duplications since this is a simple recursive scan, but future
  // optimizations will clean it up.

  SmallVector<VPValue *, 2> Operands;
  unsigned NumIncoming = Phi->getNumIncomingValues();
  for (unsigned In = 0; In < NumIncoming; In++) {
    VPValue *EdgeMask =
      createEdgeMask(Phi->getIncomingBlock(In), Phi->getParent(), Plan);
    assert((EdgeMask || NumIncoming == 1) &&
           "Multiple predecessors with one having a full mask");
    Operands.push_back(Plan->getOrAddVPValue(Phi->getIncomingValue(In)));
    if (EdgeMask)
      Operands.push_back(EdgeMask);
  }
  return new VPBlendRecipe(Phi, Operands);
}

VPWidenCallRecipe *VPRecipeBuilder::tryToWidenCall(CallInst *CI, VFRange &Range,
                                                   VPlan &Plan) const {

  bool IsPredicated = LoopVectorizationPlanner::getDecisionAndClampRange(
      [this, CI](ElementCount VF) {
        return CM.isScalarWithPredication(CI, VF);
      },
      Range);

  if (IsPredicated)
    return nullptr;

  Intrinsic::ID ID = getVectorIntrinsicIDForCall(CI, TLI);
  if (ID && (ID == Intrinsic::assume || ID == Intrinsic::lifetime_end ||
             ID == Intrinsic::lifetime_start || ID == Intrinsic::sideeffect))
    return nullptr;

  auto willWiden = [&](ElementCount VF) -> bool {
    Intrinsic::ID ID = getVectorIntrinsicIDForCall(CI, TLI);
    // The following case may be scalarized depending on the VF.
    // The flag shows whether we use Intrinsic or a usual Call for vectorized
    // version of the instruction.
    // Is it beneficial to perform intrinsic call compared to lib call?
    bool NeedToScalarize = false;
    unsigned CallCost = CM.getVectorCallCost(CI, VF, NeedToScalarize);
    bool UseVectorIntrinsic =
        ID && CM.getVectorIntrinsicCost(CI, VF) <= CallCost;
    return UseVectorIntrinsic || !NeedToScalarize;
  };

  if (!LoopVectorizationPlanner::getDecisionAndClampRange(willWiden, Range))
    return nullptr;

  return new VPWidenCallRecipe(*CI, Plan.mapToVPValues(CI->arg_operands()));
}

bool VPRecipeBuilder::shouldWiden(Instruction *I, VFRange &Range) const {
  assert(!isa<BranchInst>(I) && !isa<PHINode>(I) && !isa<LoadInst>(I) &&
         !isa<StoreInst>(I) && "Instruction should have been handled earlier");
  // Instruction should be widened, unless it is scalar after vectorization,
  // scalarization is profitable or it is predicated.
  auto WillScalarize = [this, I](ElementCount VF) -> bool {
    return CM.isScalarAfterVectorization(I, VF) ||
           CM.isProfitableToScalarize(I, VF) ||
           CM.isScalarWithPredication(I, VF);
  };
  return !LoopVectorizationPlanner::getDecisionAndClampRange(WillScalarize,
                                                             Range);
}

VPWidenRecipe *VPRecipeBuilder::tryToWiden(Instruction *I, VPlan &Plan) const {
  auto IsVectorizableOpcode = [](unsigned Opcode) {
    switch (Opcode) {
    case Instruction::Add:
    case Instruction::And:
    case Instruction::AShr:
    case Instruction::BitCast:
    case Instruction::FAdd:
    case Instruction::FCmp:
    case Instruction::FDiv:
    case Instruction::FMul:
    case Instruction::FNeg:
    case Instruction::FPExt:
    case Instruction::FPToSI:
    case Instruction::FPToUI:
    case Instruction::FPTrunc:
    case Instruction::FRem:
    case Instruction::FSub:
    case Instruction::ICmp:
    case Instruction::IntToPtr:
    case Instruction::LShr:
    case Instruction::Mul:
    case Instruction::Or:
    case Instruction::PtrToInt:
    case Instruction::SDiv:
    case Instruction::Select:
    case Instruction::SExt:
    case Instruction::Shl:
    case Instruction::SIToFP:
    case Instruction::SRem:
    case Instruction::Sub:
    case Instruction::Trunc:
    case Instruction::UDiv:
    case Instruction::UIToFP:
    case Instruction::URem:
    case Instruction::Xor:
    case Instruction::ZExt:
      return true;
    }
    return false;
  };

  if (!IsVectorizableOpcode(I->getOpcode()))
    return nullptr;

  // Success: widen this instruction.
  return new VPWidenRecipe(*I, Plan.mapToVPValues(I->operands()));
}

VPBasicBlock *VPRecipeBuilder::handleReplication(
    Instruction *I, VFRange &Range, VPBasicBlock *VPBB,
    DenseMap<Instruction *, VPReplicateRecipe *> &PredInst2Recipe,
    VPlanPtr &Plan) {
  bool IsUniform = LoopVectorizationPlanner::getDecisionAndClampRange(
      [&](ElementCount VF) { return CM.isUniformAfterVectorization(I, VF); },
      Range);

  bool IsPredicated = LoopVectorizationPlanner::getDecisionAndClampRange(
      [&](ElementCount VF) { return CM.isScalarWithPredication(I, VF); },
      Range);

  auto *Recipe = new VPReplicateRecipe(I, Plan->mapToVPValues(I->operands()),
                                       IsUniform, IsPredicated);
  setRecipe(I, Recipe);

  // Find if I uses a predicated instruction. If so, it will use its scalar
  // value. Avoid hoisting the insert-element which packs the scalar value into
  // a vector value, as that happens iff all users use the vector value.
  for (auto &Op : I->operands())
    if (auto *PredInst = dyn_cast<Instruction>(Op))
      if (PredInst2Recipe.find(PredInst) != PredInst2Recipe.end())
        PredInst2Recipe[PredInst]->setAlsoPack(false);

  // Finalize the recipe for Instr, first if it is not predicated.
  if (!IsPredicated) {
    LLVM_DEBUG(dbgs() << "LV: Scalarizing:" << *I << "\n");
    VPBB->appendRecipe(Recipe);
    return VPBB;
  }
  LLVM_DEBUG(dbgs() << "LV: Scalarizing and predicating:" << *I << "\n");
  assert(VPBB->getSuccessors().empty() &&
         "VPBB has successors when handling predicated replication.");
  // Record predicated instructions for above packing optimizations.
  PredInst2Recipe[I] = Recipe;
  VPBlockBase *Region = createReplicateRegion(I, Recipe, Plan);
  VPBlockUtils::insertBlockAfter(Region, VPBB);
  auto *RegSucc = new VPBasicBlock();
  VPBlockUtils::insertBlockAfter(RegSucc, Region);
  return RegSucc;
}

VPRegionBlock *VPRecipeBuilder::createReplicateRegion(Instruction *Instr,
                                                      VPRecipeBase *PredRecipe,
                                                      VPlanPtr &Plan) {
  // Instructions marked for predication are replicated and placed under an
  // if-then construct to prevent side-effects.

  // Generate recipes to compute the block mask for this region.
  VPValue *BlockInMask = createBlockInMask(Instr->getParent(), Plan);

  // Build the triangular if-then region.
  std::string RegionName = (Twine("pred.") + Instr->getOpcodeName()).str();
  assert(Instr->getParent() && "Predicated instruction not in any basic block");
  auto *BOMRecipe = new VPBranchOnMaskRecipe(BlockInMask);
  auto *Entry = new VPBasicBlock(Twine(RegionName) + ".entry", BOMRecipe);
  auto *PHIRecipe =
      Instr->getType()->isVoidTy() ? nullptr : new VPPredInstPHIRecipe(Instr);
  auto *Exit = new VPBasicBlock(Twine(RegionName) + ".continue", PHIRecipe);
  auto *Pred = new VPBasicBlock(Twine(RegionName) + ".if", PredRecipe);
  VPRegionBlock *Region = new VPRegionBlock(Entry, Exit, RegionName, true);

  // Note: first set Entry as region entry and then connect successors starting
  // from it in order, to propagate the "parent" of each VPBasicBlock.
  VPBlockUtils::insertTwoBlocksAfter(Pred, Exit, BlockInMask, Entry);
  VPBlockUtils::connectBlocks(Pred, Exit);

  return Region;
}

VPRecipeBase *VPRecipeBuilder::tryToCreateWidenRecipe(Instruction *Instr,
                                                      VFRange &Range,
                                                      VPlanPtr &Plan) {
  // First, check for specific widening recipes that deal with calls, memory
  // operations, inductions and Phi nodes.
  if (auto *CI = dyn_cast<CallInst>(Instr))
    return tryToWidenCall(CI, Range, *Plan);

  if (isa<LoadInst>(Instr) || isa<StoreInst>(Instr))
    return tryToWidenMemory(Instr, Range, Plan);

  VPRecipeBase *Recipe;
  if (auto Phi = dyn_cast<PHINode>(Instr)) {
    if (Phi->getParent() != OrigLoop->getHeader())
      return tryToBlend(Phi, Plan);
    if ((Recipe = tryToOptimizeInductionPHI(Phi)))
      return Recipe;
    return new VPWidenPHIRecipe(Phi);
  }

  if (isa<TruncInst>(Instr) &&
      (Recipe = tryToOptimizeInductionTruncate(cast<TruncInst>(Instr), Range)))
    return Recipe;

  if (!shouldWiden(Instr, Range))
    return nullptr;

  if (auto GEP = dyn_cast<GetElementPtrInst>(Instr))
    return new VPWidenGEPRecipe(GEP, Plan->mapToVPValues(GEP->operands()),
                                OrigLoop);

  if (auto *SI = dyn_cast<SelectInst>(Instr)) {
    bool InvariantCond =
        PSE.getSE()->isLoopInvariant(PSE.getSCEV(SI->getOperand(0)), OrigLoop);
    return new VPWidenSelectRecipe(*SI, Plan->mapToVPValues(SI->operands()),
                                   InvariantCond);
  }

  return tryToWiden(Instr, *Plan);
}

void LoopVectorizationPlanner::buildVPlansWithVPRecipes(unsigned MinVF,
                                                        unsigned MaxVF) {
  assert(OrigLoop->empty() && "Inner loop expected.");

  // Collect conditions feeding internal conditional branches; they need to be
  // represented in VPlan for it to model masking.
  SmallPtrSet<Value *, 1> NeedDef;

  auto *Latch = OrigLoop->getLoopLatch();
  for (BasicBlock *BB : OrigLoop->blocks()) {
    if (BB == Latch)
      continue;
    BranchInst *Branch = dyn_cast<BranchInst>(BB->getTerminator());
    if (Branch && Branch->isConditional())
      NeedDef.insert(Branch->getCondition());
  }

  // If the tail is to be folded by masking, the primary induction variable, if
  // exists needs to be represented in VPlan for it to model early-exit masking.
  // Also, both the Phi and the live-out instruction of each reduction are
  // required in order to introduce a select between them in VPlan.
  if (CM.foldTailByMasking()) {
    if (Legal->getPrimaryInduction())
      NeedDef.insert(Legal->getPrimaryInduction());
    for (auto &Reduction : Legal->getReductionVars()) {
      NeedDef.insert(Reduction.first);
      NeedDef.insert(Reduction.second.getLoopExitInstr());
    }
  }

  // Collect instructions from the original loop that will become trivially dead
  // in the vectorized loop. We don't need to vectorize these instructions. For
  // example, original induction update instructions can become dead because we
  // separately emit induction "steps" when generating code for the new loop.
  // Similarly, we create a new latch condition when setting up the structure
  // of the new loop, so the old one can become dead.
  SmallPtrSet<Instruction *, 4> DeadInstructions;
  collectTriviallyDeadInstructions(DeadInstructions);

  // Add assume instructions we need to drop to DeadInstructions, to prevent
  // them from being added to the VPlan.
  // TODO: We only need to drop assumes in blocks that get flattend. If the
  // control flow is preserved, we should keep them.
  auto &ConditionalAssumes = Legal->getConditionalAssumes();
  DeadInstructions.insert(ConditionalAssumes.begin(), ConditionalAssumes.end());

  DenseMap<Instruction *, Instruction *> &SinkAfter = Legal->getSinkAfter();
  // Dead instructions do not need sinking. Remove them from SinkAfter.
  for (Instruction *I : DeadInstructions)
    SinkAfter.erase(I);

  for (unsigned VF = MinVF; VF < MaxVF + 1;) {
    VFRange SubRange = {VF, MaxVF + 1};
    VPlans.push_back(buildVPlanWithVPRecipes(SubRange, NeedDef,
                                             DeadInstructions, SinkAfter));
    VF = SubRange.End;
  }
}

VPlanPtr LoopVectorizationPlanner::buildVPlanWithVPRecipes(
    VFRange &Range, SmallPtrSetImpl<Value *> &NeedDef,
    SmallPtrSetImpl<Instruction *> &DeadInstructions,
    const DenseMap<Instruction *, Instruction *> &SinkAfter) {

  // Hold a mapping from predicated instructions to their recipes, in order to
  // fix their AlsoPack behavior if a user is determined to replicate and use a
  // scalar instead of vector value.
  DenseMap<Instruction *, VPReplicateRecipe *> PredInst2Recipe;

  SmallPtrSet<const InterleaveGroup<Instruction> *, 1> InterleaveGroups;

  VPRecipeBuilder RecipeBuilder(OrigLoop, TLI, Legal, CM, PSE, Builder);

  // ---------------------------------------------------------------------------
  // Pre-construction: record ingredients whose recipes we'll need to further
  // process after constructing the initial VPlan.
  // ---------------------------------------------------------------------------

  // Mark instructions we'll need to sink later and their targets as
  // ingredients whose recipe we'll need to record.
  for (auto &Entry : SinkAfter) {
    RecipeBuilder.recordRecipeOf(Entry.first);
    RecipeBuilder.recordRecipeOf(Entry.second);
  }
  for (auto &Reduction : CM.getInLoopReductionChains()) {
    PHINode *Phi = Reduction.first;
    RecurrenceDescriptor::RecurrenceKind Kind =
        Legal->getReductionVars()[Phi].getRecurrenceKind();
    const SmallVector<Instruction *, 4> &ReductionOperations = Reduction.second;

    RecipeBuilder.recordRecipeOf(Phi);
    for (auto &R : ReductionOperations) {
      RecipeBuilder.recordRecipeOf(R);
      // For min/max reducitons, where we have a pair of icmp/select, we also
      // need to record the ICmp recipe, so it can be removed later.
      if (Kind == RecurrenceDescriptor::RK_IntegerMinMax ||
          Kind == RecurrenceDescriptor::RK_FloatMinMax) {
        RecipeBuilder.recordRecipeOf(cast<Instruction>(R->getOperand(0)));
      }
    }
  }

  // For each interleave group which is relevant for this (possibly trimmed)
  // Range, add it to the set of groups to be later applied to the VPlan and add
  // placeholders for its members' Recipes which we'll be replacing with a
  // single VPInterleaveRecipe.
  for (InterleaveGroup<Instruction> *IG : IAI.getInterleaveGroups()) {
    auto applyIG = [IG, this](ElementCount VF) -> bool {
      return (VF.isVector() && // Query is illegal for VF == 1
              CM.getWideningDecision(IG->getInsertPos(), VF) ==
                  LoopVectorizationCostModel::CM_Interleave);
    };
    if (!getDecisionAndClampRange(applyIG, Range))
      continue;
    InterleaveGroups.insert(IG);
    for (unsigned i = 0; i < IG->getFactor(); i++)
      if (Instruction *Member = IG->getMember(i))
        RecipeBuilder.recordRecipeOf(Member);
  };

  // ---------------------------------------------------------------------------
  // Build initial VPlan: Scan the body of the loop in a topological order to
  // visit each basic block after having visited its predecessor basic blocks.
  // ---------------------------------------------------------------------------

  // Create a dummy pre-entry VPBasicBlock to start building the VPlan.
  auto Plan = std::make_unique<VPlan>();
  VPBasicBlock *VPBB = new VPBasicBlock("Pre-Entry");
  Plan->setEntry(VPBB);

  // Represent values that will have defs inside VPlan.
  for (Value *V : NeedDef)
    Plan->addVPValue(V);

  // Scan the body of the loop in a topological order to visit each basic block
  // after having visited its predecessor basic blocks.
  LoopBlocksDFS DFS(OrigLoop);
  DFS.perform(LI);

  for (BasicBlock *BB : make_range(DFS.beginRPO(), DFS.endRPO())) {
    // Relevant instructions from basic block BB will be grouped into VPRecipe
    // ingredients and fill a new VPBasicBlock.
    unsigned VPBBsForBB = 0;
    auto *FirstVPBBForBB = new VPBasicBlock(BB->getName());
    VPBlockUtils::insertBlockAfter(FirstVPBBForBB, VPBB);
    VPBB = FirstVPBBForBB;
    Builder.setInsertPoint(VPBB);

    // Introduce each ingredient into VPlan.
    // TODO: Model and preserve debug instrinsics in VPlan.
    for (Instruction &I : BB->instructionsWithoutDebug()) {
      Instruction *Instr = &I;

      // First filter out irrelevant instructions, to ensure no recipes are
      // built for them.
      if (isa<BranchInst>(Instr) || DeadInstructions.count(Instr))
        continue;

      if (auto Recipe =
              RecipeBuilder.tryToCreateWidenRecipe(Instr, Range, Plan)) {
        RecipeBuilder.setRecipe(Instr, Recipe);
        VPBB->appendRecipe(Recipe);
        continue;
      }

      // Otherwise, if all widening options failed, Instruction is to be
      // replicated. This may create a successor for VPBB.
      VPBasicBlock *NextVPBB = RecipeBuilder.handleReplication(
          Instr, Range, VPBB, PredInst2Recipe, Plan);
      if (NextVPBB != VPBB) {
        VPBB = NextVPBB;
        VPBB->setName(BB->hasName() ? BB->getName() + "." + Twine(VPBBsForBB++)
                                    : "");
      }
    }
  }

  // Discard empty dummy pre-entry VPBasicBlock. Note that other VPBasicBlocks
  // may also be empty, such as the last one VPBB, reflecting original
  // basic-blocks with no recipes.
  VPBasicBlock *PreEntry = cast<VPBasicBlock>(Plan->getEntry());
  assert(PreEntry->empty() && "Expecting empty pre-entry block.");
  VPBlockBase *Entry = Plan->setEntry(PreEntry->getSingleSuccessor());
  VPBlockUtils::disconnectBlocks(PreEntry, Entry);
  delete PreEntry;

  // ---------------------------------------------------------------------------
  // Transform initial VPlan: Apply previously taken decisions, in order, to
  // bring the VPlan to its final state.
  // ---------------------------------------------------------------------------

  // Apply Sink-After legal constraints.
  for (auto &Entry : SinkAfter) {
    VPRecipeBase *Sink = RecipeBuilder.getRecipe(Entry.first);
    VPRecipeBase *Target = RecipeBuilder.getRecipe(Entry.second);
    Sink->moveAfter(Target);
  }

  // Interleave memory: for each Interleave Group we marked earlier as relevant
  // for this VPlan, replace the Recipes widening its memory instructions with a
  // single VPInterleaveRecipe at its insertion point.
  for (auto IG : InterleaveGroups) {
    auto *Recipe = cast<VPWidenMemoryInstructionRecipe>(
        RecipeBuilder.getRecipe(IG->getInsertPos()));
    (new VPInterleaveRecipe(IG, Recipe->getAddr(), Recipe->getMask()))
        ->insertBefore(Recipe);

    for (unsigned i = 0; i < IG->getFactor(); ++i)
      if (Instruction *Member = IG->getMember(i)) {
        RecipeBuilder.getRecipe(Member)->eraseFromParent();
      }
  }

  // Adjust the recipes for any inloop reductions.
  if (Range.Start > 1)
    adjustRecipesForInLoopReductions(Plan, RecipeBuilder);

  // Finally, if tail is folded by masking, introduce selects between the phi
  // and the live-out instruction of each reduction, at the end of the latch.
  if (CM.foldTailByMasking() && !Legal->getReductionVars().empty()) {
    Builder.setInsertPoint(VPBB);
    auto *Cond = RecipeBuilder.createBlockInMask(OrigLoop->getHeader(), Plan);
    for (auto &Reduction : Legal->getReductionVars()) {
      assert(!CM.isInLoopReduction(Reduction.first) &&
             "Didn't expect inloop tail folded reduction yet!");
      VPValue *Phi = Plan->getVPValue(Reduction.first);
      VPValue *Red = Plan->getVPValue(Reduction.second.getLoopExitInstr());
      Builder.createNaryOp(Instruction::Select, {Cond, Red, Phi});
    }
  }

  std::string PlanName;
  raw_string_ostream RSO(PlanName);
  ElementCount VF = ElementCount::getFixed(Range.Start);
  Plan->addVF(VF);
  RSO << "Initial VPlan for VF={" << VF;
  for (VF *= 2; VF.getKnownMinValue() < Range.End; VF *= 2) {
    Plan->addVF(VF);
    RSO << "," << VF;
  }
  RSO << "},UF>=1";
  RSO.flush();
  Plan->setName(PlanName);

  return Plan;
}

VPlanPtr LoopVectorizationPlanner::buildVPlan(VFRange &Range) {
  // Outer loop handling: They may require CFG and instruction level
  // transformations before even evaluating whether vectorization is profitable.
  // Since we cannot modify the incoming IR, we need to build VPlan upfront in
  // the vectorization pipeline.
  assert(!OrigLoop->empty());
  assert(EnableVPlanNativePath && "VPlan-native path is not enabled.");

  // Create new empty VPlan
  auto Plan = std::make_unique<VPlan>();

  // Build hierarchical CFG
  VPlanHCFGBuilder HCFGBuilder(OrigLoop, LI, *Plan);
  HCFGBuilder.buildHierarchicalCFG();

  for (unsigned VF = Range.Start; VF < Range.End; VF *= 2)
    Plan->addVF(ElementCount::getFixed(VF));

  if (EnableVPlanPredication) {
    VPlanPredicator VPP(*Plan);
    VPP.predicate();

    // Avoid running transformation to recipes until masked code generation in
    // VPlan-native path is in place.
    return Plan;
  }

  SmallPtrSet<Instruction *, 1> DeadInstructions;
  VPlanTransforms::VPInstructionsToVPRecipes(
      OrigLoop, Plan, Legal->getInductionVars(), DeadInstructions);
  return Plan;
}

// Adjust the recipes for any inloop reductions. The chain of instructions
// leading from the loop exit instr to the phi need to be converted to
// reductions, with one operand being vector and the other being the scalar
// reduction chain.
void LoopVectorizationPlanner::adjustRecipesForInLoopReductions(
    VPlanPtr &Plan, VPRecipeBuilder &RecipeBuilder) {
  for (auto &Reduction : CM.getInLoopReductionChains()) {
    PHINode *Phi = Reduction.first;
    RecurrenceDescriptor &RdxDesc = Legal->getReductionVars()[Phi];
    const SmallVector<Instruction *, 4> &ReductionOperations = Reduction.second;

    // ReductionOperations are orders top-down from the phi's use to the
    // LoopExitValue. We keep a track of the previous item (the Chain) to tell
    // which of the two operands will remain scalar and which will be reduced.
    // For minmax the chain will be the select instructions.
    Instruction *Chain = Phi;
    for (Instruction *R : ReductionOperations) {
      VPRecipeBase *WidenRecipe = RecipeBuilder.getRecipe(R);
      RecurrenceDescriptor::RecurrenceKind Kind = RdxDesc.getRecurrenceKind();

      VPValue *ChainOp = Plan->getVPValue(Chain);
      unsigned FirstOpId;
      if (Kind == RecurrenceDescriptor::RK_IntegerMinMax ||
          Kind == RecurrenceDescriptor::RK_FloatMinMax) {
        assert(WidenRecipe->getVPRecipeID() == VPRecipeBase::VPWidenSelectSC &&
               "Expected to replace a VPWidenSelectSC");
        FirstOpId = 1;
      } else {
        assert(WidenRecipe->getVPRecipeID() == VPRecipeBase::VPWidenSC &&
               "Expected to replace a VPWidenSC");
        FirstOpId = 0;
      }
      unsigned VecOpId =
          R->getOperand(FirstOpId) == Chain ? FirstOpId + 1 : FirstOpId;
      VPValue *VecOp = Plan->getVPValue(R->getOperand(VecOpId));

      VPReductionRecipe *RedRecipe = new VPReductionRecipe(
          &RdxDesc, R, ChainOp, VecOp, Legal->hasFunNoNaNAttr(), TTI);
      WidenRecipe->getParent()->insert(RedRecipe, WidenRecipe->getIterator());
      WidenRecipe->eraseFromParent();

      if (Kind == RecurrenceDescriptor::RK_IntegerMinMax ||
          Kind == RecurrenceDescriptor::RK_FloatMinMax) {
        VPRecipeBase *CompareRecipe =
            RecipeBuilder.getRecipe(cast<Instruction>(R->getOperand(0)));
        assert(CompareRecipe->getVPRecipeID() == VPRecipeBase::VPWidenSC &&
               "Expected to replace a VPWidenSC");
        CompareRecipe->eraseFromParent();
      }
      Chain = R;
    }
  }
}

Value* LoopVectorizationPlanner::VPCallbackILV::
getOrCreateVectorValues(Value *V, unsigned Part) {
      return ILV.getOrCreateVectorValue(V, Part);
}

Value *LoopVectorizationPlanner::VPCallbackILV::getOrCreateScalarValue(
    Value *V, const VPIteration &Instance) {
  return ILV.getOrCreateScalarValue(V, Instance);
}

void VPInterleaveRecipe::print(raw_ostream &O, const Twine &Indent,
                               VPSlotTracker &SlotTracker) const {
  O << "\"INTERLEAVE-GROUP with factor " << IG->getFactor() << " at ";
  IG->getInsertPos()->printAsOperand(O, false);
  O << ", ";
  getAddr()->printAsOperand(O, SlotTracker);
  VPValue *Mask = getMask();
  if (Mask) {
    O << ", ";
    Mask->printAsOperand(O, SlotTracker);
  }
  for (unsigned i = 0; i < IG->getFactor(); ++i)
    if (Instruction *I = IG->getMember(i))
      O << "\\l\" +\n" << Indent << "\"  " << VPlanIngredient(I) << " " << i;
}

void VPWidenCallRecipe::execute(VPTransformState &State) {
  State.ILV->widenCallInstruction(Ingredient, User, State);
}

void VPWidenSelectRecipe::execute(VPTransformState &State) {
  State.ILV->widenSelectInstruction(Ingredient, User, InvariantCond, State);
}

void VPWidenRecipe::execute(VPTransformState &State) {
  State.ILV->widenInstruction(Ingredient, User, State);
}

void VPWidenGEPRecipe::execute(VPTransformState &State) {
  State.ILV->widenGEP(GEP, User, State.UF, State.VF, IsPtrLoopInvariant,
                      IsIndexLoopInvariant, State);
}

void VPWidenIntOrFpInductionRecipe::execute(VPTransformState &State) {
  assert(!State.Instance && "Int or FP induction being replicated.");
  State.ILV->widenIntOrFpInduction(IV, Trunc);
}

void VPWidenPHIRecipe::execute(VPTransformState &State) {
  State.ILV->widenPHIInstruction(Phi, State.UF, State.VF);
}

void VPBlendRecipe::execute(VPTransformState &State) {
  State.ILV->setDebugLocFromInst(State.Builder, Phi);
  // We know that all PHIs in non-header blocks are converted into
  // selects, so we don't have to worry about the insertion order and we
  // can just use the builder.
  // At this point we generate the predication tree. There may be
  // duplications since this is a simple recursive scan, but future
  // optimizations will clean it up.

  unsigned NumIncoming = getNumIncomingValues();

  // Generate a sequence of selects of the form:
  // SELECT(Mask3, In3,
  //        SELECT(Mask2, In2,
  //               SELECT(Mask1, In1,
  //                      In0)))
  // Note that Mask0 is never used: lanes for which no path reaches this phi and
  // are essentially undef are taken from In0.
  InnerLoopVectorizer::VectorParts Entry(State.UF);
  for (unsigned In = 0; In < NumIncoming; ++In) {
    for (unsigned Part = 0; Part < State.UF; ++Part) {
      // We might have single edge PHIs (blocks) - use an identity
      // 'select' for the first PHI operand.
      Value *In0 = State.get(getIncomingValue(In), Part);
      if (In == 0)
        Entry[Part] = In0; // Initialize with the first incoming value.
      else {
        // Select between the current value and the previous incoming edge
        // based on the incoming mask.
        Value *Cond = State.get(getMask(In), Part);
        Entry[Part] =
            State.Builder.CreateSelect(Cond, In0, Entry[Part], "predphi");
      }
    }
  }
  for (unsigned Part = 0; Part < State.UF; ++Part)
    State.ValueMap.setVectorValue(Phi, Part, Entry[Part]);
}

void VPInterleaveRecipe::execute(VPTransformState &State) {
  assert(!State.Instance && "Interleave group being replicated.");
  State.ILV->vectorizeInterleaveGroup(IG, State, getAddr(), getMask());
}

void VPReductionRecipe::execute(VPTransformState &State) {
  assert(!State.Instance && "Reduction being replicated.");
  for (unsigned Part = 0; Part < State.UF; ++Part) {
    unsigned Kind = RdxDesc->getRecurrenceKind();
    Value *NewVecOp = State.get(VecOp, Part);
    Value *NewRed =
        createTargetReduction(State.Builder, TTI, *RdxDesc, NewVecOp, NoNaN);
    Value *PrevInChain = State.get(ChainOp, Part);
    Value *NextInChain;
    if (Kind == RecurrenceDescriptor::RK_IntegerMinMax ||
        Kind == RecurrenceDescriptor::RK_FloatMinMax) {
      NextInChain =
          createMinMaxOp(State.Builder, RdxDesc->getMinMaxRecurrenceKind(),
                         NewRed, PrevInChain);
    } else {
      NextInChain = State.Builder.CreateBinOp(
          (Instruction::BinaryOps)I->getOpcode(), NewRed, PrevInChain);
    }
    State.ValueMap.setVectorValue(I, Part, NextInChain);
  }
}

void VPReplicateRecipe::execute(VPTransformState &State) {
  if (State.Instance) { // Generate a single instance.
    State.ILV->scalarizeInstruction(Ingredient, User, *State.Instance,
                                    IsPredicated, State);
    // Insert scalar instance packing it into a vector.
    if (AlsoPack && State.VF.isVector()) {
      // If we're constructing lane 0, initialize to start from undef.
      if (State.Instance->Lane == 0) {
        assert(!State.VF.isScalable() && "VF is assumed to be non scalable.");
        Value *Undef =
            UndefValue::get(VectorType::get(Ingredient->getType(), State.VF));
        State.ValueMap.setVectorValue(Ingredient, State.Instance->Part, Undef);
      }
      State.ILV->packScalarIntoVectorValue(Ingredient, *State.Instance);
    }
    return;
  }

  // Generate scalar instances for all VF lanes of all UF parts, unless the
  // instruction is uniform inwhich case generate only the first lane for each
  // of the UF parts.
  unsigned EndLane = IsUniform ? 1 : State.VF.getKnownMinValue();
  for (unsigned Part = 0; Part < State.UF; ++Part)
    for (unsigned Lane = 0; Lane < EndLane; ++Lane)
      State.ILV->scalarizeInstruction(Ingredient, User, {Part, Lane},
                                      IsPredicated, State);
}

void VPBranchOnMaskRecipe::execute(VPTransformState &State) {
  assert(State.Instance && "Branch on Mask works only on single instance.");

  unsigned Part = State.Instance->Part;
  unsigned Lane = State.Instance->Lane;

  Value *ConditionBit = nullptr;
  VPValue *BlockInMask = getMask();
  if (BlockInMask) {
    ConditionBit = State.get(BlockInMask, Part);
    if (ConditionBit->getType()->isVectorTy())
      ConditionBit = State.Builder.CreateExtractElement(
          ConditionBit, State.Builder.getInt32(Lane));
  } else // Block in mask is all-one.
    ConditionBit = State.Builder.getTrue();

  // Replace the temporary unreachable terminator with a new conditional branch,
  // whose two destinations will be set later when they are created.
  auto *CurrentTerminator = State.CFG.PrevBB->getTerminator();
  assert(isa<UnreachableInst>(CurrentTerminator) &&
         "Expected to replace unreachable terminator with conditional branch.");
  auto *CondBr = BranchInst::Create(State.CFG.PrevBB, nullptr, ConditionBit);
  CondBr->setSuccessor(0, nullptr);
  ReplaceInstWithInst(CurrentTerminator, CondBr);
}

void VPPredInstPHIRecipe::execute(VPTransformState &State) {
  assert(State.Instance && "Predicated instruction PHI works per instance.");
  Instruction *ScalarPredInst = cast<Instruction>(
      State.ValueMap.getScalarValue(PredInst, *State.Instance));
  BasicBlock *PredicatedBB = ScalarPredInst->getParent();
  BasicBlock *PredicatingBB = PredicatedBB->getSinglePredecessor();
  assert(PredicatingBB && "Predicated block has no single predecessor.");

  // By current pack/unpack logic we need to generate only a single phi node: if
  // a vector value for the predicated instruction exists at this point it means
  // the instruction has vector users only, and a phi for the vector value is
  // needed. In this case the recipe of the predicated instruction is marked to
  // also do that packing, thereby "hoisting" the insert-element sequence.
  // Otherwise, a phi node for the scalar value is needed.
  unsigned Part = State.Instance->Part;
  if (State.ValueMap.hasVectorValue(PredInst, Part)) {
    Value *VectorValue = State.ValueMap.getVectorValue(PredInst, Part);
    InsertElementInst *IEI = cast<InsertElementInst>(VectorValue);
    PHINode *VPhi = State.Builder.CreatePHI(IEI->getType(), 2);
    VPhi->addIncoming(IEI->getOperand(0), PredicatingBB); // Unmodified vector.
    VPhi->addIncoming(IEI, PredicatedBB); // New vector with inserted element.
    State.ValueMap.resetVectorValue(PredInst, Part, VPhi); // Update cache.
  } else {
    Type *PredInstType = PredInst->getType();
    PHINode *Phi = State.Builder.CreatePHI(PredInstType, 2);
    Phi->addIncoming(UndefValue::get(ScalarPredInst->getType()), PredicatingBB);
    Phi->addIncoming(ScalarPredInst, PredicatedBB);
    State.ValueMap.resetScalarValue(PredInst, *State.Instance, Phi);
  }
}

void VPWidenMemoryInstructionRecipe::execute(VPTransformState &State) {
  VPValue *StoredValue = isa<StoreInst>(Instr) ? getStoredValue() : nullptr;
  State.ILV->vectorizeMemoryInstruction(&Instr, State, getAddr(), StoredValue,
                                        getMask());
}

// Determine how to lower the scalar epilogue, which depends on 1) optimising
// for minimum code-size, 2) predicate compiler options, 3) loop hints forcing
// predication, and 4) a TTI hook that analyses whether the loop is suitable
// for predication.
static ScalarEpilogueLowering getScalarEpilogueLowering(
    Function *F, Loop *L, LoopVectorizeHints &Hints, ProfileSummaryInfo *PSI,
    BlockFrequencyInfo *BFI, TargetTransformInfo *TTI, TargetLibraryInfo *TLI,
    AssumptionCache *AC, LoopInfo *LI, ScalarEvolution *SE, DominatorTree *DT,
    LoopVectorizationLegality &LVL) {
  // 1) OptSize takes precedence over all other options, i.e. if this is set,
  // don't look at hints or options, and don't request a scalar epilogue.
  // (For PGSO, as shouldOptimizeForSize isn't currently accessible from
  // LoopAccessInfo (due to code dependency and not being able to reliably get
  // PSI/BFI from a loop analysis under NPM), we cannot suppress the collection
  // of strides in LoopAccessInfo::analyzeLoop() and vectorize without
  // versioning when the vectorization is forced, unlike hasOptSize. So revert
  // back to the old way and vectorize with versioning when forced. See D81345.)
  if (F->hasOptSize() || (llvm::shouldOptimizeForSize(L->getHeader(), PSI, BFI,
                                                      PGSOQueryType::IRPass) &&
                          Hints.getForce() != LoopVectorizeHints::FK_Enabled))
    return CM_ScalarEpilogueNotAllowedOptSize;

  bool PredicateOptDisabled = PreferPredicateOverEpilogue.getNumOccurrences() &&
                              !PreferPredicateOverEpilogue;

  // 2) Next, if disabling predication is requested on the command line, honour
  // this and request a scalar epilogue.
  if (PredicateOptDisabled)
    return CM_ScalarEpilogueAllowed;

  // 3) and 4) look if enabling predication is requested on the command line,
  // with a loop hint, or if the TTI hook indicates this is profitable, request
  // predication.
  if (PreferPredicateOverEpilogue ||
      Hints.getPredicate() == LoopVectorizeHints::FK_Enabled ||
      (TTI->preferPredicateOverEpilogue(L, LI, *SE, *AC, TLI, DT,
                                        LVL.getLAI()) &&
       Hints.getPredicate() != LoopVectorizeHints::FK_Disabled))
    return CM_ScalarEpilogueNotNeededUsePredicate;

  return CM_ScalarEpilogueAllowed;
}

// Process the loop in the VPlan-native vectorization path. This path builds
// VPlan upfront in the vectorization pipeline, which allows to apply
// VPlan-to-VPlan transformations from the very beginning without modifying the
// input LLVM IR.
static bool processLoopInVPlanNativePath(
    Loop *L, PredicatedScalarEvolution &PSE, LoopInfo *LI, DominatorTree *DT,
    LoopVectorizationLegality *LVL, TargetTransformInfo *TTI,
    TargetLibraryInfo *TLI, DemandedBits *DB, AssumptionCache *AC,
    OptimizationRemarkEmitter *ORE, BlockFrequencyInfo *BFI,
    ProfileSummaryInfo *PSI, LoopVectorizeHints &Hints) {

  if (PSE.getBackedgeTakenCount() == PSE.getSE()->getCouldNotCompute()) {
    LLVM_DEBUG(dbgs() << "LV: cannot compute the outer-loop trip count\n");
    return false;
  }
  assert(EnableVPlanNativePath && "VPlan-native path is disabled.");
  Function *F = L->getHeader()->getParent();
  InterleavedAccessInfo IAI(PSE, L, DT, LI, LVL->getLAI());

  ScalarEpilogueLowering SEL = getScalarEpilogueLowering(
      F, L, Hints, PSI, BFI, TTI, TLI, AC, LI, PSE.getSE(), DT, *LVL);

  LoopVectorizationCostModel CM(SEL, L, PSE, LI, LVL, *TTI, TLI, DB, AC, ORE, F,
                                &Hints, IAI);
  // Use the planner for outer loop vectorization.
  // TODO: CM is not used at this point inside the planner. Turn CM into an
  // optional argument if we don't need it in the future.
  LoopVectorizationPlanner LVP(L, LI, TLI, TTI, LVL, CM, IAI, PSE);

  // Get user vectorization factor.
  const unsigned UserVF = Hints.getWidth();

  // Plan how to best vectorize, return the best VF and its cost.
  const VectorizationFactor VF =
      LVP.planInVPlanNativePath(ElementCount::getFixed(UserVF));

  // If we are stress testing VPlan builds, do not attempt to generate vector
  // code. Masked vector code generation support will follow soon.
  // Also, do not attempt to vectorize if no vector code will be produced.
  if (VPlanBuildStressTest || EnableVPlanPredication ||
      VectorizationFactor::Disabled() == VF)
    return false;

  LVP.setBestPlan(VF.Width, 1);

  InnerLoopVectorizer LB(L, PSE, LI, DT, TLI, TTI, AC, ORE, VF.Width, 1, LVL,
                         &CM, BFI, PSI);
  LLVM_DEBUG(dbgs() << "Vectorizing outer loop in \""
                    << L->getHeader()->getParent()->getName() << "\"\n");
  LVP.executePlan(LB, DT);

  // Mark the loop as already vectorized to avoid vectorizing again.
  Hints.setAlreadyVectorized();

  assert(!verifyFunction(*L->getHeader()->getParent(), &dbgs()));
  return true;
}

LoopVectorizePass::LoopVectorizePass(LoopVectorizeOptions Opts)
    : InterleaveOnlyWhenForced(Opts.InterleaveOnlyWhenForced ||
                               !EnableLoopInterleaving),
      VectorizeOnlyWhenForced(Opts.VectorizeOnlyWhenForced ||
                              !EnableLoopVectorization) {}

bool LoopVectorizePass::processLoop(Loop *L) {
  assert((EnableVPlanNativePath || L->empty()) &&
         "VPlan-native path is not enabled. Only process inner loops.");

#ifndef NDEBUG
  const std::string DebugLocStr = getDebugLocString(L);
#endif /* NDEBUG */

  LLVM_DEBUG(dbgs() << "\nLV: Checking a loop in \""
                    << L->getHeader()->getParent()->getName() << "\" from "
                    << DebugLocStr << "\n");

  LoopVectorizeHints Hints(L, InterleaveOnlyWhenForced, *ORE);

  LLVM_DEBUG(
      dbgs() << "LV: Loop hints:"
             << " force="
             << (Hints.getForce() == LoopVectorizeHints::FK_Disabled
                     ? "disabled"
                     : (Hints.getForce() == LoopVectorizeHints::FK_Enabled
                            ? "enabled"
                            : "?"))
             << " width=" << Hints.getWidth()
             << " unroll=" << Hints.getInterleave() << "\n");

  // Function containing loop
  Function *F = L->getHeader()->getParent();

  // Looking at the diagnostic output is the only way to determine if a loop
  // was vectorized (other than looking at the IR or machine code), so it
  // is important to generate an optimization remark for each loop. Most of
  // these messages are generated as OptimizationRemarkAnalysis. Remarks
  // generated as OptimizationRemark and OptimizationRemarkMissed are
  // less verbose reporting vectorized loops and unvectorized loops that may
  // benefit from vectorization, respectively.

  if (!Hints.allowVectorization(F, L, VectorizeOnlyWhenForced)) {
    LLVM_DEBUG(dbgs() << "LV: Loop hints prevent vectorization.\n");
    return false;
  }

  PredicatedScalarEvolution PSE(*SE, *L);

  // Check if it is legal to vectorize the loop.
  LoopVectorizationRequirements Requirements(*ORE);
  LoopVectorizationLegality LVL(L, PSE, DT, TTI, TLI, AA, F, GetLAA, LI, ORE,
                                &Requirements, &Hints, DB, AC, BFI, PSI);
  if (!LVL.canVectorize(EnableVPlanNativePath)) {
    LLVM_DEBUG(dbgs() << "LV: Not vectorizing: Cannot prove legality.\n");
    Hints.emitRemarkWithHints();
    return false;
  }

  // Check the function attributes and profiles to find out if this function
  // should be optimized for size.
  ScalarEpilogueLowering SEL = getScalarEpilogueLowering(
      F, L, Hints, PSI, BFI, TTI, TLI, AC, LI, PSE.getSE(), DT, LVL);

  // Entrance to the VPlan-native vectorization path. Outer loops are processed
  // here. They may require CFG and instruction level transformations before
  // even evaluating whether vectorization is profitable. Since we cannot modify
  // the incoming IR, we need to build VPlan upfront in the vectorization
  // pipeline.
  if (!L->empty())
    return processLoopInVPlanNativePath(L, PSE, LI, DT, &LVL, TTI, TLI, DB, AC,
                                        ORE, BFI, PSI, Hints);

  assert(L->empty() && "Inner loop expected.");

  // Check the loop for a trip count threshold: vectorize loops with a tiny trip
  // count by optimizing for size, to minimize overheads.
  auto ExpectedTC = getSmallBestKnownTC(*SE, L);
  if (ExpectedTC && *ExpectedTC < TinyTripCountVectorThreshold) {
    LLVM_DEBUG(dbgs() << "LV: Found a loop with a very small trip count. "
                      << "This loop is worth vectorizing only if no scalar "
                      << "iteration overheads are incurred.");
    if (Hints.getForce() == LoopVectorizeHints::FK_Enabled)
      LLVM_DEBUG(dbgs() << " But vectorizing was explicitly forced.\n");
    else {
      LLVM_DEBUG(dbgs() << "\n");
      SEL = CM_ScalarEpilogueNotAllowedLowTripLoop;
    }
  }

  // Check the function attributes to see if implicit floats are allowed.
  // FIXME: This check doesn't seem possibly correct -- what if the loop is
  // an integer loop and the vector instructions selected are purely integer
  // vector instructions?
  if (F->hasFnAttribute(Attribute::NoImplicitFloat)) {
    reportVectorizationFailure(
        "Can't vectorize when the NoImplicitFloat attribute is used",
        "loop not vectorized due to NoImplicitFloat attribute",
        "NoImplicitFloat", ORE, L);
    Hints.emitRemarkWithHints();
    return false;
  }

  // Check if the target supports potentially unsafe FP vectorization.
  // FIXME: Add a check for the type of safety issue (denormal, signaling)
  // for the target we're vectorizing for, to make sure none of the
  // additional fp-math flags can help.
  if (Hints.isPotentiallyUnsafe() &&
      TTI->isFPVectorizationPotentiallyUnsafe()) {
    reportVectorizationFailure(
        "Potentially unsafe FP op prevents vectorization",
        "loop not vectorized due to unsafe FP support.",
        "UnsafeFP", ORE, L);
    Hints.emitRemarkWithHints();
    return false;
  }

  bool UseInterleaved = TTI->enableInterleavedAccessVectorization();
  InterleavedAccessInfo IAI(PSE, L, DT, LI, LVL.getLAI());

  // If an override option has been passed in for interleaved accesses, use it.
  if (EnableInterleavedMemAccesses.getNumOccurrences() > 0)
    UseInterleaved = EnableInterleavedMemAccesses;

  // Analyze interleaved memory accesses.
  if (UseInterleaved) {
    IAI.analyzeInterleaving(useMaskedInterleavedAccesses(*TTI));
  }

  // Use the cost model.
  LoopVectorizationCostModel CM(SEL, L, PSE, LI, &LVL, *TTI, TLI, DB, AC, ORE,
                                F, &Hints, IAI);
  CM.collectValuesToIgnore();

  // Use the planner for vectorization.
  LoopVectorizationPlanner LVP(L, LI, TLI, TTI, &LVL, CM, IAI, PSE);

  // Get user vectorization factor and interleave count.
  unsigned UserVF = Hints.getWidth();
  unsigned UserIC = Hints.getInterleave();

  // Plan how to best vectorize, return the best VF and its cost.
  Optional<VectorizationFactor> MaybeVF =
      LVP.plan(ElementCount::getFixed(UserVF), UserIC);

  VectorizationFactor VF = VectorizationFactor::Disabled();
  unsigned IC = 1;

  if (MaybeVF) {
    VF = *MaybeVF;
    // Select the interleave count.
    IC = CM.selectInterleaveCount(VF.Width, VF.Cost);
  }

  // Identify the diagnostic messages that should be produced.
  std::pair<StringRef, std::string> VecDiagMsg, IntDiagMsg;
  bool VectorizeLoop = true, InterleaveLoop = true;
  if (Requirements.doesNotMeet(F, L, Hints)) {
    LLVM_DEBUG(dbgs() << "LV: Not vectorizing: loop did not meet vectorization "
                         "requirements.\n");
    Hints.emitRemarkWithHints();
    return false;
  }

  if (VF.Width == 1) {
    LLVM_DEBUG(dbgs() << "LV: Vectorization is possible but not beneficial.\n");
    VecDiagMsg = std::make_pair(
        "VectorizationNotBeneficial",
        "the cost-model indicates that vectorization is not beneficial");
    VectorizeLoop = false;
  }

  if (!MaybeVF && UserIC > 1) {
    // Tell the user interleaving was avoided up-front, despite being explicitly
    // requested.
    LLVM_DEBUG(dbgs() << "LV: Ignoring UserIC, because vectorization and "
                         "interleaving should be avoided up front\n");
    IntDiagMsg = std::make_pair(
        "InterleavingAvoided",
        "Ignoring UserIC, because interleaving was avoided up front");
    InterleaveLoop = false;
  } else if (IC == 1 && UserIC <= 1) {
    // Tell the user interleaving is not beneficial.
    LLVM_DEBUG(dbgs() << "LV: Interleaving is not beneficial.\n");
    IntDiagMsg = std::make_pair(
        "InterleavingNotBeneficial",
        "the cost-model indicates that interleaving is not beneficial");
    InterleaveLoop = false;
    if (UserIC == 1) {
      IntDiagMsg.first = "InterleavingNotBeneficialAndDisabled";
      IntDiagMsg.second +=
          " and is explicitly disabled or interleave count is set to 1";
    }
  } else if (IC > 1 && UserIC == 1) {
    // Tell the user interleaving is beneficial, but it explicitly disabled.
    LLVM_DEBUG(
        dbgs() << "LV: Interleaving is beneficial but is explicitly disabled.");
    IntDiagMsg = std::make_pair(
        "InterleavingBeneficialButDisabled",
        "the cost-model indicates that interleaving is beneficial "
        "but is explicitly disabled or interleave count is set to 1");
    InterleaveLoop = false;
  }

  // Override IC if user provided an interleave count.
  IC = UserIC > 0 ? UserIC : IC;

  // Emit diagnostic messages, if any.
  const char *VAPassName = Hints.vectorizeAnalysisPassName();
  if (!VectorizeLoop && !InterleaveLoop) {
    // Do not vectorize or interleaving the loop.
    ORE->emit([&]() {
      return OptimizationRemarkMissed(VAPassName, VecDiagMsg.first,
                                      L->getStartLoc(), L->getHeader())
             << VecDiagMsg.second;
    });
    ORE->emit([&]() {
      return OptimizationRemarkMissed(LV_NAME, IntDiagMsg.first,
                                      L->getStartLoc(), L->getHeader())
             << IntDiagMsg.second;
    });
    return false;
  } else if (!VectorizeLoop && InterleaveLoop) {
    LLVM_DEBUG(dbgs() << "LV: Interleave Count is " << IC << '\n');
    ORE->emit([&]() {
      return OptimizationRemarkAnalysis(VAPassName, VecDiagMsg.first,
                                        L->getStartLoc(), L->getHeader())
             << VecDiagMsg.second;
    });
  } else if (VectorizeLoop && !InterleaveLoop) {
    LLVM_DEBUG(dbgs() << "LV: Found a vectorizable loop (" << VF.Width
                      << ") in " << DebugLocStr << '\n');
    ORE->emit([&]() {
      return OptimizationRemarkAnalysis(LV_NAME, IntDiagMsg.first,
                                        L->getStartLoc(), L->getHeader())
             << IntDiagMsg.second;
    });
  } else if (VectorizeLoop && InterleaveLoop) {
    LLVM_DEBUG(dbgs() << "LV: Found a vectorizable loop (" << VF.Width
                      << ") in " << DebugLocStr << '\n');
    LLVM_DEBUG(dbgs() << "LV: Interleave Count is " << IC << '\n');
  }

  LVP.setBestPlan(VF.Width, IC);

  using namespace ore;
  bool DisableRuntimeUnroll = false;
  MDNode *OrigLoopID = L->getLoopID();

  if (!VectorizeLoop) {
    assert(IC > 1 && "interleave count should not be 1 or 0");
    // If we decided that it is not legal to vectorize the loop, then
    // interleave it.
    InnerLoopUnroller Unroller(L, PSE, LI, DT, TLI, TTI, AC, ORE, IC, &LVL, &CM,
                               BFI, PSI);
    LVP.executePlan(Unroller, DT);

    ORE->emit([&]() {
      return OptimizationRemark(LV_NAME, "Interleaved", L->getStartLoc(),
                                L->getHeader())
             << "interleaved loop (interleaved count: "
             << NV("InterleaveCount", IC) << ")";
    });
  } else {
    // If we decided that it is *legal* to vectorize the loop, then do it.
    InnerLoopVectorizer LB(L, PSE, LI, DT, TLI, TTI, AC, ORE, VF.Width, IC,
                           &LVL, &CM, BFI, PSI);
    LVP.executePlan(LB, DT);
    ++LoopsVectorized;

    // Add metadata to disable runtime unrolling a scalar loop when there are
    // no runtime checks about strides and memory. A scalar loop that is
    // rarely used is not worth unrolling.
    if (!LB.areSafetyChecksAdded())
      DisableRuntimeUnroll = true;

    // Report the vectorization decision.
    ORE->emit([&]() {
      return OptimizationRemark(LV_NAME, "Vectorized", L->getStartLoc(),
                                L->getHeader())
             << "vectorized loop (vectorization width: "
             << NV("VectorizationFactor", VF.Width)
             << ", interleaved count: " << NV("InterleaveCount", IC) << ")";
    });
  }

  Optional<MDNode *> RemainderLoopID =
      makeFollowupLoopID(OrigLoopID, {LLVMLoopVectorizeFollowupAll,
                                      LLVMLoopVectorizeFollowupEpilogue});
  if (RemainderLoopID.hasValue()) {
    L->setLoopID(RemainderLoopID.getValue());
  } else {
    if (DisableRuntimeUnroll)
      AddRuntimeUnrollDisableMetaData(L);

    // Mark the loop as already vectorized to avoid vectorizing again.
    Hints.setAlreadyVectorized();
  }

  assert(!verifyFunction(*L->getHeader()->getParent(), &dbgs()));
  return true;
}

LoopVectorizeResult LoopVectorizePass::runImpl(
    Function &F, ScalarEvolution &SE_, LoopInfo &LI_, TargetTransformInfo &TTI_,
    DominatorTree &DT_, BlockFrequencyInfo &BFI_, TargetLibraryInfo *TLI_,
    DemandedBits &DB_, AAResults &AA_, AssumptionCache &AC_,
    std::function<const LoopAccessInfo &(Loop &)> &GetLAA_,
    OptimizationRemarkEmitter &ORE_, ProfileSummaryInfo *PSI_) {
  SE = &SE_;
  LI = &LI_;
  TTI = &TTI_;
  DT = &DT_;
  BFI = &BFI_;
  TLI = TLI_;
  AA = &AA_;
  AC = &AC_;
  GetLAA = &GetLAA_;
  DB = &DB_;
  ORE = &ORE_;
  PSI = PSI_;

  // Don't attempt if
  // 1. the target claims to have no vector registers, and
  // 2. interleaving won't help ILP.
  //
  // The second condition is necessary because, even if the target has no
  // vector registers, loop vectorization may still enable scalar
  // interleaving.
  if (!TTI->getNumberOfRegisters(TTI->getRegisterClassForType(true)) &&
      TTI->getMaxInterleaveFactor(1) < 2)
    return LoopVectorizeResult(false, false);

  bool Changed = false, CFGChanged = false;

  // The vectorizer requires loops to be in simplified form.
  // Since simplification may add new inner loops, it has to run before the
  // legality and profitability checks. This means running the loop vectorizer
  // will simplify all loops, regardless of whether anything end up being
  // vectorized.
  for (auto &L : *LI)
    Changed |= CFGChanged |=
        simplifyLoop(L, DT, LI, SE, AC, nullptr, false /* PreserveLCSSA */);

  // Build up a worklist of inner-loops to vectorize. This is necessary as
  // the act of vectorizing or partially unrolling a loop creates new loops
  // and can invalidate iterators across the loops.
  SmallVector<Loop *, 8> Worklist;

  for (Loop *L : *LI)
    collectSupportedLoops(*L, LI, ORE, Worklist);

  LoopsAnalyzed += Worklist.size();

  // Now walk the identified inner loops.
  while (!Worklist.empty()) {
    Loop *L = Worklist.pop_back_val();

    // For the inner loops we actually process, form LCSSA to simplify the
    // transform.
    Changed |= formLCSSARecursively(*L, *DT, LI, SE);

    Changed |= CFGChanged |= processLoop(L);
  }

  // Process each loop nest in the function.
  return LoopVectorizeResult(Changed, CFGChanged);
}

PreservedAnalyses LoopVectorizePass::run(Function &F,
                                         FunctionAnalysisManager &AM) {
    auto &SE = AM.getResult<ScalarEvolutionAnalysis>(F);
    auto &LI = AM.getResult<LoopAnalysis>(F);
    auto &TTI = AM.getResult<TargetIRAnalysis>(F);
    auto &DT = AM.getResult<DominatorTreeAnalysis>(F);
    auto &BFI = AM.getResult<BlockFrequencyAnalysis>(F);
    auto &TLI = AM.getResult<TargetLibraryAnalysis>(F);
    auto &AA = AM.getResult<AAManager>(F);
    auto &AC = AM.getResult<AssumptionAnalysis>(F);
    auto &DB = AM.getResult<DemandedBitsAnalysis>(F);
    auto &ORE = AM.getResult<OptimizationRemarkEmitterAnalysis>(F);
    MemorySSA *MSSA = EnableMSSALoopDependency
                          ? &AM.getResult<MemorySSAAnalysis>(F).getMSSA()
                          : nullptr;

    auto &LAM = AM.getResult<LoopAnalysisManagerFunctionProxy>(F).getManager();
    std::function<const LoopAccessInfo &(Loop &)> GetLAA =
        [&](Loop &L) -> const LoopAccessInfo & {
      LoopStandardAnalysisResults AR = {AA, AC, DT, LI, SE, TLI, TTI, MSSA};
      return LAM.getResult<LoopAccessAnalysis>(L, AR);
    };
    auto &MAMProxy = AM.getResult<ModuleAnalysisManagerFunctionProxy>(F);
    ProfileSummaryInfo *PSI =
        MAMProxy.getCachedResult<ProfileSummaryAnalysis>(*F.getParent());
    LoopVectorizeResult Result =
        runImpl(F, SE, LI, TTI, DT, BFI, &TLI, DB, AA, AC, GetLAA, ORE, PSI);
    if (!Result.MadeAnyChange)
      return PreservedAnalyses::all();
    PreservedAnalyses PA;

    // We currently do not preserve loopinfo/dominator analyses with outer loop
    // vectorization. Until this is addressed, mark these analyses as preserved
    // only for non-VPlan-native path.
    // TODO: Preserve Loop and Dominator analyses for VPlan-native path.
    if (!EnableVPlanNativePath) {
      PA.preserve<LoopAnalysis>();
      PA.preserve<DominatorTreeAnalysis>();
    }
    PA.preserve<BasicAA>();
    PA.preserve<GlobalsAA>();
    if (!Result.MadeCFGChange)
      PA.preserveSet<CFGAnalyses>();
    return PA;
}<|MERGE_RESOLUTION|>--- conflicted
+++ resolved
@@ -3485,14 +3485,10 @@
   // If we can't emit a vector call for this function, then the currently found
   // cost is the cost we need to return.
   NeedToScalarize = true;
-<<<<<<< HEAD
-  if (!TLI || CI->isNoBuiltin() || VFDatabase::getMappings(*CI).empty())
-=======
   VFShape Shape = VFShape::get(*CI, VF, false /*HasGlobalPred*/);
   Function *VecFunc = VFDatabase(*CI).getVectorizedFunction(Shape);
 
   if (!TLI || CI->isNoBuiltin() || !VecFunc)
->>>>>>> a2aeb37a
     return Cost;
 
   // If the corresponding vector cost is cheaper, return its cost.
@@ -3705,18 +3701,11 @@
   // profile is not inherently precise anyway. Note also possible bypass of
   // vector code caused by legality checks is ignored, assigning all the weight
   // to the vector loop, optimistically.
-<<<<<<< HEAD
-  if (UF > 0)
-    setProfileInfoAfterUnrolling(LI->getLoopFor(LoopScalarBody),
-                                 LI->getLoopFor(LoopVectorBody),
-                                 LI->getLoopFor(LoopScalarBody), VF * UF);
-=======
   assert(!VF.isScalable() &&
          "cannot use scalable ElementCount to determine unroll factor");
   setProfileInfoAfterUnrolling(
       LI->getLoopFor(LoopScalarBody), LI->getLoopFor(LoopVectorBody),
       LI->getLoopFor(LoopScalarBody), VF.getKnownMinValue() * UF);
->>>>>>> a2aeb37a
 }
 
 void InnerLoopVectorizer::fixCrossIterationPHIs() {
@@ -5611,12 +5600,8 @@
   // If trip count is known or estimated compile time constant, limit the
   // interleave count to be less than the trip count divided by VF.
   if (BestKnownTC) {
-<<<<<<< HEAD
-    MaxInterleaveCount = std::max(1u, std::min(*BestKnownTC / VF, MaxInterleaveCount));
-=======
     MaxInterleaveCount =
         std::min(*BestKnownTC / VF.getKnownMinValue(), MaxInterleaveCount);
->>>>>>> a2aeb37a
   }
 
   // If we did not calculate the cost for VF (because the user selected the VF)
