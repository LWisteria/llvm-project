//===- InstCombineAddSub.cpp ------------------------------------*- C++ -*-===//
//
// Part of the LLVM Project, under the Apache License v2.0 with LLVM Exceptions.
// See https://llvm.org/LICENSE.txt for license information.
// SPDX-License-Identifier: Apache-2.0 WITH LLVM-exception
//
//===----------------------------------------------------------------------===//
//
// This file implements the visit functions for add, fadd, sub, and fsub.
//
//===----------------------------------------------------------------------===//

#include "InstCombineInternal.h"
#include "llvm/ADT/APFloat.h"
#include "llvm/ADT/APInt.h"
#include "llvm/ADT/STLExtras.h"
#include "llvm/ADT/SmallVector.h"
#include "llvm/Analysis/InstructionSimplify.h"
#include "llvm/Analysis/ValueTracking.h"
#include "llvm/IR/Constant.h"
#include "llvm/IR/Constants.h"
#include "llvm/IR/InstrTypes.h"
#include "llvm/IR/Instruction.h"
#include "llvm/IR/Instructions.h"
#include "llvm/IR/Operator.h"
#include "llvm/IR/PatternMatch.h"
#include "llvm/IR/PredicatedInst.h"
#include "llvm/IR/VPBuilder.h"
#include "llvm/IR/MatcherCast.h"
#include "llvm/IR/Type.h"
#include "llvm/IR/Value.h"
#include "llvm/Support/AlignOf.h"
#include "llvm/Support/Casting.h"
#include "llvm/Support/KnownBits.h"
#include "llvm/Transforms/InstCombine/InstCombiner.h"
#include <cassert>
#include <utility>

using namespace llvm;
using namespace PatternMatch;

#define DEBUG_TYPE "instcombine"

namespace {

  /// Class representing coefficient of floating-point addend.
  /// This class needs to be highly efficient, which is especially true for
  /// the constructor. As of I write this comment, the cost of the default
  /// constructor is merely 4-byte-store-zero (Assuming compiler is able to
  /// perform write-merging).
  ///
  class FAddendCoef {
  public:
    // The constructor has to initialize a APFloat, which is unnecessary for
    // most addends which have coefficient either 1 or -1. So, the constructor
    // is expensive. In order to avoid the cost of the constructor, we should
    // reuse some instances whenever possible. The pre-created instances
    // FAddCombine::Add[0-5] embodies this idea.
    FAddendCoef() = default;
    ~FAddendCoef();

    // If possible, don't define operator+/operator- etc because these
    // operators inevitably call FAddendCoef's constructor which is not cheap.
    void operator=(const FAddendCoef &A);
    void operator+=(const FAddendCoef &A);
    void operator*=(const FAddendCoef &S);

    void set(short C) {
      assert(!insaneIntVal(C) && "Insane coefficient");
      IsFp = false; IntVal = C;
    }

    void set(const APFloat& C);

    void negate();

    bool isZero() const { return isInt() ? !IntVal : getFpVal().isZero(); }
    Value *getValue(Type *) const;

    bool isOne() const { return isInt() && IntVal == 1; }
    bool isTwo() const { return isInt() && IntVal == 2; }
    bool isMinusOne() const { return isInt() && IntVal == -1; }
    bool isMinusTwo() const { return isInt() && IntVal == -2; }

  private:
    bool insaneIntVal(int V) { return V > 4 || V < -4; }

    APFloat *getFpValPtr()
      { return reinterpret_cast<APFloat *>(&FpValBuf.buffer[0]); }

    const APFloat *getFpValPtr() const
      { return reinterpret_cast<const APFloat *>(&FpValBuf.buffer[0]); }

    const APFloat &getFpVal() const {
      assert(IsFp && BufHasFpVal && "Incorret state");
      return *getFpValPtr();
    }

    APFloat &getFpVal() {
      assert(IsFp && BufHasFpVal && "Incorret state");
      return *getFpValPtr();
    }

    bool isInt() const { return !IsFp; }

    // If the coefficient is represented by an integer, promote it to a
    // floating point.
    void convertToFpType(const fltSemantics &Sem);

    // Construct an APFloat from a signed integer.
    // TODO: We should get rid of this function when APFloat can be constructed
    //       from an *SIGNED* integer.
    APFloat createAPFloatFromInt(const fltSemantics &Sem, int Val);

    bool IsFp = false;

    // True iff FpValBuf contains an instance of APFloat.
    bool BufHasFpVal = false;

    // The integer coefficient of an individual addend is either 1 or -1,
    // and we try to simplify at most 4 addends from neighboring at most
    // two instructions. So the range of <IntVal> falls in [-4, 4]. APInt
    // is overkill of this end.
    short IntVal = 0;

    AlignedCharArrayUnion<APFloat> FpValBuf;
  };

  /// FAddend is used to represent floating-point addend. An addend is
  /// represented as <C, V>, where the V is a symbolic value, and C is a
  /// constant coefficient. A constant addend is represented as <C, 0>.
  class FAddend {
  public:
    FAddend() = default;

    void operator+=(const FAddend &T) {
      assert((Val == T.Val) && "Symbolic-values disagree");
      Coeff += T.Coeff;
    }

    Value *getSymVal() const { return Val; }
    const FAddendCoef &getCoef() const { return Coeff; }

    bool isConstant() const { return Val == nullptr; }
    bool isZero() const { return Coeff.isZero(); }

    void set(short Coefficient, Value *V) {
      Coeff.set(Coefficient);
      Val = V;
    }
    void set(const APFloat &Coefficient, Value *V) {
      Coeff.set(Coefficient);
      Val = V;
    }
    void set(const ConstantFP *Coefficient, Value *V) {
      Coeff.set(Coefficient->getValueAPF());
      Val = V;
    }

    void negate() { Coeff.negate(); }

    /// Drill down the U-D chain one step to find the definition of V, and
    /// try to break the definition into one or two addends.
    static unsigned drillValueDownOneStep(Value* V, FAddend &A0, FAddend &A1);

    /// Similar to FAddend::drillDownOneStep() except that the value being
    /// splitted is the addend itself.
    unsigned drillAddendDownOneStep(FAddend &Addend0, FAddend &Addend1) const;

  private:
    void Scale(const FAddendCoef& ScaleAmt) { Coeff *= ScaleAmt; }

    // This addend has the value of "Coeff * Val".
    Value *Val = nullptr;
    FAddendCoef Coeff;
  };

  /// FAddCombine is the class for optimizing an unsafe fadd/fsub along
  /// with its neighboring at most two instructions.
  ///
  class FAddCombine {
  public:
    FAddCombine(InstCombiner::BuilderTy &B) : Builder(B) {}

    Value *simplify(Instruction *FAdd);

  private:
    using AddendVect = SmallVector<const FAddend *, 4>;

    Value *simplifyFAdd(AddendVect& V, unsigned InstrQuota);

    /// Convert given addend to a Value
    Value *createAddendVal(const FAddend &A, bool& NeedNeg);

    /// Return the number of instructions needed to emit the N-ary addition.
    unsigned calcInstrNumber(const AddendVect& Vect);

    Value *createFSub(Value *Opnd0, Value *Opnd1);
    Value *createFAdd(Value *Opnd0, Value *Opnd1);
    Value *createFMul(Value *Opnd0, Value *Opnd1);
    Value *createFNeg(Value *V);
    Value *createNaryFAdd(const AddendVect& Opnds, unsigned InstrQuota);
    void createInstPostProc(Instruction *NewInst, bool NoNumber = false);

     // Debugging stuff are clustered here.
    #ifndef NDEBUG
      unsigned CreateInstrNum;
      void initCreateInstNum() { CreateInstrNum = 0; }
      void incCreateInstNum() { CreateInstrNum++; }
    #else
      void initCreateInstNum() {}
      void incCreateInstNum() {}
    #endif

    InstCombiner::BuilderTy &Builder;
    Instruction *Instr = nullptr;
  };

} // end anonymous namespace

//===----------------------------------------------------------------------===//
//
// Implementation of
//    {FAddendCoef, FAddend, FAddition, FAddCombine}.
//
//===----------------------------------------------------------------------===//
FAddendCoef::~FAddendCoef() {
  if (BufHasFpVal)
    getFpValPtr()->~APFloat();
}

void FAddendCoef::set(const APFloat& C) {
  APFloat *P = getFpValPtr();

  if (isInt()) {
    // As the buffer is meanless byte stream, we cannot call
    // APFloat::operator=().
    new(P) APFloat(C);
  } else
    *P = C;

  IsFp = BufHasFpVal = true;
}

void FAddendCoef::convertToFpType(const fltSemantics &Sem) {
  if (!isInt())
    return;

  APFloat *P = getFpValPtr();
  if (IntVal > 0)
    new(P) APFloat(Sem, IntVal);
  else {
    new(P) APFloat(Sem, 0 - IntVal);
    P->changeSign();
  }
  IsFp = BufHasFpVal = true;
}

APFloat FAddendCoef::createAPFloatFromInt(const fltSemantics &Sem, int Val) {
  if (Val >= 0)
    return APFloat(Sem, Val);

  APFloat T(Sem, 0 - Val);
  T.changeSign();

  return T;
}

void FAddendCoef::operator=(const FAddendCoef &That) {
  if (That.isInt())
    set(That.IntVal);
  else
    set(That.getFpVal());
}

void FAddendCoef::operator+=(const FAddendCoef &That) {
  RoundingMode RndMode = RoundingMode::NearestTiesToEven;
  if (isInt() == That.isInt()) {
    if (isInt())
      IntVal += That.IntVal;
    else
      getFpVal().add(That.getFpVal(), RndMode);
    return;
  }

  if (isInt()) {
    const APFloat &T = That.getFpVal();
    convertToFpType(T.getSemantics());
    getFpVal().add(T, RndMode);
    return;
  }

  APFloat &T = getFpVal();
  T.add(createAPFloatFromInt(T.getSemantics(), That.IntVal), RndMode);
}

void FAddendCoef::operator*=(const FAddendCoef &That) {
  if (That.isOne())
    return;

  if (That.isMinusOne()) {
    negate();
    return;
  }

  if (isInt() && That.isInt()) {
    int Res = IntVal * (int)That.IntVal;
    assert(!insaneIntVal(Res) && "Insane int value");
    IntVal = Res;
    return;
  }

  const fltSemantics &Semantic =
    isInt() ? That.getFpVal().getSemantics() : getFpVal().getSemantics();

  if (isInt())
    convertToFpType(Semantic);
  APFloat &F0 = getFpVal();

  if (That.isInt())
    F0.multiply(createAPFloatFromInt(Semantic, That.IntVal),
                APFloat::rmNearestTiesToEven);
  else
    F0.multiply(That.getFpVal(), APFloat::rmNearestTiesToEven);
}

void FAddendCoef::negate() {
  if (isInt())
    IntVal = 0 - IntVal;
  else
    getFpVal().changeSign();
}

Value *FAddendCoef::getValue(Type *Ty) const {
  return isInt() ?
    ConstantFP::get(Ty, float(IntVal)) :
    ConstantFP::get(Ty->getContext(), getFpVal());
}

// The definition of <Val>     Addends
// =========================================
//  A + B                     <1, A>, <1,B>
//  A - B                     <1, A>, <1,B>
//  0 - B                     <-1, B>
//  C * A,                    <C, A>
//  A + C                     <1, A> <C, NULL>
//  0 +/- 0                   <0, NULL> (corner case)
//
// Legend: A and B are not constant, C is constant
unsigned FAddend::drillValueDownOneStep
  (Value *Val, FAddend &Addend0, FAddend &Addend1) {
  Instruction *I = nullptr;
  if (!Val || !(I = dyn_cast<Instruction>(Val)))
    return 0;

  unsigned Opcode = I->getOpcode();

  if (Opcode == Instruction::FAdd || Opcode == Instruction::FSub) {
    ConstantFP *C0, *C1;
    Value *Opnd0 = I->getOperand(0);
    Value *Opnd1 = I->getOperand(1);
    if ((C0 = dyn_cast<ConstantFP>(Opnd0)) && C0->isZero())
      Opnd0 = nullptr;

    if ((C1 = dyn_cast<ConstantFP>(Opnd1)) && C1->isZero())
      Opnd1 = nullptr;

    if (Opnd0) {
      if (!C0)
        Addend0.set(1, Opnd0);
      else
        Addend0.set(C0, nullptr);
    }

    if (Opnd1) {
      FAddend &Addend = Opnd0 ? Addend1 : Addend0;
      if (!C1)
        Addend.set(1, Opnd1);
      else
        Addend.set(C1, nullptr);
      if (Opcode == Instruction::FSub)
        Addend.negate();
    }

    if (Opnd0 || Opnd1)
      return Opnd0 && Opnd1 ? 2 : 1;

    // Both operands are zero. Weird!
    Addend0.set(APFloat(C0->getValueAPF().getSemantics()), nullptr);
    return 1;
  }

  if (I->getOpcode() == Instruction::FMul) {
    Value *V0 = I->getOperand(0);
    Value *V1 = I->getOperand(1);
    if (ConstantFP *C = dyn_cast<ConstantFP>(V0)) {
      Addend0.set(C, V1);
      return 1;
    }

    if (ConstantFP *C = dyn_cast<ConstantFP>(V1)) {
      Addend0.set(C, V0);
      return 1;
    }
  }

  return 0;
}

// Try to break *this* addend into two addends. e.g. Suppose this addend is
// <2.3, V>, and V = X + Y, by calling this function, we obtain two addends,
// i.e. <2.3, X> and <2.3, Y>.
unsigned FAddend::drillAddendDownOneStep
  (FAddend &Addend0, FAddend &Addend1) const {
  if (isConstant())
    return 0;

  unsigned BreakNum = FAddend::drillValueDownOneStep(Val, Addend0, Addend1);
  if (!BreakNum || Coeff.isOne())
    return BreakNum;

  Addend0.Scale(Coeff);

  if (BreakNum == 2)
    Addend1.Scale(Coeff);

  return BreakNum;
}

Value *FAddCombine::simplify(Instruction *I) {
  assert(I->hasAllowReassoc() && I->hasNoSignedZeros() &&
         "Expected 'reassoc'+'nsz' instruction");

  // Currently we are not able to handle vector type.
  if (I->getType()->isVectorTy())
    return nullptr;

  assert((I->getOpcode() == Instruction::FAdd ||
          I->getOpcode() == Instruction::FSub) && "Expect add/sub");

  // Save the instruction before calling other member-functions.
  Instr = I;

  FAddend Opnd0, Opnd1, Opnd0_0, Opnd0_1, Opnd1_0, Opnd1_1;

  unsigned OpndNum = FAddend::drillValueDownOneStep(I, Opnd0, Opnd1);

  // Step 1: Expand the 1st addend into Opnd0_0 and Opnd0_1.
  unsigned Opnd0_ExpNum = 0;
  unsigned Opnd1_ExpNum = 0;

  if (!Opnd0.isConstant())
    Opnd0_ExpNum = Opnd0.drillAddendDownOneStep(Opnd0_0, Opnd0_1);

  // Step 2: Expand the 2nd addend into Opnd1_0 and Opnd1_1.
  if (OpndNum == 2 && !Opnd1.isConstant())
    Opnd1_ExpNum = Opnd1.drillAddendDownOneStep(Opnd1_0, Opnd1_1);

  // Step 3: Try to optimize Opnd0_0 + Opnd0_1 + Opnd1_0 + Opnd1_1
  if (Opnd0_ExpNum && Opnd1_ExpNum) {
    AddendVect AllOpnds;
    AllOpnds.push_back(&Opnd0_0);
    AllOpnds.push_back(&Opnd1_0);
    if (Opnd0_ExpNum == 2)
      AllOpnds.push_back(&Opnd0_1);
    if (Opnd1_ExpNum == 2)
      AllOpnds.push_back(&Opnd1_1);

    // Compute instruction quota. We should save at least one instruction.
    unsigned InstQuota = 0;

    Value *V0 = I->getOperand(0);
    Value *V1 = I->getOperand(1);
    InstQuota = ((!isa<Constant>(V0) && V0->hasOneUse()) &&
                 (!isa<Constant>(V1) && V1->hasOneUse())) ? 2 : 1;

    if (Value *R = simplifyFAdd(AllOpnds, InstQuota))
      return R;
  }

  if (OpndNum != 2) {
    // The input instruction is : "I=0.0 +/- V". If the "V" were able to be
    // splitted into two addends, say "V = X - Y", the instruction would have
    // been optimized into "I = Y - X" in the previous steps.
    //
    const FAddendCoef &CE = Opnd0.getCoef();
    return CE.isOne() ? Opnd0.getSymVal() : nullptr;
  }

  // step 4: Try to optimize Opnd0 + Opnd1_0 [+ Opnd1_1]
  if (Opnd1_ExpNum) {
    AddendVect AllOpnds;
    AllOpnds.push_back(&Opnd0);
    AllOpnds.push_back(&Opnd1_0);
    if (Opnd1_ExpNum == 2)
      AllOpnds.push_back(&Opnd1_1);

    if (Value *R = simplifyFAdd(AllOpnds, 1))
      return R;
  }

  // step 5: Try to optimize Opnd1 + Opnd0_0 [+ Opnd0_1]
  if (Opnd0_ExpNum) {
    AddendVect AllOpnds;
    AllOpnds.push_back(&Opnd1);
    AllOpnds.push_back(&Opnd0_0);
    if (Opnd0_ExpNum == 2)
      AllOpnds.push_back(&Opnd0_1);

    if (Value *R = simplifyFAdd(AllOpnds, 1))
      return R;
  }

  return nullptr;
}

Value *FAddCombine::simplifyFAdd(AddendVect& Addends, unsigned InstrQuota) {
  unsigned AddendNum = Addends.size();
  assert(AddendNum <= 4 && "Too many addends");

  // For saving intermediate results;
  unsigned NextTmpIdx = 0;
  FAddend TmpResult[3];

  // Points to the constant addend of the resulting simplified expression.
  // If the resulting expr has constant-addend, this constant-addend is
  // desirable to reside at the top of the resulting expression tree. Placing
  // constant close to supper-expr(s) will potentially reveal some optimization
  // opportunities in super-expr(s).
  const FAddend *ConstAdd = nullptr;

  // Simplified addends are placed <SimpVect>.
  AddendVect SimpVect;

  // The outer loop works on one symbolic-value at a time. Suppose the input
  // addends are : <a1, x>, <b1, y>, <a2, x>, <c1, z>, <b2, y>, ...
  // The symbolic-values will be processed in this order: x, y, z.
  for (unsigned SymIdx = 0; SymIdx < AddendNum; SymIdx++) {

    const FAddend *ThisAddend = Addends[SymIdx];
    if (!ThisAddend) {
      // This addend was processed before.
      continue;
    }

    Value *Val = ThisAddend->getSymVal();
    unsigned StartIdx = SimpVect.size();
    SimpVect.push_back(ThisAddend);

    // The inner loop collects addends sharing same symbolic-value, and these
    // addends will be later on folded into a single addend. Following above
    // example, if the symbolic value "y" is being processed, the inner loop
    // will collect two addends "<b1,y>" and "<b2,Y>". These two addends will
    // be later on folded into "<b1+b2, y>".
    for (unsigned SameSymIdx = SymIdx + 1;
         SameSymIdx < AddendNum; SameSymIdx++) {
      const FAddend *T = Addends[SameSymIdx];
      if (T && T->getSymVal() == Val) {
        // Set null such that next iteration of the outer loop will not process
        // this addend again.
        Addends[SameSymIdx] = nullptr;
        SimpVect.push_back(T);
      }
    }

    // If multiple addends share same symbolic value, fold them together.
    if (StartIdx + 1 != SimpVect.size()) {
      FAddend &R = TmpResult[NextTmpIdx ++];
      R = *SimpVect[StartIdx];
      for (unsigned Idx = StartIdx + 1; Idx < SimpVect.size(); Idx++)
        R += *SimpVect[Idx];

      // Pop all addends being folded and push the resulting folded addend.
      SimpVect.resize(StartIdx);
      if (Val) {
        if (!R.isZero()) {
          SimpVect.push_back(&R);
        }
      } else {
        // Don't push constant addend at this time. It will be the last element
        // of <SimpVect>.
        ConstAdd = &R;
      }
    }
  }

  assert((NextTmpIdx <= array_lengthof(TmpResult) + 1) &&
         "out-of-bound access");

  if (ConstAdd)
    SimpVect.push_back(ConstAdd);

  Value *Result;
  if (!SimpVect.empty())
    Result = createNaryFAdd(SimpVect, InstrQuota);
  else {
    // The addition is folded to 0.0.
    Result = ConstantFP::get(Instr->getType(), 0.0);
  }

  return Result;
}

Value *FAddCombine::createNaryFAdd
  (const AddendVect &Opnds, unsigned InstrQuota) {
  assert(!Opnds.empty() && "Expect at least one addend");

  // Step 1: Check if the # of instructions needed exceeds the quota.

  unsigned InstrNeeded = calcInstrNumber(Opnds);
  if (InstrNeeded > InstrQuota)
    return nullptr;

  initCreateInstNum();

  // step 2: Emit the N-ary addition.
  // Note that at most three instructions are involved in Fadd-InstCombine: the
  // addition in question, and at most two neighboring instructions.
  // The resulting optimized addition should have at least one less instruction
  // than the original addition expression tree. This implies that the resulting
  // N-ary addition has at most two instructions, and we don't need to worry
  // about tree-height when constructing the N-ary addition.

  Value *LastVal = nullptr;
  bool LastValNeedNeg = false;

  // Iterate the addends, creating fadd/fsub using adjacent two addends.
  for (const FAddend *Opnd : Opnds) {
    bool NeedNeg;
    Value *V = createAddendVal(*Opnd, NeedNeg);
    if (!LastVal) {
      LastVal = V;
      LastValNeedNeg = NeedNeg;
      continue;
    }

    if (LastValNeedNeg == NeedNeg) {
      LastVal = createFAdd(LastVal, V);
      continue;
    }

    if (LastValNeedNeg)
      LastVal = createFSub(V, LastVal);
    else
      LastVal = createFSub(LastVal, V);

    LastValNeedNeg = false;
  }

  if (LastValNeedNeg) {
    LastVal = createFNeg(LastVal);
  }

#ifndef NDEBUG
  assert(CreateInstrNum == InstrNeeded &&
         "Inconsistent in instruction numbers");
#endif

  return LastVal;
}

Value *FAddCombine::createFSub(Value *Opnd0, Value *Opnd1) {
  Value *V = Builder.CreateFSub(Opnd0, Opnd1);
  if (Instruction *I = dyn_cast<Instruction>(V))
    createInstPostProc(I);
  return V;
}

Value *FAddCombine::createFNeg(Value *V) {
  Value *NewV = Builder.CreateFNeg(V);
  if (Instruction *I = dyn_cast<Instruction>(NewV))
    createInstPostProc(I, true); // fneg's don't receive instruction numbers.
  return NewV;
}

Value *FAddCombine::createFAdd(Value *Opnd0, Value *Opnd1) {
  Value *V = Builder.CreateFAdd(Opnd0, Opnd1);
  if (Instruction *I = dyn_cast<Instruction>(V))
    createInstPostProc(I);
  return V;
}

Value *FAddCombine::createFMul(Value *Opnd0, Value *Opnd1) {
  Value *V = Builder.CreateFMul(Opnd0, Opnd1);
  if (Instruction *I = dyn_cast<Instruction>(V))
    createInstPostProc(I);
  return V;
}

void FAddCombine::createInstPostProc(Instruction *NewInstr, bool NoNumber) {
  NewInstr->setDebugLoc(Instr->getDebugLoc());

  // Keep track of the number of instruction created.
  if (!NoNumber)
    incCreateInstNum();

  // Propagate fast-math flags
  NewInstr->setFastMathFlags(Instr->getFastMathFlags());
}

// Return the number of instruction needed to emit the N-ary addition.
// NOTE: Keep this function in sync with createAddendVal().
unsigned FAddCombine::calcInstrNumber(const AddendVect &Opnds) {
  unsigned OpndNum = Opnds.size();
  unsigned InstrNeeded = OpndNum - 1;

  // The number of addends in the form of "(-1)*x".
  unsigned NegOpndNum = 0;

  // Adjust the number of instructions needed to emit the N-ary add.
  for (const FAddend *Opnd : Opnds) {
    if (Opnd->isConstant())
      continue;

    // The constant check above is really for a few special constant
    // coefficients.
    if (isa<UndefValue>(Opnd->getSymVal()))
      continue;

    const FAddendCoef &CE = Opnd->getCoef();
    if (CE.isMinusOne() || CE.isMinusTwo())
      NegOpndNum++;

    // Let the addend be "c * x". If "c == +/-1", the value of the addend
    // is immediately available; otherwise, it needs exactly one instruction
    // to evaluate the value.
    if (!CE.isMinusOne() && !CE.isOne())
      InstrNeeded++;
  }
  return InstrNeeded;
}

// Input Addend        Value           NeedNeg(output)
// ================================================================
// Constant C          C               false
// <+/-1, V>           V               coefficient is -1
// <2/-2, V>          "fadd V, V"      coefficient is -2
// <C, V>             "fmul V, C"      false
//
// NOTE: Keep this function in sync with FAddCombine::calcInstrNumber.
Value *FAddCombine::createAddendVal(const FAddend &Opnd, bool &NeedNeg) {
  const FAddendCoef &Coeff = Opnd.getCoef();

  if (Opnd.isConstant()) {
    NeedNeg = false;
    return Coeff.getValue(Instr->getType());
  }

  Value *OpndVal = Opnd.getSymVal();

  if (Coeff.isMinusOne() || Coeff.isOne()) {
    NeedNeg = Coeff.isMinusOne();
    return OpndVal;
  }

  if (Coeff.isTwo() || Coeff.isMinusTwo()) {
    NeedNeg = Coeff.isMinusTwo();
    return createFAdd(OpndVal, OpndVal);
  }

  NeedNeg = false;
  return createFMul(OpndVal, Coeff.getValue(Instr->getType()));
}

// Checks if any operand is negative and we can convert add to sub.
// This function checks for following negative patterns
//   ADD(XOR(OR(Z, NOT(C)), C)), 1) == NEG(AND(Z, C))
//   ADD(XOR(AND(Z, C), C), 1) == NEG(OR(Z, ~C))
//   XOR(AND(Z, C), (C + 1)) == NEG(OR(Z, ~C)) if C is even
static Value *checkForNegativeOperand(BinaryOperator &I,
                                      InstCombiner::BuilderTy &Builder) {
  Value *LHS = I.getOperand(0), *RHS = I.getOperand(1);

  // This function creates 2 instructions to replace ADD, we need at least one
  // of LHS or RHS to have one use to ensure benefit in transform.
  if (!LHS->hasOneUse() && !RHS->hasOneUse())
    return nullptr;

  Value *X = nullptr, *Y = nullptr, *Z = nullptr;
  const APInt *C1 = nullptr, *C2 = nullptr;

  // if ONE is on other side, swap
  if (match(RHS, m_Add(m_Value(X), m_One())))
    std::swap(LHS, RHS);

  if (match(LHS, m_Add(m_Value(X), m_One()))) {
    // if XOR on other side, swap
    if (match(RHS, m_Xor(m_Value(Y), m_APInt(C1))))
      std::swap(X, RHS);

    if (match(X, m_Xor(m_Value(Y), m_APInt(C1)))) {
      // X = XOR(Y, C1), Y = OR(Z, C2), C2 = NOT(C1) ==> X == NOT(AND(Z, C1))
      // ADD(ADD(X, 1), RHS) == ADD(X, ADD(RHS, 1)) == SUB(RHS, AND(Z, C1))
      if (match(Y, m_Or(m_Value(Z), m_APInt(C2))) && (*C2 == ~(*C1))) {
        Value *NewAnd = Builder.CreateAnd(Z, *C1);
        return Builder.CreateSub(RHS, NewAnd, "sub");
      } else if (match(Y, m_And(m_Value(Z), m_APInt(C2))) && (*C1 == *C2)) {
        // X = XOR(Y, C1), Y = AND(Z, C2), C2 == C1 ==> X == NOT(OR(Z, ~C1))
        // ADD(ADD(X, 1), RHS) == ADD(X, ADD(RHS, 1)) == SUB(RHS, OR(Z, ~C1))
        Value *NewOr = Builder.CreateOr(Z, ~(*C1));
        return Builder.CreateSub(RHS, NewOr, "sub");
      }
    }
  }

  // Restore LHS and RHS
  LHS = I.getOperand(0);
  RHS = I.getOperand(1);

  // if XOR is on other side, swap
  if (match(RHS, m_Xor(m_Value(Y), m_APInt(C1))))
    std::swap(LHS, RHS);

  // C2 is ODD
  // LHS = XOR(Y, C1), Y = AND(Z, C2), C1 == (C2 + 1) => LHS == NEG(OR(Z, ~C2))
  // ADD(LHS, RHS) == SUB(RHS, OR(Z, ~C2))
  if (match(LHS, m_Xor(m_Value(Y), m_APInt(C1))))
    if (C1->countTrailingZeros() == 0)
      if (match(Y, m_And(m_Value(Z), m_APInt(C2))) && *C1 == (*C2 + 1)) {
        Value *NewOr = Builder.CreateOr(Z, ~(*C2));
        return Builder.CreateSub(RHS, NewOr, "sub");
      }
  return nullptr;
}

/// Wrapping flags may allow combining constants separated by an extend.
static Instruction *foldNoWrapAdd(BinaryOperator &Add,
                                  InstCombiner::BuilderTy &Builder) {
  Value *Op0 = Add.getOperand(0), *Op1 = Add.getOperand(1);
  Type *Ty = Add.getType();
  Constant *Op1C;
  if (!match(Op1, m_Constant(Op1C)))
    return nullptr;

  // Try this match first because it results in an add in the narrow type.
  // (zext (X +nuw C2)) + C1 --> zext (X + (C2 + trunc(C1)))
  Value *X;
  const APInt *C1, *C2;
  if (match(Op1, m_APInt(C1)) &&
      match(Op0, m_OneUse(m_ZExt(m_NUWAdd(m_Value(X), m_APInt(C2))))) &&
      C1->isNegative() && C1->sge(-C2->sext(C1->getBitWidth()))) {
    Constant *NewC =
        ConstantInt::get(X->getType(), *C2 + C1->trunc(C2->getBitWidth()));
    return new ZExtInst(Builder.CreateNUWAdd(X, NewC), Ty);
  }

  // More general combining of constants in the wide type.
  // (sext (X +nsw NarrowC)) + C --> (sext X) + (sext(NarrowC) + C)
  Constant *NarrowC;
  if (match(Op0, m_OneUse(m_SExt(m_NSWAdd(m_Value(X), m_Constant(NarrowC)))))) {
    Constant *WideC = ConstantExpr::getSExt(NarrowC, Ty);
    Constant *NewC = ConstantExpr::getAdd(WideC, Op1C);
    Value *WideX = Builder.CreateSExt(X, Ty);
    return BinaryOperator::CreateAdd(WideX, NewC);
  }
  // (zext (X +nuw NarrowC)) + C --> (zext X) + (zext(NarrowC) + C)
  if (match(Op0, m_OneUse(m_ZExt(m_NUWAdd(m_Value(X), m_Constant(NarrowC)))))) {
    Constant *WideC = ConstantExpr::getZExt(NarrowC, Ty);
    Constant *NewC = ConstantExpr::getAdd(WideC, Op1C);
    Value *WideX = Builder.CreateZExt(X, Ty);
    return BinaryOperator::CreateAdd(WideX, NewC);
  }

  return nullptr;
}

Instruction *InstCombinerImpl::foldAddWithConstant(BinaryOperator &Add) {
  Value *Op0 = Add.getOperand(0), *Op1 = Add.getOperand(1);
  Constant *Op1C;
  if (!match(Op1, m_Constant(Op1C)))
    return nullptr;

  if (Instruction *NV = foldBinOpIntoSelectOrPhi(Add))
    return NV;

  Value *X;
  Constant *Op00C;

  // add (sub C1, X), C2 --> sub (add C1, C2), X
  if (match(Op0, m_Sub(m_Constant(Op00C), m_Value(X))))
    return BinaryOperator::CreateSub(ConstantExpr::getAdd(Op00C, Op1C), X);

  Value *Y;

  // add (sub X, Y), -1 --> add (not Y), X
  if (match(Op0, m_OneUse(m_Sub(m_Value(X), m_Value(Y)))) &&
      match(Op1, m_AllOnes()))
    return BinaryOperator::CreateAdd(Builder.CreateNot(Y), X);

  // zext(bool) + C -> bool ? C + 1 : C
  if (match(Op0, m_ZExt(m_Value(X))) &&
      X->getType()->getScalarSizeInBits() == 1)
    return SelectInst::Create(X, InstCombiner::AddOne(Op1C), Op1);
  // sext(bool) + C -> bool ? C - 1 : C
  if (match(Op0, m_SExt(m_Value(X))) &&
      X->getType()->getScalarSizeInBits() == 1)
    return SelectInst::Create(X, InstCombiner::SubOne(Op1C), Op1);

  // ~X + C --> (C-1) - X
  if (match(Op0, m_Not(m_Value(X))))
    return BinaryOperator::CreateSub(InstCombiner::SubOne(Op1C), X);

  const APInt *C;
  if (!match(Op1, m_APInt(C)))
    return nullptr;

  // (X | C2) + C --> (X | C2) ^ C2 iff (C2 == -C)
  const APInt *C2;
  if (match(Op0, m_Or(m_Value(), m_APInt(C2))) && *C2 == -*C)
    return BinaryOperator::CreateXor(Op0, ConstantInt::get(Add.getType(), *C2));

  if (C->isSignMask()) {
    // If wrapping is not allowed, then the addition must set the sign bit:
    // X + (signmask) --> X | signmask
    if (Add.hasNoSignedWrap() || Add.hasNoUnsignedWrap())
      return BinaryOperator::CreateOr(Op0, Op1);

    // If wrapping is allowed, then the addition flips the sign bit of LHS:
    // X + (signmask) --> X ^ signmask
    return BinaryOperator::CreateXor(Op0, Op1);
  }

  // Is this add the last step in a convoluted sext?
  // add(zext(xor i16 X, -32768), -32768) --> sext X
  Type *Ty = Add.getType();
  if (match(Op0, m_ZExt(m_Xor(m_Value(X), m_APInt(C2)))) &&
      C2->isMinSignedValue() && C2->sext(Ty->getScalarSizeInBits()) == *C)
    return CastInst::Create(Instruction::SExt, X, Ty);

  if (C->isOneValue() && Op0->hasOneUse()) {
    // add (sext i1 X), 1 --> zext (not X)
    // TODO: The smallest IR representation is (select X, 0, 1), and that would
    // not require the one-use check. But we need to remove a transform in
    // visitSelect and make sure that IR value tracking for select is equal or
    // better than for these ops.
    if (match(Op0, m_SExt(m_Value(X))) &&
        X->getType()->getScalarSizeInBits() == 1)
      return new ZExtInst(Builder.CreateNot(X), Ty);

    // Shifts and add used to flip and mask off the low bit:
    // add (ashr (shl i32 X, 31), 31), 1 --> and (not X), 1
    const APInt *C3;
    if (match(Op0, m_AShr(m_Shl(m_Value(X), m_APInt(C2)), m_APInt(C3))) &&
        C2 == C3 && *C2 == Ty->getScalarSizeInBits() - 1) {
      Value *NotX = Builder.CreateNot(X);
      return BinaryOperator::CreateAnd(NotX, ConstantInt::get(Ty, 1));
    }
  }

  return nullptr;
}

// Matches multiplication expression Op * C where C is a constant. Returns the
// constant value in C and the other operand in Op. Returns true if such a
// match is found.
static bool MatchMul(Value *E, Value *&Op, APInt &C) {
  const APInt *AI;
  if (match(E, m_Mul(m_Value(Op), m_APInt(AI)))) {
    C = *AI;
    return true;
  }
  if (match(E, m_Shl(m_Value(Op), m_APInt(AI)))) {
    C = APInt(AI->getBitWidth(), 1);
    C <<= *AI;
    return true;
  }
  return false;
}

// Matches remainder expression Op % C where C is a constant. Returns the
// constant value in C and the other operand in Op. Returns the signedness of
// the remainder operation in IsSigned. Returns true if such a match is
// found.
static bool MatchRem(Value *E, Value *&Op, APInt &C, bool &IsSigned) {
  const APInt *AI;
  IsSigned = false;
  if (match(E, m_SRem(m_Value(Op), m_APInt(AI)))) {
    IsSigned = true;
    C = *AI;
    return true;
  }
  if (match(E, m_URem(m_Value(Op), m_APInt(AI)))) {
    C = *AI;
    return true;
  }
  if (match(E, m_And(m_Value(Op), m_APInt(AI))) && (*AI + 1).isPowerOf2()) {
    C = *AI + 1;
    return true;
  }
  return false;
}

// Matches division expression Op / C with the given signedness as indicated
// by IsSigned, where C is a constant. Returns the constant value in C and the
// other operand in Op. Returns true if such a match is found.
static bool MatchDiv(Value *E, Value *&Op, APInt &C, bool IsSigned) {
  const APInt *AI;
  if (IsSigned && match(E, m_SDiv(m_Value(Op), m_APInt(AI)))) {
    C = *AI;
    return true;
  }
  if (!IsSigned) {
    if (match(E, m_UDiv(m_Value(Op), m_APInt(AI)))) {
      C = *AI;
      return true;
    }
    if (match(E, m_LShr(m_Value(Op), m_APInt(AI)))) {
      C = APInt(AI->getBitWidth(), 1);
      C <<= *AI;
      return true;
    }
  }
  return false;
}

// Returns whether C0 * C1 with the given signedness overflows.
static bool MulWillOverflow(APInt &C0, APInt &C1, bool IsSigned) {
  bool overflow;
  if (IsSigned)
    (void)C0.smul_ov(C1, overflow);
  else
    (void)C0.umul_ov(C1, overflow);
  return overflow;
}

// Simplifies X % C0 + (( X / C0 ) % C1) * C0 to X % (C0 * C1), where (C0 * C1)
// does not overflow.
Value *InstCombinerImpl::SimplifyAddWithRemainder(BinaryOperator &I) {
  Value *LHS = I.getOperand(0), *RHS = I.getOperand(1);
  Value *X, *MulOpV;
  APInt C0, MulOpC;
  bool IsSigned;
  // Match I = X % C0 + MulOpV * C0
  if (((MatchRem(LHS, X, C0, IsSigned) && MatchMul(RHS, MulOpV, MulOpC)) ||
       (MatchRem(RHS, X, C0, IsSigned) && MatchMul(LHS, MulOpV, MulOpC))) &&
      C0 == MulOpC) {
    Value *RemOpV;
    APInt C1;
    bool Rem2IsSigned;
    // Match MulOpC = RemOpV % C1
    if (MatchRem(MulOpV, RemOpV, C1, Rem2IsSigned) &&
        IsSigned == Rem2IsSigned) {
      Value *DivOpV;
      APInt DivOpC;
      // Match RemOpV = X / C0
      if (MatchDiv(RemOpV, DivOpV, DivOpC, IsSigned) && X == DivOpV &&
          C0 == DivOpC && !MulWillOverflow(C0, C1, IsSigned)) {
        Value *NewDivisor = ConstantInt::get(X->getType(), C0 * C1);
        return IsSigned ? Builder.CreateSRem(X, NewDivisor, "srem")
                        : Builder.CreateURem(X, NewDivisor, "urem");
      }
    }
  }

  return nullptr;
}

/// Fold
///   (1 << NBits) - 1
/// Into:
///   ~(-(1 << NBits))
/// Because a 'not' is better for bit-tracking analysis and other transforms
/// than an 'add'. The new shl is always nsw, and is nuw if old `and` was.
static Instruction *canonicalizeLowbitMask(BinaryOperator &I,
                                           InstCombiner::BuilderTy &Builder) {
  Value *NBits;
  if (!match(&I, m_Add(m_OneUse(m_Shl(m_One(), m_Value(NBits))), m_AllOnes())))
    return nullptr;

  Constant *MinusOne = Constant::getAllOnesValue(NBits->getType());
  Value *NotMask = Builder.CreateShl(MinusOne, NBits, "notmask");
  // Be wary of constant folding.
  if (auto *BOp = dyn_cast<BinaryOperator>(NotMask)) {
    // Always NSW. But NUW propagates from `add`.
    BOp->setHasNoSignedWrap();
    BOp->setHasNoUnsignedWrap(I.hasNoUnsignedWrap());
  }

  return BinaryOperator::CreateNot(NotMask, I.getName());
}

static Instruction *foldToUnsignedSaturatedAdd(BinaryOperator &I) {
  assert(I.getOpcode() == Instruction::Add && "Expecting add instruction");
  Type *Ty = I.getType();
  auto getUAddSat = [&]() {
    return Intrinsic::getDeclaration(I.getModule(), Intrinsic::uadd_sat, Ty);
  };

  // add (umin X, ~Y), Y --> uaddsat X, Y
  Value *X, *Y;
  if (match(&I, m_c_Add(m_c_UMin(m_Value(X), m_Not(m_Value(Y))),
                        m_Deferred(Y))))
    return CallInst::Create(getUAddSat(), { X, Y });

  // add (umin X, ~C), C --> uaddsat X, C
  const APInt *C, *NotC;
  if (match(&I, m_Add(m_UMin(m_Value(X), m_APInt(NotC)), m_APInt(C))) &&
      *C == ~*NotC)
    return CallInst::Create(getUAddSat(), { X, ConstantInt::get(Ty, *C) });

  return nullptr;
}

Instruction *InstCombinerImpl::
    canonicalizeCondSignextOfHighBitExtractToSignextHighBitExtract(
        BinaryOperator &I) {
  assert((I.getOpcode() == Instruction::Add ||
          I.getOpcode() == Instruction::Or ||
          I.getOpcode() == Instruction::Sub) &&
         "Expecting add/or/sub instruction");

  // We have a subtraction/addition between a (potentially truncated) *logical*
  // right-shift of X and a "select".
  Value *X, *Select;
  Instruction *LowBitsToSkip, *Extract;
  if (!match(&I, m_c_BinOp(m_TruncOrSelf(m_CombineAnd(
                               m_LShr(m_Value(X), m_Instruction(LowBitsToSkip)),
                               m_Instruction(Extract))),
                           m_Value(Select))))
    return nullptr;

  // `add`/`or` is commutative; but for `sub`, "select" *must* be on RHS.
  if (I.getOpcode() == Instruction::Sub && I.getOperand(1) != Select)
    return nullptr;

  Type *XTy = X->getType();
  bool HadTrunc = I.getType() != XTy;

  // If there was a truncation of extracted value, then we'll need to produce
  // one extra instruction, so we need to ensure one instruction will go away.
  if (HadTrunc && !match(&I, m_c_BinOp(m_OneUse(m_Value()), m_Value())))
    return nullptr;

  // Extraction should extract high NBits bits, with shift amount calculated as:
  //   low bits to skip = shift bitwidth - high bits to extract
  // The shift amount itself may be extended, and we need to look past zero-ext
  // when matching NBits, that will matter for matching later.
  Constant *C;
  Value *NBits;
  if (!match(
          LowBitsToSkip,
          m_ZExtOrSelf(m_Sub(m_Constant(C), m_ZExtOrSelf(m_Value(NBits))))) ||
      !match(C, m_SpecificInt_ICMP(ICmpInst::Predicate::ICMP_EQ,
                                   APInt(C->getType()->getScalarSizeInBits(),
                                         X->getType()->getScalarSizeInBits()))))
    return nullptr;

  // Sign-extending value can be zero-extended if we `sub`tract it,
  // or sign-extended otherwise.
  auto SkipExtInMagic = [&I](Value *&V) {
    if (I.getOpcode() == Instruction::Sub)
      match(V, m_ZExtOrSelf(m_Value(V)));
    else
      match(V, m_SExtOrSelf(m_Value(V)));
  };

  // Now, finally validate the sign-extending magic.
  // `select` itself may be appropriately extended, look past that.
  SkipExtInMagic(Select);

  ICmpInst::Predicate Pred;
  const APInt *Thr;
  Value *SignExtendingValue, *Zero;
  bool ShouldSignext;
  // It must be a select between two values we will later establish to be a
  // sign-extending value and a zero constant. The condition guarding the
  // sign-extension must be based on a sign bit of the same X we had in `lshr`.
  if (!match(Select, m_Select(m_ICmp(Pred, m_Specific(X), m_APInt(Thr)),
                              m_Value(SignExtendingValue), m_Value(Zero))) ||
      !isSignBitCheck(Pred, *Thr, ShouldSignext))
    return nullptr;

  // icmp-select pair is commutative.
  if (!ShouldSignext)
    std::swap(SignExtendingValue, Zero);

  // If we should not perform sign-extension then we must add/or/subtract zero.
  if (!match(Zero, m_Zero()))
    return nullptr;
  // Otherwise, it should be some constant, left-shifted by the same NBits we
  // had in `lshr`. Said left-shift can also be appropriately extended.
  // Again, we must look past zero-ext when looking for NBits.
  SkipExtInMagic(SignExtendingValue);
  Constant *SignExtendingValueBaseConstant;
  if (!match(SignExtendingValue,
             m_Shl(m_Constant(SignExtendingValueBaseConstant),
                   m_ZExtOrSelf(m_Specific(NBits)))))
    return nullptr;
  // If we `sub`, then the constant should be one, else it should be all-ones.
  if (I.getOpcode() == Instruction::Sub
          ? !match(SignExtendingValueBaseConstant, m_One())
          : !match(SignExtendingValueBaseConstant, m_AllOnes()))
    return nullptr;

  auto *NewAShr = BinaryOperator::CreateAShr(X, LowBitsToSkip,
                                             Extract->getName() + ".sext");
  NewAShr->copyIRFlags(Extract); // Preserve `exact`-ness.
  if (!HadTrunc)
    return NewAShr;

  Builder.Insert(NewAShr);
  return TruncInst::CreateTruncOrBitCast(NewAShr, I.getType());
}

Instruction *InstCombinerImpl::visitAdd(BinaryOperator &I) {
  if (Value *V = SimplifyAddInst(I.getOperand(0), I.getOperand(1),
                                 I.hasNoSignedWrap(), I.hasNoUnsignedWrap(),
                                 SQ.getWithInstruction(&I)))
    return replaceInstUsesWith(I, V);

  if (SimplifyAssociativeOrCommutative(I))
    return &I;

  if (Instruction *X = foldVectorBinop(I))
    return X;

  // (A*B)+(A*C) -> A*(B+C) etc
  if (Value *V = SimplifyUsingDistributiveLaws(I))
    return replaceInstUsesWith(I, V);

  if (Instruction *X = foldAddWithConstant(I))
    return X;

  if (Instruction *X = foldNoWrapAdd(I, Builder))
    return X;

  // FIXME: This should be moved into the above helper function to allow these
  // transforms for general constant or constant splat vectors.
  Value *LHS = I.getOperand(0), *RHS = I.getOperand(1);
  Type *Ty = I.getType();
  if (ConstantInt *CI = dyn_cast<ConstantInt>(RHS)) {
    Value *XorLHS = nullptr; ConstantInt *XorRHS = nullptr;
    if (match(LHS, m_Xor(m_Value(XorLHS), m_ConstantInt(XorRHS)))) {
      unsigned TySizeBits = Ty->getScalarSizeInBits();
      const APInt &RHSVal = CI->getValue();
      unsigned ExtendAmt = 0;
      // If we have ADD(XOR(AND(X, 0xFF), 0x80), 0xF..F80), it's a sext.
      // If we have ADD(XOR(AND(X, 0xFF), 0xF..F80), 0x80), it's a sext.
      if (XorRHS->getValue() == -RHSVal) {
        if (RHSVal.isPowerOf2())
          ExtendAmt = TySizeBits - RHSVal.logBase2() - 1;
        else if (XorRHS->getValue().isPowerOf2())
          ExtendAmt = TySizeBits - XorRHS->getValue().logBase2() - 1;
      }

      if (ExtendAmt) {
        APInt Mask = APInt::getHighBitsSet(TySizeBits, ExtendAmt);
        if (!MaskedValueIsZero(XorLHS, Mask, 0, &I))
          ExtendAmt = 0;
      }

      if (ExtendAmt) {
        Constant *ShAmt = ConstantInt::get(Ty, ExtendAmt);
        Value *NewShl = Builder.CreateShl(XorLHS, ShAmt, "sext");
        return BinaryOperator::CreateAShr(NewShl, ShAmt);
      }

      // If this is a xor that was canonicalized from a sub, turn it back into
      // a sub and fuse this add with it.
      if (LHS->hasOneUse() && (XorRHS->getValue()+1).isPowerOf2()) {
        KnownBits LHSKnown = computeKnownBits(XorLHS, 0, &I);
        if ((XorRHS->getValue() | LHSKnown.Zero).isAllOnesValue())
          return BinaryOperator::CreateSub(ConstantExpr::getAdd(XorRHS, CI),
                                           XorLHS);
      }
      // (X + signmask) + C could have gotten canonicalized to (X^signmask) + C,
      // transform them into (X + (signmask ^ C))
      if (XorRHS->getValue().isSignMask())
        return BinaryOperator::CreateAdd(XorLHS,
                                         ConstantExpr::getXor(XorRHS, CI));
    }
  }

  if (Ty->isIntOrIntVectorTy(1))
    return BinaryOperator::CreateXor(LHS, RHS);

  // X + X --> X << 1
  if (LHS == RHS) {
    auto *Shl = BinaryOperator::CreateShl(LHS, ConstantInt::get(Ty, 1));
    Shl->setHasNoSignedWrap(I.hasNoSignedWrap());
    Shl->setHasNoUnsignedWrap(I.hasNoUnsignedWrap());
    return Shl;
  }

  Value *A, *B;
  if (match(LHS, m_Neg(m_Value(A)))) {
    // -A + -B --> -(A + B)
    if (match(RHS, m_Neg(m_Value(B))))
      return BinaryOperator::CreateNeg(Builder.CreateAdd(A, B));

    // -A + B --> B - A
    return BinaryOperator::CreateSub(RHS, A);
  }

  // A + -B  -->  A - B
  if (match(RHS, m_Neg(m_Value(B))))
    return BinaryOperator::CreateSub(LHS, B);

  if (Value *V = checkForNegativeOperand(I, Builder))
    return replaceInstUsesWith(I, V);

  // (A + 1) + ~B --> A - B
  // ~B + (A + 1) --> A - B
  // (~B + A) + 1 --> A - B
  // (A + ~B) + 1 --> A - B
  if (match(&I, m_c_BinOp(m_Add(m_Value(A), m_One()), m_Not(m_Value(B)))) ||
      match(&I, m_BinOp(m_c_Add(m_Not(m_Value(B)), m_Value(A)), m_One())))
    return BinaryOperator::CreateSub(A, B);

  // (A + RHS) + RHS --> A + (RHS << 1)
  if (match(LHS, m_OneUse(m_c_Add(m_Value(A), m_Specific(RHS)))))
    return BinaryOperator::CreateAdd(A, Builder.CreateShl(RHS, 1, "reass.add"));

  // LHS + (A + LHS) --> A + (LHS << 1)
  if (match(RHS, m_OneUse(m_c_Add(m_Value(A), m_Specific(LHS)))))
    return BinaryOperator::CreateAdd(A, Builder.CreateShl(LHS, 1, "reass.add"));

  // X % C0 + (( X / C0 ) % C1) * C0 => X % (C0 * C1)
  if (Value *V = SimplifyAddWithRemainder(I)) return replaceInstUsesWith(I, V);

  // ((X s/ C1) << C2) + X => X s% -C1 where -C1 is 1 << C2
  const APInt *C1, *C2;
  if (match(LHS, m_Shl(m_SDiv(m_Specific(RHS), m_APInt(C1)), m_APInt(C2)))) {
    APInt one(C2->getBitWidth(), 1);
    APInt minusC1 = -(*C1);
    if (minusC1 == (one << *C2)) {
      Constant *NewRHS = ConstantInt::get(RHS->getType(), minusC1);
      return BinaryOperator::CreateSRem(RHS, NewRHS);
    }
  }

  // A+B --> A|B iff A and B have no bits set in common.
  if (haveNoCommonBitsSet(LHS, RHS, DL, &AC, &I, &DT))
    return BinaryOperator::CreateOr(LHS, RHS);

  // FIXME: We already did a check for ConstantInt RHS above this.
  // FIXME: Is this pattern covered by another fold? No regression tests fail on
  // removal.
  if (ConstantInt *CRHS = dyn_cast<ConstantInt>(RHS)) {
    // (X & FF00) + xx00  -> (X+xx00) & FF00
    Value *X;
    ConstantInt *C2;
    if (LHS->hasOneUse() &&
        match(LHS, m_And(m_Value(X), m_ConstantInt(C2))) &&
        CRHS->getValue() == (CRHS->getValue() & C2->getValue())) {
      // See if all bits from the first bit set in the Add RHS up are included
      // in the mask.  First, get the rightmost bit.
      const APInt &AddRHSV = CRHS->getValue();

      // Form a mask of all bits from the lowest bit added through the top.
      APInt AddRHSHighBits(~((AddRHSV & -AddRHSV)-1));

      // See if the and mask includes all of these bits.
      APInt AddRHSHighBitsAnd(AddRHSHighBits & C2->getValue());

      if (AddRHSHighBits == AddRHSHighBitsAnd) {
        // Okay, the xform is safe.  Insert the new add pronto.
        Value *NewAdd = Builder.CreateAdd(X, CRHS, LHS->getName());
        return BinaryOperator::CreateAnd(NewAdd, C2);
      }
    }
  }

  // add (select X 0 (sub n A)) A  -->  select X A n
  {
    SelectInst *SI = dyn_cast<SelectInst>(LHS);
    Value *A = RHS;
    if (!SI) {
      SI = dyn_cast<SelectInst>(RHS);
      A = LHS;
    }
    if (SI && SI->hasOneUse()) {
      Value *TV = SI->getTrueValue();
      Value *FV = SI->getFalseValue();
      Value *N;

      // Can we fold the add into the argument of the select?
      // We check both true and false select arguments for a matching subtract.
      if (match(FV, m_Zero()) && match(TV, m_Sub(m_Value(N), m_Specific(A))))
        // Fold the add into the true select value.
        return SelectInst::Create(SI->getCondition(), N, A);

      if (match(TV, m_Zero()) && match(FV, m_Sub(m_Value(N), m_Specific(A))))
        // Fold the add into the false select value.
        return SelectInst::Create(SI->getCondition(), A, N);
    }
  }

  if (Instruction *Ext = narrowMathIfNoOverflow(I))
    return Ext;

  // (add (xor A, B) (and A, B)) --> (or A, B)
  // (add (and A, B) (xor A, B)) --> (or A, B)
  if (match(&I, m_c_BinOp(m_Xor(m_Value(A), m_Value(B)),
                          m_c_And(m_Deferred(A), m_Deferred(B)))))
    return BinaryOperator::CreateOr(A, B);

  // (add (or A, B) (and A, B)) --> (add A, B)
  // (add (and A, B) (or A, B)) --> (add A, B)
  if (match(&I, m_c_BinOp(m_Or(m_Value(A), m_Value(B)),
                          m_c_And(m_Deferred(A), m_Deferred(B))))) {
    // Replacing operands in-place to preserve nuw/nsw flags.
    replaceOperand(I, 0, A);
    replaceOperand(I, 1, B);
    return &I;
  }

  // TODO(jingyue): Consider willNotOverflowSignedAdd and
  // willNotOverflowUnsignedAdd to reduce the number of invocations of
  // computeKnownBits.
  bool Changed = false;
  if (!I.hasNoSignedWrap() && willNotOverflowSignedAdd(LHS, RHS, I)) {
    Changed = true;
    I.setHasNoSignedWrap(true);
  }
  if (!I.hasNoUnsignedWrap() && willNotOverflowUnsignedAdd(LHS, RHS, I)) {
    Changed = true;
    I.setHasNoUnsignedWrap(true);
  }

  if (Instruction *V = canonicalizeLowbitMask(I, Builder))
    return V;

  if (Instruction *V =
          canonicalizeCondSignextOfHighBitExtractToSignextHighBitExtract(I))
    return V;

  if (Instruction *SatAdd = foldToUnsignedSaturatedAdd(I))
    return SatAdd;

  // usub.sat(A, B) + B => umax(A, B)
  if (match(&I, m_c_BinOp(
          m_OneUse(m_Intrinsic<Intrinsic::usub_sat>(m_Value(A), m_Value(B))),
          m_Deferred(B)))) {
    return replaceInstUsesWith(I,
        Builder.CreateIntrinsic(Intrinsic::umax, {I.getType()}, {A, B}));
  }

  return Changed ? &I : nullptr;
}

/// Eliminate an op from a linear interpolation (lerp) pattern.
static Instruction *factorizeLerp(BinaryOperator &I,
                                  InstCombiner::BuilderTy &Builder) {
  Value *X, *Y, *Z;
  if (!match(&I, m_c_FAdd(m_OneUse(m_c_FMul(m_Value(Y),
                                            m_OneUse(m_FSub(m_FPOne(),
                                                            m_Value(Z))))),
                          m_OneUse(m_c_FMul(m_Value(X), m_Deferred(Z))))))
    return nullptr;

  // (Y * (1.0 - Z)) + (X * Z) --> Y + Z * (X - Y) [8 commuted variants]
  Value *XY = Builder.CreateFSubFMF(X, Y, &I);
  Value *MulZ = Builder.CreateFMulFMF(Z, XY, &I);
  return BinaryOperator::CreateFAddFMF(Y, MulZ, &I);
}

/// Factor a common operand out of fadd/fsub of fmul/fdiv.
static Instruction *factorizeFAddFSub(BinaryOperator &I,
                                      InstCombiner::BuilderTy &Builder) {
  assert((I.getOpcode() == Instruction::FAdd ||
          I.getOpcode() == Instruction::FSub) && "Expecting fadd/fsub");
  assert(I.hasAllowReassoc() && I.hasNoSignedZeros() &&
         "FP factorization requires FMF");

  if (Instruction *Lerp = factorizeLerp(I, Builder))
    return Lerp;

  Value *Op0 = I.getOperand(0), *Op1 = I.getOperand(1);
  Value *X, *Y, *Z;
  bool IsFMul;
  if ((match(Op0, m_OneUse(m_FMul(m_Value(X), m_Value(Z)))) &&
       match(Op1, m_OneUse(m_c_FMul(m_Value(Y), m_Specific(Z))))) ||
      (match(Op0, m_OneUse(m_FMul(m_Value(Z), m_Value(X)))) &&
       match(Op1, m_OneUse(m_c_FMul(m_Value(Y), m_Specific(Z))))))
    IsFMul = true;
  else if (match(Op0, m_OneUse(m_FDiv(m_Value(X), m_Value(Z)))) &&
           match(Op1, m_OneUse(m_FDiv(m_Value(Y), m_Specific(Z)))))
    IsFMul = false;
  else
    return nullptr;

  // (X * Z) + (Y * Z) --> (X + Y) * Z
  // (X * Z) - (Y * Z) --> (X - Y) * Z
  // (X / Z) + (Y / Z) --> (X + Y) / Z
  // (X / Z) - (Y / Z) --> (X - Y) / Z
  bool IsFAdd = I.getOpcode() == Instruction::FAdd;
  Value *XY = IsFAdd ? Builder.CreateFAddFMF(X, Y, &I)
                     : Builder.CreateFSubFMF(X, Y, &I);

  // Bail out if we just created a denormal constant.
  // TODO: This is copied from a previous implementation. Is it necessary?
  const APFloat *C;
  if (match(XY, m_APFloat(C)) && !C->isNormal())
    return nullptr;

  return IsFMul ? BinaryOperator::CreateFMulFMF(XY, Z, &I)
                : BinaryOperator::CreateFDivFMF(XY, Z, &I);
}

Instruction *InstCombinerImpl::visitFAdd(BinaryOperator &I) {
  if (Value *V = SimplifyFAddInst(I.getOperand(0), I.getOperand(1),
                                  I.getFastMathFlags(),
                                  SQ.getWithInstruction(&I)))
    return replaceInstUsesWith(I, V);

  if (SimplifyAssociativeOrCommutative(I))
    return &I;

  if (Instruction *X = foldVectorBinop(I))
    return X;

  if (Instruction *FoldedFAdd = foldBinOpIntoSelectOrPhi(I))
    return FoldedFAdd;

  // (-X) + Y --> Y - X
  Value *X, *Y;
  if (match(&I, m_c_FAdd(m_FNeg(m_Value(X)), m_Value(Y))))
    return BinaryOperator::CreateFSubFMF(Y, X, &I);

  // Similar to above, but look through fmul/fdiv for the negated term.
  // (-X * Y) + Z --> Z - (X * Y) [4 commuted variants]
  Value *Z;
  if (match(&I, m_c_FAdd(m_OneUse(m_c_FMul(m_FNeg(m_Value(X)), m_Value(Y))),
                         m_Value(Z)))) {
    Value *XY = Builder.CreateFMulFMF(X, Y, &I);
    return BinaryOperator::CreateFSubFMF(Z, XY, &I);
  }
  // (-X / Y) + Z --> Z - (X / Y) [2 commuted variants]
  // (X / -Y) + Z --> Z - (X / Y) [2 commuted variants]
  if (match(&I, m_c_FAdd(m_OneUse(m_FDiv(m_FNeg(m_Value(X)), m_Value(Y))),
                         m_Value(Z))) ||
      match(&I, m_c_FAdd(m_OneUse(m_FDiv(m_Value(X), m_FNeg(m_Value(Y)))),
                         m_Value(Z)))) {
    Value *XY = Builder.CreateFDivFMF(X, Y, &I);
    return BinaryOperator::CreateFSubFMF(Z, XY, &I);
  }

  // Check for (fadd double (sitofp x), y), see if we can merge this into an
  // integer add followed by a promotion.
  Value *LHS = I.getOperand(0), *RHS = I.getOperand(1);
  if (SIToFPInst *LHSConv = dyn_cast<SIToFPInst>(LHS)) {
    Value *LHSIntVal = LHSConv->getOperand(0);
    Type *FPType = LHSConv->getType();

    // TODO: This check is overly conservative. In many cases known bits
    // analysis can tell us that the result of the addition has less significant
    // bits than the integer type can hold.
    auto IsValidPromotion = [](Type *FTy, Type *ITy) {
      Type *FScalarTy = FTy->getScalarType();
      Type *IScalarTy = ITy->getScalarType();

      // Do we have enough bits in the significand to represent the result of
      // the integer addition?
      unsigned MaxRepresentableBits =
          APFloat::semanticsPrecision(FScalarTy->getFltSemantics());
      return IScalarTy->getIntegerBitWidth() <= MaxRepresentableBits;
    };

    // (fadd double (sitofp x), fpcst) --> (sitofp (add int x, intcst))
    // ... if the constant fits in the integer value.  This is useful for things
    // like (double)(x & 1234) + 4.0 -> (double)((X & 1234)+4) which no longer
    // requires a constant pool load, and generally allows the add to be better
    // instcombined.
    if (ConstantFP *CFP = dyn_cast<ConstantFP>(RHS))
      if (IsValidPromotion(FPType, LHSIntVal->getType())) {
        Constant *CI =
          ConstantExpr::getFPToSI(CFP, LHSIntVal->getType());
        if (LHSConv->hasOneUse() &&
            ConstantExpr::getSIToFP(CI, I.getType()) == CFP &&
            willNotOverflowSignedAdd(LHSIntVal, CI, I)) {
          // Insert the new integer add.
          Value *NewAdd = Builder.CreateNSWAdd(LHSIntVal, CI, "addconv");
          return new SIToFPInst(NewAdd, I.getType());
        }
      }

    // (fadd double (sitofp x), (sitofp y)) --> (sitofp (add int x, y))
    if (SIToFPInst *RHSConv = dyn_cast<SIToFPInst>(RHS)) {
      Value *RHSIntVal = RHSConv->getOperand(0);
      // It's enough to check LHS types only because we require int types to
      // be the same for this transform.
      if (IsValidPromotion(FPType, LHSIntVal->getType())) {
        // Only do this if x/y have the same type, if at least one of them has a
        // single use (so we don't increase the number of int->fp conversions),
        // and if the integer add will not overflow.
        if (LHSIntVal->getType() == RHSIntVal->getType() &&
            (LHSConv->hasOneUse() || RHSConv->hasOneUse()) &&
            willNotOverflowSignedAdd(LHSIntVal, RHSIntVal, I)) {
          // Insert the new integer add.
          Value *NewAdd = Builder.CreateNSWAdd(LHSIntVal, RHSIntVal, "addconv");
          return new SIToFPInst(NewAdd, I.getType());
        }
      }
    }
  }

  // Handle specials cases for FAdd with selects feeding the operation
  if (Value *V = SimplifySelectsFeedingBinaryOp(I, LHS, RHS))
    return replaceInstUsesWith(I, V);

  if (I.hasAllowReassoc() && I.hasNoSignedZeros()) {
    if (Instruction *F = factorizeFAddFSub(I, Builder))
      return F;
    if (Value *V = FAddCombine(Builder).simplify(&I))
      return replaceInstUsesWith(I, V);
  }

  return nullptr;
}

/// Optimize pointer differences into the same array into a size.  Consider:
///  &A[10] - &A[0]: we should compile this to "10".  LHS/RHS are the pointer
/// operands to the ptrtoint instructions for the LHS/RHS of the subtract.
Value *InstCombinerImpl::OptimizePointerDifference(Value *LHS, Value *RHS,
                                                   Type *Ty, bool IsNUW) {
  // If LHS is a gep based on RHS or RHS is a gep based on LHS, we can optimize
  // this.
  bool Swapped = false;
  GEPOperator *GEP1 = nullptr, *GEP2 = nullptr;

  // For now we require one side to be the base pointer "A" or a constant
  // GEP derived from it.
  if (GEPOperator *LHSGEP = dyn_cast<GEPOperator>(LHS)) {
    // (gep X, ...) - X
    if (LHSGEP->getOperand(0) == RHS) {
      GEP1 = LHSGEP;
      Swapped = false;
    } else if (GEPOperator *RHSGEP = dyn_cast<GEPOperator>(RHS)) {
      // (gep X, ...) - (gep X, ...)
      if (LHSGEP->getOperand(0)->stripPointerCasts() ==
            RHSGEP->getOperand(0)->stripPointerCasts()) {
        GEP2 = RHSGEP;
        GEP1 = LHSGEP;
        Swapped = false;
      }
    }
  }

  if (GEPOperator *RHSGEP = dyn_cast<GEPOperator>(RHS)) {
    // X - (gep X, ...)
    if (RHSGEP->getOperand(0) == LHS) {
      GEP1 = RHSGEP;
      Swapped = true;
    } else if (GEPOperator *LHSGEP = dyn_cast<GEPOperator>(LHS)) {
      // (gep X, ...) - (gep X, ...)
      if (RHSGEP->getOperand(0)->stripPointerCasts() ==
            LHSGEP->getOperand(0)->stripPointerCasts()) {
        GEP2 = LHSGEP;
        GEP1 = RHSGEP;
        Swapped = true;
      }
    }
  }

  if (!GEP1)
    // No GEP found.
    return nullptr;

  if (GEP2) {
    // (gep X, ...) - (gep X, ...)
    //
    // Avoid duplicating the arithmetic if there are more than one non-constant
    // indices between the two GEPs and either GEP has a non-constant index and
    // multiple users. If zero non-constant index, the result is a constant and
    // there is no duplication. If one non-constant index, the result is an add
    // or sub with a constant, which is no larger than the original code, and
    // there's no duplicated arithmetic, even if either GEP has multiple
    // users. If more than one non-constant indices combined, as long as the GEP
    // with at least one non-constant index doesn't have multiple users, there
    // is no duplication.
    unsigned NumNonConstantIndices1 = GEP1->countNonConstantIndices();
    unsigned NumNonConstantIndices2 = GEP2->countNonConstantIndices();
    if (NumNonConstantIndices1 + NumNonConstantIndices2 > 1 &&
        ((NumNonConstantIndices1 > 0 && !GEP1->hasOneUse()) ||
         (NumNonConstantIndices2 > 0 && !GEP2->hasOneUse()))) {
      return nullptr;
    }
  }

  // Emit the offset of the GEP and an intptr_t.
  Value *Result = EmitGEPOffset(GEP1);

  // If this is a single inbounds GEP and the original sub was nuw,
  // then the final multiplication is also nuw. We match an extra add zero
  // here, because that's what EmitGEPOffset() generates.
  Instruction *I;
  if (IsNUW && !GEP2 && !Swapped && GEP1->isInBounds() &&
      match(Result, m_Add(m_Instruction(I), m_Zero())) &&
      I->getOpcode() == Instruction::Mul)
    I->setHasNoUnsignedWrap();

  // If we had a constant expression GEP on the other side offsetting the
  // pointer, subtract it from the offset we have.
  if (GEP2) {
    Value *Offset = EmitGEPOffset(GEP2);
    Result = Builder.CreateSub(Result, Offset);
  }

  // If we have p - gep(p, ...)  then we have to negate the result.
  if (Swapped)
    Result = Builder.CreateNeg(Result, "diff.neg");

  return Builder.CreateIntCast(Result, Ty, true);
}

Instruction *InstCombinerImpl::visitSub(BinaryOperator &I) {
  if (Value *V = SimplifySubInst(I.getOperand(0), I.getOperand(1),
                                 I.hasNoSignedWrap(), I.hasNoUnsignedWrap(),
                                 SQ.getWithInstruction(&I)))
    return replaceInstUsesWith(I, V);

  if (Instruction *X = foldVectorBinop(I))
    return X;

  Value *Op0 = I.getOperand(0), *Op1 = I.getOperand(1);

  // If this is a 'B = x-(-A)', change to B = x+A.
  // We deal with this without involving Negator to preserve NSW flag.
  if (Value *V = dyn_castNegVal(Op1)) {
    BinaryOperator *Res = BinaryOperator::CreateAdd(Op0, V);

    if (const auto *BO = dyn_cast<BinaryOperator>(Op1)) {
      assert(BO->getOpcode() == Instruction::Sub &&
             "Expected a subtraction operator!");
      if (BO->hasNoSignedWrap() && I.hasNoSignedWrap())
        Res->setHasNoSignedWrap(true);
    } else {
      if (cast<Constant>(Op1)->isNotMinSignedValue() && I.hasNoSignedWrap())
        Res->setHasNoSignedWrap(true);
    }

    return Res;
  }

  auto TryToNarrowDeduceFlags = [this, &I, &Op0, &Op1]() -> Instruction * {
    if (Instruction *Ext = narrowMathIfNoOverflow(I))
      return Ext;

    bool Changed = false;
    if (!I.hasNoSignedWrap() && willNotOverflowSignedSub(Op0, Op1, I)) {
      Changed = true;
      I.setHasNoSignedWrap(true);
    }
    if (!I.hasNoUnsignedWrap() && willNotOverflowUnsignedSub(Op0, Op1, I)) {
      Changed = true;
      I.setHasNoUnsignedWrap(true);
    }

    return Changed ? &I : nullptr;
  };

  // First, let's try to interpret `sub a, b` as `add a, (sub 0, b)`,
  // and let's try to sink `(sub 0, b)` into `b` itself. But only if this isn't
  // a pure negation used by a select that looks like abs/nabs.
  bool IsNegation = match(Op0, m_ZeroInt());
  if (!IsNegation || none_of(I.users(), [&I, Op1](const User *U) {
        const Instruction *UI = dyn_cast<Instruction>(U);
        if (!UI)
          return false;
        return match(UI,
                     m_Select(m_Value(), m_Specific(Op1), m_Specific(&I))) ||
               match(UI, m_Select(m_Value(), m_Specific(&I), m_Specific(Op1)));
      })) {
    if (Value *NegOp1 = Negator::Negate(IsNegation, Op1, *this))
      return BinaryOperator::CreateAdd(NegOp1, Op0);
  }
  if (IsNegation)
    return TryToNarrowDeduceFlags(); // Should have been handled in Negator!

  // (A*B)-(A*C) -> A*(B-C) etc
  if (Value *V = SimplifyUsingDistributiveLaws(I))
    return replaceInstUsesWith(I, V);

  if (I.getType()->isIntOrIntVectorTy(1))
    return BinaryOperator::CreateXor(Op0, Op1);

  // Replace (-1 - A) with (~A).
  if (match(Op0, m_AllOnes()))
    return BinaryOperator::CreateNot(Op1);

  // (~X) - (~Y) --> Y - X
  Value *X, *Y;
  if (match(Op0, m_Not(m_Value(X))) && match(Op1, m_Not(m_Value(Y))))
    return BinaryOperator::CreateSub(Y, X);

  // (X + -1) - Y --> ~Y + X
  if (match(Op0, m_OneUse(m_Add(m_Value(X), m_AllOnes()))))
    return BinaryOperator::CreateAdd(Builder.CreateNot(Op1), X);

  // Reassociate sub/add sequences to create more add instructions and
  // reduce dependency chains:
  // ((X - Y) + Z) - Op1 --> (X + Z) - (Y + Op1)
  Value *Z;
  if (match(Op0, m_OneUse(m_c_Add(m_OneUse(m_Sub(m_Value(X), m_Value(Y))),
                                  m_Value(Z))))) {
    Value *XZ = Builder.CreateAdd(X, Z);
    Value *YW = Builder.CreateAdd(Y, Op1);
    return BinaryOperator::CreateSub(XZ, YW);
  }

  auto m_AddRdx = [](Value *&Vec) {
    return m_OneUse(
        m_Intrinsic<Intrinsic::experimental_vector_reduce_add>(m_Value(Vec)));
  };
  Value *V0, *V1;
  if (match(Op0, m_AddRdx(V0)) && match(Op1, m_AddRdx(V1)) &&
      V0->getType() == V1->getType()) {
    // Difference of sums is sum of differences:
    // add_rdx(V0) - add_rdx(V1) --> add_rdx(V0 - V1)
    Value *Sub = Builder.CreateSub(V0, V1);
    Value *Rdx = Builder.CreateIntrinsic(
        Intrinsic::experimental_vector_reduce_add, {Sub->getType()}, {Sub});
    return replaceInstUsesWith(I, Rdx);
  }

  if (Constant *C = dyn_cast<Constant>(Op0)) {
    Value *X;
    if (match(Op1, m_ZExt(m_Value(X))) && X->getType()->isIntOrIntVectorTy(1))
      // C - (zext bool) --> bool ? C - 1 : C
      return SelectInst::Create(X, InstCombiner::SubOne(C), C);
    if (match(Op1, m_SExt(m_Value(X))) && X->getType()->isIntOrIntVectorTy(1))
      // C - (sext bool) --> bool ? C + 1 : C
      return SelectInst::Create(X, InstCombiner::AddOne(C), C);

    // C - ~X == X + (1+C)
    if (match(Op1, m_Not(m_Value(X))))
      return BinaryOperator::CreateAdd(X, InstCombiner::AddOne(C));

    // Try to fold constant sub into select arguments.
    if (SelectInst *SI = dyn_cast<SelectInst>(Op1))
      if (Instruction *R = FoldOpIntoSelect(I, SI))
        return R;

    // Try to fold constant sub into PHI values.
    if (PHINode *PN = dyn_cast<PHINode>(Op1))
      if (Instruction *R = foldOpIntoPhi(I, PN))
        return R;

    Constant *C2;

    // C-(C2-X) --> X+(C-C2)
    if (match(Op1, m_Sub(m_Constant(C2), m_Value(X))) && !isa<ConstantExpr>(C2))
      return BinaryOperator::CreateAdd(X, ConstantExpr::getSub(C, C2));

    // C-(X+C2) --> (C-C2)-X
    if (match(Op1, m_Add(m_Value(X), m_Constant(C2))))
      return BinaryOperator::CreateSub(ConstantExpr::getSub(C, C2), X);
  }

  const APInt *Op0C;
  if (match(Op0, m_APInt(Op0C)) && Op0C->isMask()) {
    // Turn this into a xor if LHS is 2^n-1 and the remaining bits are known
    // zero.
    KnownBits RHSKnown = computeKnownBits(Op1, 0, &I);
    if ((*Op0C | RHSKnown.Zero).isAllOnesValue())
      return BinaryOperator::CreateXor(Op1, Op0);
  }

  {
    Value *Y;
    // X-(X+Y) == -Y    X-(Y+X) == -Y
    if (match(Op1, m_c_Add(m_Specific(Op0), m_Value(Y))))
      return BinaryOperator::CreateNeg(Y);

    // (X-Y)-X == -Y
    if (match(Op0, m_Sub(m_Specific(Op1), m_Value(Y))))
      return BinaryOperator::CreateNeg(Y);
  }

  // (sub (or A, B) (and A, B)) --> (xor A, B)
  {
    Value *A, *B;
    if (match(Op1, m_And(m_Value(A), m_Value(B))) &&
        match(Op0, m_c_Or(m_Specific(A), m_Specific(B))))
      return BinaryOperator::CreateXor(A, B);
  }

  // (sub (and A, B) (or A, B)) --> neg (xor A, B)
  {
    Value *A, *B;
    if (match(Op0, m_And(m_Value(A), m_Value(B))) &&
        match(Op1, m_c_Or(m_Specific(A), m_Specific(B))) &&
        (Op0->hasOneUse() || Op1->hasOneUse()))
      return BinaryOperator::CreateNeg(Builder.CreateXor(A, B));
  }

  // (sub (or A, B), (xor A, B)) --> (and A, B)
  {
    Value *A, *B;
    if (match(Op1, m_Xor(m_Value(A), m_Value(B))) &&
        match(Op0, m_c_Or(m_Specific(A), m_Specific(B))))
      return BinaryOperator::CreateAnd(A, B);
  }

  // (sub (xor A, B) (or A, B)) --> neg (and A, B)
  {
    Value *A, *B;
    if (match(Op0, m_Xor(m_Value(A), m_Value(B))) &&
        match(Op1, m_c_Or(m_Specific(A), m_Specific(B))) &&
        (Op0->hasOneUse() || Op1->hasOneUse()))
      return BinaryOperator::CreateNeg(Builder.CreateAnd(A, B));
  }

  {
    Value *Y;
    // ((X | Y) - X) --> (~X & Y)
    if (match(Op0, m_OneUse(m_c_Or(m_Value(Y), m_Specific(Op1)))))
      return BinaryOperator::CreateAnd(
          Y, Builder.CreateNot(Op1, Op1->getName() + ".not"));
  }

  {
    // (sub (and Op1, (neg X)), Op1) --> neg (and Op1, (add X, -1))
    Value *X;
    if (match(Op0, m_OneUse(m_c_And(m_Specific(Op1),
                                    m_OneUse(m_Neg(m_Value(X))))))) {
      return BinaryOperator::CreateNeg(Builder.CreateAnd(
          Op1, Builder.CreateAdd(X, Constant::getAllOnesValue(I.getType()))));
    }
  }

  {
    // (sub (and Op1, C), Op1) --> neg (and Op1, ~C)
    Constant *C;
    if (match(Op0, m_OneUse(m_And(m_Specific(Op1), m_Constant(C))))) {
      return BinaryOperator::CreateNeg(
          Builder.CreateAnd(Op1, Builder.CreateNot(C)));
    }
  }

  {
    // If we have a subtraction between some value and a select between
    // said value and something else, sink subtraction into select hands, i.e.:
    //   sub (select %Cond, %TrueVal, %FalseVal), %Op1
    //     ->
    //   select %Cond, (sub %TrueVal, %Op1), (sub %FalseVal, %Op1)
    //  or
    //   sub %Op0, (select %Cond, %TrueVal, %FalseVal)
    //     ->
    //   select %Cond, (sub %Op0, %TrueVal), (sub %Op0, %FalseVal)
    // This will result in select between new subtraction and 0.
    auto SinkSubIntoSelect =
        [Ty = I.getType()](Value *Select, Value *OtherHandOfSub,
                           auto SubBuilder) -> Instruction * {
      Value *Cond, *TrueVal, *FalseVal;
      if (!match(Select, m_OneUse(m_Select(m_Value(Cond), m_Value(TrueVal),
                                           m_Value(FalseVal)))))
        return nullptr;
      if (OtherHandOfSub != TrueVal && OtherHandOfSub != FalseVal)
        return nullptr;
      // While it is really tempting to just create two subtractions and let
      // InstCombine fold one of those to 0, it isn't possible to do so
      // because of worklist visitation order. So ugly it is.
      bool OtherHandOfSubIsTrueVal = OtherHandOfSub == TrueVal;
      Value *NewSub = SubBuilder(OtherHandOfSubIsTrueVal ? FalseVal : TrueVal);
      Constant *Zero = Constant::getNullValue(Ty);
      SelectInst *NewSel =
          SelectInst::Create(Cond, OtherHandOfSubIsTrueVal ? Zero : NewSub,
                             OtherHandOfSubIsTrueVal ? NewSub : Zero);
      // Preserve prof metadata if any.
      NewSel->copyMetadata(cast<Instruction>(*Select));
      return NewSel;
    };
    if (Instruction *NewSel = SinkSubIntoSelect(
            /*Select=*/Op0, /*OtherHandOfSub=*/Op1,
            [Builder = &Builder, Op1](Value *OtherHandOfSelect) {
              return Builder->CreateSub(OtherHandOfSelect,
                                        /*OtherHandOfSub=*/Op1);
            }))
      return NewSel;
    if (Instruction *NewSel = SinkSubIntoSelect(
            /*Select=*/Op1, /*OtherHandOfSub=*/Op0,
            [Builder = &Builder, Op0](Value *OtherHandOfSelect) {
              return Builder->CreateSub(/*OtherHandOfSub=*/Op0,
                                        OtherHandOfSelect);
            }))
      return NewSel;
  }

  // (X - (X & Y))   -->   (X & ~Y)
  if (match(Op1, m_c_And(m_Specific(Op0), m_Value(Y))) &&
      (Op1->hasOneUse() || isa<Constant>(Y)))
    return BinaryOperator::CreateAnd(
        Op0, Builder.CreateNot(Y, Y->getName() + ".not"));

  {
    // ~A - Min/Max(~A, O) -> Max/Min(A, ~O) - A
    // ~A - Min/Max(O, ~A) -> Max/Min(A, ~O) - A
    // Min/Max(~A, O) - ~A -> A - Max/Min(A, ~O)
    // Min/Max(O, ~A) - ~A -> A - Max/Min(A, ~O)
    // So long as O here is freely invertible, this will be neutral or a win.
    Value *LHS, *RHS, *A;
    Value *NotA = Op0, *MinMax = Op1;
    SelectPatternFlavor SPF = matchSelectPattern(MinMax, LHS, RHS).Flavor;
    if (!SelectPatternResult::isMinOrMax(SPF)) {
      NotA = Op1;
      MinMax = Op0;
      SPF = matchSelectPattern(MinMax, LHS, RHS).Flavor;
    }
    if (SelectPatternResult::isMinOrMax(SPF) &&
        match(NotA, m_Not(m_Value(A))) && (NotA == LHS || NotA == RHS)) {
      if (NotA == LHS)
        std::swap(LHS, RHS);
      // LHS is now O above and expected to have at least 2 uses (the min/max)
      // NotA is epected to have 2 uses from the min/max and 1 from the sub.
      if (isFreeToInvert(LHS, !LHS->hasNUsesOrMore(3)) &&
          !NotA->hasNUsesOrMore(4)) {
        // Note: We don't generate the inverse max/min, just create the not of
        // it and let other folds do the rest.
        Value *Not = Builder.CreateNot(MinMax);
        if (NotA == Op0)
          return BinaryOperator::CreateSub(Not, A);
        else
          return BinaryOperator::CreateSub(A, Not);
      }
    }
  }

  // Optimize pointer differences into the same array into a size.  Consider:
  //  &A[10] - &A[0]: we should compile this to "10".
  Value *LHSOp, *RHSOp;
  if (match(Op0, m_PtrToInt(m_Value(LHSOp))) &&
      match(Op1, m_PtrToInt(m_Value(RHSOp))))
    if (Value *Res = OptimizePointerDifference(LHSOp, RHSOp, I.getType(),
                                               I.hasNoUnsignedWrap()))
      return replaceInstUsesWith(I, Res);

  // trunc(p)-trunc(q) -> trunc(p-q)
  if (match(Op0, m_Trunc(m_PtrToInt(m_Value(LHSOp)))) &&
      match(Op1, m_Trunc(m_PtrToInt(m_Value(RHSOp)))))
    if (Value *Res = OptimizePointerDifference(LHSOp, RHSOp, I.getType(),
                                               /* IsNUW */ false))
      return replaceInstUsesWith(I, Res);

  // Canonicalize a shifty way to code absolute value to the common pattern.
  // There are 2 potential commuted variants.
  // We're relying on the fact that we only do this transform when the shift has
  // exactly 2 uses and the xor has exactly 1 use (otherwise, we might increase
  // instructions).
  Value *A;
  const APInt *ShAmt;
  Type *Ty = I.getType();
  if (match(Op1, m_AShr(m_Value(A), m_APInt(ShAmt))) &&
      Op1->hasNUses(2) && *ShAmt == Ty->getScalarSizeInBits() - 1 &&
      match(Op0, m_OneUse(m_c_Xor(m_Specific(A), m_Specific(Op1))))) {
    // B = ashr i32 A, 31 ; smear the sign bit
    // sub (xor A, B), B  ; flip bits if negative and subtract -1 (add 1)
    // --> (A < 0) ? -A : A
    Value *Cmp = Builder.CreateICmpSLT(A, ConstantInt::getNullValue(Ty));
    // Copy the nuw/nsw flags from the sub to the negate.
    Value *Neg = Builder.CreateNeg(A, "", I.hasNoUnsignedWrap(),
                                   I.hasNoSignedWrap());
    return SelectInst::Create(Cmp, Neg, A);
  }

  if (Instruction *V =
          canonicalizeCondSignextOfHighBitExtractToSignextHighBitExtract(I))
    return V;

  return TryToNarrowDeduceFlags();
}

/// This eliminates floating-point negation in either 'fneg(X)' or
/// 'fsub(-0.0, X)' form by combining into a constant operand.
template<typename MatchContextType>
static Instruction *foldFNegIntoConstant(Instruction &I) {
  Value *X;
  Constant *C;

  MatchContextType MC(cast<Value>(&I));
  MatchContextBuilder<MatchContextType> MCBuilder(MC);

  // Fold negation into constant operand. This is limited with one-use because
  // fneg is assumed better for analysis and cheaper in codegen than fmul/fdiv.
  // FIXME: It's arguable whether these should be m_OneUse or not. The current
  // belief is that the FNeg allows for better reassociation opportunities.
  // -(X * C) --> X * (-C)
  if (MC.try_match(&I, m_FNeg(m_OneUse(m_FMul(m_Value(X), m_Constant(C))))))
    return MCBuilder.CreateFMulFMF(X, ConstantExpr::getFNeg(C), &I);
  // -(X / C) --> X / (-C)
  if (MC.try_match(&I, m_FNeg(m_OneUse(m_FDiv(m_Value(X), m_Constant(C))))))
    return MCBuilder.CreateFDivFMF(X, ConstantExpr::getFNeg(C), &I);
  // -(C / X) --> (-C) / X
  if (MC.try_match(&I, m_FNeg(m_OneUse(m_FDiv(m_Constant(C), m_Value(X))))))
    return MCBuilder.CreateFDivFMF(ConstantExpr::getFNeg(C), X, &I);

  // With NSZ [ counter-example with -0.0: -(-0.0 + 0.0) != 0.0 + -0.0 ]:
  // -(X + C) --> -X + -C --> -C - X
  if (I.hasNoSignedZeros() &&
      MC.try_match(&I, m_FNeg(m_OneUse(m_FAdd(m_Value(X), m_Constant(C))))))
    return MCBuilder.CreateFSubFMF(ConstantExpr::getFNeg(C), X, &I);

  return nullptr;
}

static Instruction *hoistFNegAboveFMulFDiv(Instruction &I,
                                           InstCombiner::BuilderTy &Builder) {
  Value *FNeg;
  if (!match(&I, m_FNeg(m_Value(FNeg))))
    return nullptr;

  Value *X, *Y;
  if (match(FNeg, m_OneUse(m_FMul(m_Value(X), m_Value(Y)))))
    return BinaryOperator::CreateFMulFMF(Builder.CreateFNegFMF(X, &I), Y, &I);

  if (match(FNeg, m_OneUse(m_FDiv(m_Value(X), m_Value(Y)))))
    return BinaryOperator::CreateFDivFMF(Builder.CreateFNegFMF(X, &I), Y, &I);

  return nullptr;
}

Instruction *InstCombinerImpl::visitFNeg(UnaryOperator &I) {
  Value *Op = I.getOperand(0);

  if (Value *V = SimplifyFNegInst(Op, I.getFastMathFlags(),
                                  getSimplifyQuery().getWithInstruction(&I)))
    return replaceInstUsesWith(I, V);

  if (Instruction *X = foldFNegIntoConstant<EmptyContext>(I))
    return X;

  Value *X, *Y;

  // If we can ignore the sign of zeros: -(X - Y) --> (Y - X)
  if (I.hasNoSignedZeros() &&
      match(Op, m_OneUse(m_FSub(m_Value(X), m_Value(Y)))))
    return BinaryOperator::CreateFSubFMF(Y, X, &I);

  if (Instruction *R = hoistFNegAboveFMulFDiv(I, Builder))
    return R;

  return nullptr;
}

<<<<<<< HEAD
Instruction *InstCombiner::visitPredicatedFSub(PredicatedBinaryOperator& I) {
  auto * Inst = cast<Instruction>(&I);
  PredicatedContext PC(&I);
  if (Value *V = SimplifyPredicatedFSubInst(I.getOperand(0), I.getOperand(1),
                                  I.getFastMathFlags(),
                                  SQ.getWithInstruction(Inst), PC))
    return replaceInstUsesWith(*Inst, V);

  return visitFSubGeneric<Instruction, PredicatedContext>(*Inst);
}

Instruction *InstCombiner::visitFSub(BinaryOperator &I) {
=======
Instruction *InstCombinerImpl::visitFSub(BinaryOperator &I) {
>>>>>>> a2aeb37a
  if (Value *V = SimplifyFSubInst(I.getOperand(0), I.getOperand(1),
                                  I.getFastMathFlags(),
                                  getSimplifyQuery().getWithInstruction(&I)))
    return replaceInstUsesWith(I, V);

  if (Instruction *X = foldVectorBinop(I))
    return X;

  return visitFSubGeneric<BinaryOperator, EmptyContext>(I);
}

template<typename BinaryOpTy, typename MatchContextType>
Instruction *InstCombiner::visitFSubGeneric(BinaryOpTy &I) {
  MatchContextType MC(cast<Value>(&I));
  MatchContextBuilder<MatchContextType> MCBuilder(MC);

  // Subtraction from -0.0 is the canonical form of fneg.
  // fsub -0.0, X ==> fneg X
  // fsub nsz 0.0, X ==> fneg nsz X
  //
  // FIXME This matcher does not respect FTZ or DAZ yet:
  // fsub -0.0, Denorm ==> +-0
  // fneg Denorm ==> -Denorm
  Value *Op;
  if (MC.try_match(&I, m_FNeg(m_Value(Op))))
    return MCBuilder.CreateFNegFMF(Op, &I);

  if (Instruction *X = foldFNegIntoConstant<MatchContextType>(I))
    return X;

  if (Instruction *R = hoistFNegAboveFMulFDiv(I, Builder))
    return R;

  Value *X, *Y;
  Constant *C;

  Value *Op0 = I.getOperand(0), *Op1 = I.getOperand(1);
  // If Op0 is not -0.0 or we can ignore -0.0: Z - (X - Y) --> Z + (Y - X)
  // Canonicalize to fadd to make analysis easier.
  // This can also help codegen because fadd is commutative.
  // Note that if this fsub was really an fneg, the fadd with -0.0 will get
  // killed later. We still limit that particular transform with 'hasOneUse'
  // because an fneg is assumed better/cheaper than a generic fsub.
  if (I.hasNoSignedZeros() || CannotBeNegativeZero(Op0, SQ.TLI)) {
    if (MC.try_match(Op1, m_OneUse(m_FSub(m_Value(X), m_Value(Y))))) {
      Value *NewSub = MCBuilder.CreateFSubFMF(Builder, Y, X, &I);
      return MCBuilder.CreateFAddFMF(Op0, NewSub, &I);
    }
  }

  // (-X) - Op1 --> -(X + Op1)
  if (I.hasNoSignedZeros() && !isa<ConstantExpr>(Op0) &&
      MC.try_match(Op0, m_OneUse(m_FNeg(m_Value(X))))) {
    Value *FAdd = MCBuilder.CreateFAddFMF(Builder, X, Op1, &I);
    return MCBuilder.CreateFNegFMF(FAdd, &I);
  }

  if (isa<Constant>(Op0))
    if (SelectInst *SI = dyn_cast<SelectInst>(Op1))
      if (Instruction *NV = FoldOpIntoSelect(I, SI))
        return NV;

  // X - C --> X + (-C)
  // But don't transform constant expressions because there's an inverse fold
  // for X + (-Y) --> X - Y.
  if (MC.try_match(Op1, m_Constant(C)) && !isa<ConstantExpr>(Op1))
    return MCBuilder.CreateFAddFMF(Op0, ConstantExpr::getFNeg(C), &I);

  // X - (-Y) --> X + Y
  if (MC.try_match(Op1, m_FNeg(m_Value(Y))))
    return MCBuilder.CreateFAddFMF(Op0, Y, &I);

  // Similar to above, but look through a cast of the negated value:
  // X - (fptrunc(-Y)) --> X + fptrunc(Y)
  Type *Ty = I.getType();
  if (MC.try_match(Op1, m_OneUse(m_FPTrunc(m_FNeg(m_Value(Y))))))
    return MCBuilder.CreateFAddFMF(Op0, MCBuilder.CreateFPTrunc(Builder, Y, Ty), &I);

  // X - (fpext(-Y)) --> X + fpext(Y)
  if (MC.try_match(Op1, m_OneUse(m_FPExt(m_FNeg(m_Value(Y))))))
    return MCBuilder.CreateFAddFMF(Op0, MCBuilder.CreateFPExt(Builder, Y, Ty), &I);

  // Similar to above, but look through fmul/fdiv of the negated value:
  // Op0 - (-X * Y) --> Op0 + (X * Y)
  // Op0 - (Y * -X) --> Op0 + (X * Y)
  if (match(Op1, m_OneUse(m_c_FMul(m_FNeg(m_Value(X)), m_Value(Y))))) {
    Value *FMul = Builder.CreateFMulFMF(X, Y, &I);
    return BinaryOperator::CreateFAddFMF(Op0, FMul, &I);
  }
  // Op0 - (-X / Y) --> Op0 + (X / Y)
  // Op0 - (X / -Y) --> Op0 + (X / Y)
  if (match(Op1, m_OneUse(m_FDiv(m_FNeg(m_Value(X)), m_Value(Y)))) ||
      match(Op1, m_OneUse(m_FDiv(m_Value(X), m_FNeg(m_Value(Y)))))) {
    Value *FDiv = Builder.CreateFDivFMF(X, Y, &I);
    return BinaryOperator::CreateFAddFMF(Op0, FDiv, &I);
  }

  // Handle special cases for FSub with selects feeding the operation
  if (auto * PlainBinOp = dyn_cast<BinaryOperator>(&I))
    if (Value *V = SimplifySelectsFeedingBinaryOp(*PlainBinOp, Op0, Op1))
      return replaceInstUsesWith(I, V);

  if (I.hasAllowReassoc() && I.hasNoSignedZeros()) {
    // (Y - X) - Y --> -X
    if (MC.try_match(Op0, m_FSub(m_Specific(Op1), m_Value(X))))
      return MCBuilder.CreateFNegFMF(X, &I);

    // Y - (X + Y) --> -X
    // Y - (Y + X) --> -X
    if (MC.try_match(Op1, m_c_FAdd(m_Specific(Op0), m_Value(X))))
      return MCBuilder.CreateFNegFMF(X, &I);

    // (X * C) - X --> X * (C - 1.0)
    if (MC.try_match(Op0, m_FMul(m_Specific(Op1), m_Constant(C)))) {
      Constant *CSubOne = ConstantExpr::getFSub(C, ConstantFP::get(Ty, 1.0));
      return MCBuilder.CreateFMulFMF(Op1, CSubOne, &I);
    }
    // X - (X * C) --> X * (1.0 - C)
    if (MC.try_match(Op1, m_FMul(m_Specific(Op0), m_Constant(C)))) {
      Constant *OneSubC = ConstantExpr::getFSub(ConstantFP::get(Ty, 1.0), C);
      return MCBuilder.CreateFMulFMF(Op0, OneSubC, &I);
    }

    // Reassociate fsub/fadd sequences to create more fadd instructions and
    // reduce dependency chains:
    // ((X - Y) + Z) - Op1 --> (X + Z) - (Y + Op1)
    Value *Z;
    if (MC.try_match(Op0, m_OneUse(m_c_FAdd(m_OneUse(m_FSub(m_Value(X), m_Value(Y))),
                                     m_Value(Z))))) {
      Value *XZ = Builder.CreateFAddFMF(X, Z, &I);
      Value *YW = Builder.CreateFAddFMF(Y, Op1, &I);
      return MCBuilder.CreateFSubFMF(XZ, YW, &I);
    }

    auto *BinOp = dyn_cast<BinaryOperator>(&I);
    if (BinOp) {
      auto *F = factorizeFAddFSub(*BinOp, Builder);
      return F;
    }

    // TODO: This performs reassociative folds for FP ops. Some fraction of the
    // functionality has been subsumed by simple pattern matching here and in
    // InstSimplify. We should let a dedicated reassociation pass handle more
    // complex pattern matching and remove this from InstCombine.
    if (Value *V = FAddCombine(Builder).simplify(&I))
      return replaceInstUsesWith(I, V);

    // (X - Y) - Op1 --> X - (Y + Op1)
    if (match(Op0, m_OneUse(m_FSub(m_Value(X), m_Value(Y))))) {
      Value *FAdd = Builder.CreateFAddFMF(Y, Op1, &I);
      return BinaryOperator::CreateFSubFMF(X, FAdd, &I);
    }
  }

  return nullptr;
}<|MERGE_RESOLUTION|>--- conflicted
+++ resolved
@@ -2133,8 +2133,7 @@
   return nullptr;
 }
 
-<<<<<<< HEAD
-Instruction *InstCombiner::visitPredicatedFSub(PredicatedBinaryOperator& I) {
+Instruction *InstCombinerImpl::visitPredicatedFSub(PredicatedBinaryOperator& I) {
   auto * Inst = cast<Instruction>(&I);
   PredicatedContext PC(&I);
   if (Value *V = SimplifyPredicatedFSubInst(I.getOperand(0), I.getOperand(1),
@@ -2145,10 +2144,7 @@
   return visitFSubGeneric<Instruction, PredicatedContext>(*Inst);
 }
 
-Instruction *InstCombiner::visitFSub(BinaryOperator &I) {
-=======
 Instruction *InstCombinerImpl::visitFSub(BinaryOperator &I) {
->>>>>>> a2aeb37a
   if (Value *V = SimplifyFSubInst(I.getOperand(0), I.getOperand(1),
                                   I.getFastMathFlags(),
                                   getSimplifyQuery().getWithInstruction(&I)))
