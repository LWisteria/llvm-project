--- conflicted
+++ resolved
@@ -289,15 +289,9 @@
   default:
     break;
 
-<<<<<<< HEAD
-#define BEGIN_REGISTER_VP_INTRINSIC(VPID, ...) case Intrinsic::VPID:
-#define HANDLE_VP_TO_OC(OC) FunctionalOC = Instruction::OC;
-#define END_REGISTER_VP_INTRINSIC(...) break;
-=======
 #define HANDLE_VP_TO_OPC(VPID, OPC)                                            \
   case Intrinsic::VPID:                                                        \
     return Instruction::OPC;
->>>>>>> b913ea98
 #include "llvm/IR/VPIntrinsics.def"
   }
 
@@ -309,15 +303,9 @@
   default:
     return Intrinsic::not_intrinsic;
 
-<<<<<<< HEAD
-#define HANDLE_VP_TO_OC(OC) case Instruction::OC:
-#define END_REGISTER_VP_INTRINSIC(VPID) return Intrinsic::VPID;
-
-=======
 #define HANDLE_VP_TO_OPC(VPID, OPC)                                            \
   case Instruction::OPC:                                                       \
     return Intrinsic::VPID;
->>>>>>> b913ea98
 #include "llvm/IR/VPIntrinsics.def"
   }
 }
