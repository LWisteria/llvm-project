--- conflicted
+++ resolved
@@ -1268,25 +1268,7 @@
         // The following code is to add implicit def operands to the call
         // instruction. It also updates call site information for moved
         // code.
-<<<<<<< HEAD
-        auto CopyDefsAndUpdateCalls = [&CallInst](MachineInstr &MI) {
-          for (MachineOperand &MOP : MI.operands()) {
-            // Skip over anything that isn't a register.
-            if (!MOP.isReg())
-              continue;
-
-            // If it's a def, add it to the call instruction.
-            if (MOP.isDef())
-              CallInst->addOperand(MachineOperand::CreateReg(
-                  MOP.getReg(), true, /* isDef = true */
-                  true /* isImp = true */));
-          }
-          if (MI.isCandidateForCallSiteEntry())
-            MI.getMF()->eraseCallSiteInfo(&MI);
-        };
-=======
         SmallSet<Register, 2> UseRegs, DefRegs;
->>>>>>> 7c0ce964
         // Copy over the defs in the outlined range.
         // First inst in outlined range <-- Anything that's defined in this
         // ...                           .. range has to be added as an
