--- conflicted
+++ resolved
@@ -6849,13 +6849,8 @@
     EVT ResultVT = Op1.getValueType();
     EVT OverflowVT = MVT::i1;
     if (ResultVT.isVector())
-<<<<<<< HEAD
-      OverflowVT = EVT::getVectorVT(*Context, OverflowVT,
-                                    ResultVT.getVectorNumElements());
-=======
       OverflowVT = EVT::getVectorVT(
           *Context, OverflowVT, ResultVT.getVectorElementCount());
->>>>>>> 6456c4de
 
     SDVTList VTs = DAG.getVTList(ResultVT, OverflowVT);
     setValue(&I, DAG.getNode(Op, sdl, VTs, Op1, Op2));
