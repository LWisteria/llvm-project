--- conflicted
+++ resolved
@@ -2101,15 +2101,6 @@
   }
 
   // If this node is not part of the or/and tree, emit it as a branch.
-<<<<<<< HEAD
-  if (!BOp || !(isa<BinaryOperator>(BOp) || isa<CmpInst>(BOp)) ||
-      BOpc != unsigned(Opc) || !BOp->hasOneUse() ||
-      BOp->getParent() != CurBB->getBasicBlock() ||
-      !InBlock(BOp->getOperand(0), CurBB->getBasicBlock()) ||
-      !InBlock(BOp->getOperand(1), CurBB->getBasicBlock())) {
-    EmitBranchForMergedCondition(Cond, TBB, FBB, CurBB, SwitchBB, TProb, FProb,
-                                 InvertCond);
-=======
   // Note that all nodes in the tree should have same opcode.
   bool BOpIsInOrAndTree = BOpc && BOpc == Opc && BOp->hasOneUse();
   if (!BOpIsInOrAndTree || BOp->getParent() != CurBB->getBasicBlock() ||
@@ -2117,7 +2108,6 @@
       !InBlock(BOpOp1, CurBB->getBasicBlock())) {
     EmitBranchForMergedCondition(Cond, TBB, FBB, CurBB, SwitchBB,
                                  TProb, FProb, InvertCond);
->>>>>>> 24ba77c4
     return;
   }
 
