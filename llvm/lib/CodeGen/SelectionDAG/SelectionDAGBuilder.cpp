--- conflicted
+++ resolved
@@ -745,10 +745,6 @@
   NumParts = NumRegs; // Silence a compiler warning.
   assert(RegisterVT == PartVT && "Part type doesn't match vector breakdown!");
 
-<<<<<<< HEAD
-  unsigned IntermediateNumElts =
-      IntermediateVT.isVector() ? IntermediateVT.getVectorNumElements() : 1;
-=======
   assert(IntermediateVT.isScalableVector() == ValueVT.isScalableVector() &&
          "Mixing scalable and fixed vectors when copying in parts");
 
@@ -758,7 +754,6 @@
     DestEltCnt = IntermediateVT.getVectorElementCount() * NumIntermediates;
   else
     DestEltCnt = ElementCount(NumIntermediates, false);
->>>>>>> 6219a874
 
   EVT BuiltVectorTy = EVT::getVectorVT(
       *DAG.getContext(), IntermediateVT.getScalarType(), DestEltCnt);
