--- conflicted
+++ resolved
@@ -389,13 +389,8 @@
       // If the register was not expanded, truncate or copy the value,
       // as appropriate.
       for (unsigned i = 0; i != NumParts; ++i)
-<<<<<<< HEAD
-        Ops[i] =
-            getCopyFromParts(DAG, DL, &Parts[i], 1, PartVT, IntermediateVT, V);
-=======
         Ops[i] = getCopyFromParts(DAG, DL, &Parts[i], 1,
                                   PartVT, IntermediateVT, V, CallConv);
->>>>>>> a2aeb37a
     } else if (NumParts > 0) {
       // If the intermediate type was expanded, build the intermediate
       // operands from the parts.
@@ -403,13 +398,8 @@
              "Must expand into a divisible number of parts!");
       unsigned Factor = NumParts / NumIntermediates;
       for (unsigned i = 0; i != NumIntermediates; ++i)
-<<<<<<< HEAD
-        Ops[i] = getCopyFromParts(DAG, DL, &Parts[i * Factor], Factor, PartVT,
-                                  IntermediateVT, V);
-=======
         Ops[i] = getCopyFromParts(DAG, DL, &Parts[i * Factor], Factor,
                                   PartVT, IntermediateVT, V, CallConv);
->>>>>>> a2aeb37a
     }
 
     // Build a vector with BUILD_VECTOR or CONCAT_VECTORS from the
@@ -643,15 +633,9 @@
     std::reverse(Parts, Parts + OrigNumParts);
 }
 
-<<<<<<< HEAD
-static SDValue widenVectorToPartType(SelectionDAG &DAG, SDValue Val,
-                                     const SDLoc &DL, EVT PartVT) {
-  if (!PartVT.isVector())
-=======
 static SDValue widenVectorToPartType(SelectionDAG &DAG,
                                      SDValue Val, const SDLoc &DL, EVT PartVT) {
   if (!PartVT.isFixedLengthVector())
->>>>>>> a2aeb37a
     return SDValue();
 
   EVT ValueVT = Val.getValueType();
@@ -698,13 +682,8 @@
     } else if (PartVT.isVector() &&
                PartEVT.getVectorElementType().bitsGE(
                    ValueVT.getVectorElementType()) &&
-<<<<<<< HEAD
-               PartEVT.getVectorNumElements() ==
-                   ValueVT.getVectorNumElements()) {
-=======
                PartEVT.getVectorElementCount() ==
                    ValueVT.getVectorElementCount()) {
->>>>>>> a2aeb37a
 
       // Promoted vector extract
       Val = DAG.getAnyExtOrTrunc(Val, DL, PartVT);
@@ -2320,16 +2299,11 @@
     Value *Vec, *BOp0 = BOp->getOperand(0), *BOp1 = BOp->getOperand(1);
     if (!DAG.getTargetLoweringInfo().isJumpExpensive() && BOp->hasOneUse() &&
         !I.hasMetadata(LLVMContext::MD_unpredictable) &&
-<<<<<<< HEAD
-        (Opcode == Instruction::And || Opcode == Instruction::Or)) {
-      FindMergedConditions(BOp, Succ0MBB, Succ1MBB, BrMBB, BrMBB, Opcode,
-=======
         (Opcode == Instruction::And || Opcode == Instruction::Or) &&
         !(match(BOp0, m_ExtractElt(m_Value(Vec), m_Value())) &&
           match(BOp1, m_ExtractElt(m_Specific(Vec), m_Value())))) {
       FindMergedConditions(BOp, Succ0MBB, Succ1MBB, BrMBB, BrMBB,
                            Opcode,
->>>>>>> a2aeb37a
                            getEdgeProbability(BrMBB, Succ0MBB),
                            getEdgeProbability(BrMBB, Succ1MBB),
                            /*InvertCond=*/false);
@@ -3020,7 +2994,6 @@
   DAG.setRoot(DAG.getNode(ISD::TRAP, getCurSDLoc(), MVT::Other, DAG.getRoot()));
 }
 
-<<<<<<< HEAD
 void SelectionDAGBuilder::visitFSub(const User &I) {
   // -0.0 - X --> fneg
   Type *Ty = I.getType();
@@ -3035,8 +3008,6 @@
   visitBinary(I, ISD::FSUB);
 }
 
-=======
->>>>>>> a2aeb37a
 void SelectionDAGBuilder::visitUnary(const User &I, unsigned Opcode) {
   SDNodeFlags Flags;
 
@@ -3875,15 +3846,9 @@
       SDValue IdxN = getValue(Idx);
 
       if (!IdxN.getValueType().isVector() && IsVectorGEP) {
-<<<<<<< HEAD
-        EVT VT =
-            EVT::getVectorVT(*Context, IdxN.getValueType(), VectorElementCount);
-        if (VectorElementCount.Scalable)
-=======
         EVT VT = EVT::getVectorVT(*Context, IdxN.getValueType(),
                                   VectorElementCount);
         if (VectorElementCount.isScalable())
->>>>>>> a2aeb37a
           IdxN = DAG.getSplatVector(VT, dl, IdxN);
         else
           IdxN = DAG.getSplatBuildVector(VT, dl, IdxN);
