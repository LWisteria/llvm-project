--- conflicted
+++ resolved
@@ -558,8 +558,6 @@
   return *CU.getOrCreateSubprogramDIE(SP);
 }
 
-<<<<<<< HEAD
-=======
 /// Represents a parameter whose call site value can be described by applying a
 /// debug expression to a register in the forwarded register worklist.
 struct FwdRegParamInfo {
@@ -641,7 +639,6 @@
   }
 }
 
->>>>>>> 7c0ce964
 /// Try to interpret values loaded into registers that forward parameters
 /// for \p CallMI. Store parameters with interpreted value into \p Params.
 static void collectCallSiteParameters(const MachineInstr *CallMI,
@@ -661,11 +658,6 @@
 
   // Skip the call instruction.
   auto I = std::next(CallMI->getReverseIterator());
-
-  // Register worklist. Each register has an associated list of parameter
-  // registers whose call site values potentially can be described using that
-  // register.
-  using FwdRegWorklist = MapVector<unsigned, SmallVector<unsigned, 2>>;
 
   FwdRegWorklist ForwardedRegWorklist;
 
@@ -690,10 +682,14 @@
   // instruction has been handled.
   FwdRegWorklist NewWorklistItems;
 
+  const DIExpression *EmptyExpr =
+      DIExpression::get(MF->getFunction().getContext(), {});
+
   // Add all the forwarding registers into the ForwardedRegWorklist.
   for (auto ArgReg : CallFwdRegsInfo->second) {
     bool InsertedReg =
-        ForwardedRegWorklist.insert({ArgReg.Reg, {ArgReg.Reg}}).second;
+        ForwardedRegWorklist.insert({ArgReg.Reg, {{ArgReg.Reg, EmptyExpr}}})
+            .second;
     assert(InsertedReg && "Single register used to forward two arguments?");
     (void)InsertedReg;
   }
@@ -725,28 +721,6 @@
     }
   };
 
-  auto finishCallSiteParams = [&](DbgValueLoc DbgLocVal,
-                                  ArrayRef<unsigned> ParamRegs) {
-    for (auto FwdReg : ParamRegs) {
-      DbgCallSiteParam CSParm(FwdReg, DbgLocVal);
-      Params.push_back(CSParm);
-      ++NumCSParams;
-    }
-  };
-
-  // Add Reg to the worklist, if it's not already present, and mark that the
-  // given parameter registers' values can (potentially) be described using
-  // that register.
-  auto addToWorklist = [](FwdRegWorklist &Worklist, unsigned Reg,
-                          ArrayRef<unsigned> ParamRegs) {
-    auto I = Worklist.insert({Reg, {}});
-    for (auto ParamReg : ParamRegs) {
-      assert(!is_contained(I.first->second, ParamReg) &&
-             "Same parameter described twice by forwarding reg");
-      I.first->second.push_back(ParamReg);
-    }
-  };
-
   // Search for a loading value in forwarding registers.
   for (; I != MBB->rend(); ++I) {
     // Skip bundle headers.
@@ -772,36 +746,26 @@
       if (auto ParamValue = TII->describeLoadedValue(*I, ParamFwdReg)) {
         if (ParamValue->first.isImm()) {
           int64_t Val = ParamValue->first.getImm();
-          DbgValueLoc DbgLocVal(ParamValue->second, Val);
-          finishCallSiteParams(DbgLocVal, ForwardedRegWorklist[ParamFwdReg]);
+          finishCallSiteParams(Val, ParamValue->second,
+                               ForwardedRegWorklist[ParamFwdReg], Params);
         } else if (ParamValue->first.isReg()) {
           Register RegLoc = ParamValue->first.getReg();
-          // TODO: For now, there is no use of describing the value loaded into the
-          //       register that is also the source registers (e.g. $r0 = add $r0, x).
-          if (ParamFwdReg == RegLoc)
-            continue;
-
           unsigned SP = TLI->getStackPointerRegisterToSaveRestore();
           Register FP = TRI->getFrameRegister(*MF);
           bool IsSPorFP = (RegLoc == SP) || (RegLoc == FP);
           if (TRI->isCalleeSavedPhysReg(RegLoc, *MF) || IsSPorFP) {
-            DbgValueLoc DbgLocVal(ParamValue->second,
-                                  MachineLocation(RegLoc,
-                                                  /*IsIndirect=*/IsSPorFP));
-            finishCallSiteParams(DbgLocVal, ForwardedRegWorklist[ParamFwdReg]);
-          // TODO: Add support for entry value plus an expression.
-          } else if (ShouldTryEmitEntryVals &&
-                     ParamValue->second->getNumElements() == 0) {
-            assert(RegLoc != ParamFwdReg &&
-                   "Can't handle a register that is described by itself");
+            MachineLocation MLoc(RegLoc, /*IsIndirect=*/IsSPorFP);
+            finishCallSiteParams(MLoc, ParamValue->second,
+                                 ForwardedRegWorklist[ParamFwdReg], Params);
+          } else {
             // ParamFwdReg was described by the non-callee saved register
             // RegLoc. Mark that the call site values for the parameters are
             // dependent on that register instead of ParamFwdReg. Since RegLoc
             // may be a register that will be handled in this iteration, we
             // postpone adding the items to the worklist, and instead keep them
             // in a temporary container.
-            addToWorklist(NewWorklistItems, RegLoc,
-                          ForwardedRegWorklist[ParamFwdReg]);
+            addToFwdRegWorklist(NewWorklistItems, RegLoc, ParamValue->second,
+                                ForwardedRegWorklist[ParamFwdReg]);
           }
         }
       }
@@ -814,7 +778,8 @@
     // Now that we are done handling this instruction, add items from the
     // temporary worklist to the real one.
     for (auto New : NewWorklistItems)
-      addToWorklist(ForwardedRegWorklist, New.first, New.second);
+      addToFwdRegWorklist(ForwardedRegWorklist, New.first, EmptyExpr,
+                          New.second);
     NewWorklistItems.clear();
   }
 
@@ -824,8 +789,8 @@
     DIExpression *EntryExpr = DIExpression::get(
         MF->getFunction().getContext(), {dwarf::DW_OP_LLVM_entry_value, 1});
     for (auto RegEntry : ForwardedRegWorklist) {
-      DbgValueLoc DbgLocVal(EntryExpr, MachineLocation(RegEntry.first));
-      finishCallSiteParams(DbgLocVal, RegEntry.second);
+      MachineLocation MLoc(RegEntry.first);
+      finishCallSiteParams(MLoc, EntryExpr, RegEntry.second, Params);
     }
   }
 }
