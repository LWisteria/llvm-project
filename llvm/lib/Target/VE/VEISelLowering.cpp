//===-- VEISelLowering.cpp - VE DAG Lowering Implementation ---------------===//
//
// Part of the LLVM Project, under the Apache License v2.0 with LLVM Exceptions.
// See https://llvm.org/LICENSE.txt for license information.
// SPDX-License-Identifier: Apache-2.0 WITH LLVM-exception
//
//===----------------------------------------------------------------------===//
//
// This file implements the interfaces that VE uses to lower LLVM code into a
// selection DAG.
//
//===----------------------------------------------------------------------===//

#include "VEISelLowering.h"
#include "VEInstrBuilder.h"
#include "MCTargetDesc/VEMCExpr.h"
#include "VEMachineFunctionInfo.h"
#include "VERegisterInfo.h"
#include "VETargetMachine.h"
// #include "VETargetObjectFile.h"
#include "llvm/ADT/StringSwitch.h"
#include "llvm/CodeGen/CallingConvLower.h"
#include "llvm/CodeGen/MachineFrameInfo.h"
#include "llvm/CodeGen/MachineFunction.h"
#include "llvm/CodeGen/MachineInstrBuilder.h"
#include "llvm/CodeGen/MachineJumpTableInfo.h"
#include "llvm/CodeGen/MachineModuleInfo.h"
#include "llvm/CodeGen/MachineRegisterInfo.h"
#include "llvm/CodeGen/SelectionDAG.h"
#include "llvm/CodeGen/TargetLoweringObjectFileImpl.h"
#include "llvm/IR/DerivedTypes.h"
#include "llvm/IR/Function.h"
#include "llvm/IR/Module.h"
#include "llvm/IR/Intrinsics.h"
#include "llvm/IR/IntrinsicsVE.h"
#include "llvm/Support/ErrorHandling.h"
#include "llvm/Support/KnownBits.h"
using namespace llvm;

#define DEBUG_TYPE "ve-isel"

//===----------------------------------------------------------------------===//
// Calling Convention Implementation
//===----------------------------------------------------------------------===//

#include "VEGenCallingConv.inc"

CCAssignFn *getReturnCC(CallingConv::ID CallConv) {
  switch (CallConv) {
  default:
    return RetCC_VE_C;
  case CallingConv::Fast:
    return RetCC_VE_Fast;
  }
}

CCAssignFn *getParamCC(CallingConv::ID CallConv, bool IsVarArg) {
  if (IsVarArg)
    return CC_VE2;
  switch (CallConv) {
  default:
    return CC_VE_C;
  case CallingConv::Fast:
    return CC_VE_Fast;
  }
}

bool VETargetLowering::CanLowerReturn(
    CallingConv::ID CallConv, MachineFunction &MF, bool IsVarArg,
    const SmallVectorImpl<ISD::OutputArg> &Outs, LLVMContext &Context) const {
  CCAssignFn *RetCC = getReturnCC(CallConv);
  SmallVector<CCValAssign, 16> RVLocs;
  CCState CCInfo(CallConv, IsVarArg, MF, RVLocs, Context);
  return CCInfo.CheckReturn(Outs, RetCC);
}

static const MVT AllVectorVTs[] = {MVT::v256i32, MVT::v512i32, MVT::v256i64,
                                   MVT::v256f32, MVT::v512f32, MVT::v256f64};

static const MVT WholeVectorVTs[] =
    { MVT::v512i32, MVT::v512f32,
      MVT::v256i32, MVT::v256f32, MVT::v256i64, MVT::v256f64,
      MVT::v128i32, MVT::v128f32, MVT::v128i64, MVT::v128f64,
      MVT::v64i32,  MVT::v64f32,  MVT::v64i64,  MVT::v64f64,
      MVT::v32i32,  MVT::v32f32,  MVT::v32i64,  MVT::v32f64,
      MVT::v16i32,  MVT::v16f32,  MVT::v16i64,  MVT::v16f64,
      MVT::v8i32,   MVT::v8f32,   MVT::v8i64,   MVT::v8f64,
      MVT::v4i32,   MVT::v4f32,   MVT::v4i64,   MVT::v4f64,
      MVT::v2i32,   MVT::v2f32,   MVT::v2i64,   MVT::v2f64,
    };

static const MVT All256MaskVTs[] =
    { MVT::v256i1, MVT::v128i1, MVT::v64i1,  MVT::v32i1,
      MVT::v16i1,  MVT::v8i1,   MVT::v4i1,   MVT::v2i1,
    };

void VETargetLowering::initRegisterClasses() {
  // Set up the register classes.
  addRegisterClass(MVT::i32, &VE::I32RegClass);
  addRegisterClass(MVT::i64, &VE::I64RegClass);
  addRegisterClass(MVT::f32, &VE::F32RegClass);
  addRegisterClass(MVT::f64, &VE::I64RegClass);
  addRegisterClass(MVT::f128, &VE::F128RegClass);

  if (Subtarget->vectorize()) {
    for (MVT VecVT : WholeVectorVTs)
      addRegisterClass(VecVT, &VE::V64RegClass);
    addRegisterClass(MVT::v512i1, &VE::VM512RegClass);
    for (MVT MaskVT : All256MaskVTs)
      addRegisterClass(MaskVT, &VE::VMRegClass);
  } else if (Subtarget->enableVPU() || Subtarget->intrinsic()) {
    for (MVT VecVT : AllVectorVTs)
      addRegisterClass(VecVT, &VE::V64RegClass);
    addRegisterClass(MVT::v256i1, &VE::VMRegClass);
    addRegisterClass(MVT::v512i1, &VE::VM512RegClass);
  }
}

void VETargetLowering::initSPUActions() {
  const auto &TM = getTargetMachine();

  /// Load & Store {

  // VE doesn't have i1 sign extending load.
  for (MVT VT : MVT::integer_valuetypes()) {
    setLoadExtAction(ISD::SEXTLOAD, VT, MVT::i1, Promote);
    setLoadExtAction(ISD::ZEXTLOAD, VT, MVT::i1, Promote);
    setLoadExtAction(ISD::EXTLOAD, VT, MVT::i1, Promote);
    // FIXME: upstream has following line.  Need double check.
    // setTruncStoreAction(VT, MVT::i1, Expand);
  }

  // VE doesn't have floating point extload/truncstore, so expand them.
  for (MVT FPVT : MVT::fp_valuetypes()) {
    for (MVT OtherFPVT : MVT::fp_valuetypes()) {
      setLoadExtAction(ISD::EXTLOAD, FPVT, OtherFPVT, Expand);
      setTruncStoreAction(FPVT, OtherFPVT, Expand);
    }
  }

  // VE doesn't have fp128 load/store, so expand them in custom lower.
  setOperationAction(ISD::LOAD, MVT::f128, Custom);
  setOperationAction(ISD::STORE, MVT::f128, Custom);

  /// } Load & Store

  // Custom legalize address nodes into LO/HI parts.
  MVT PtrVT = MVT::getIntegerVT(TM.getPointerSizeInBits(0));
  setOperationAction(ISD::BlockAddress, PtrVT, Custom);
  setOperationAction(ISD::GlobalAddress, PtrVT, Custom);
  setOperationAction(ISD::GlobalTLSAddress, PtrVT, Custom);
  setOperationAction(ISD::ConstantPool, PtrVT, Custom);
  setOperationAction(ISD::JumpTable, PtrVT, Custom);

  /// VAARG handling {
  setOperationAction(ISD::VASTART, MVT::Other, Custom);
  // VAARG needs to be lowered to access with 8 bytes alignment.
  setOperationAction(ISD::VAARG, MVT::Other, Custom);
  // Use the default implementation.
  setOperationAction(ISD::VACOPY, MVT::Other, Expand);
  setOperationAction(ISD::VAEND, MVT::Other, Expand);
  /// } VAARG handling

  /// Stack {
  setOperationAction(ISD::DYNAMIC_STACKALLOC, MVT::i32, Custom);
  setOperationAction(ISD::DYNAMIC_STACKALLOC, MVT::i64, Custom);
  /// } Stack

  /// Branch {

  // VE doesn't have BRCOND
  setOperationAction(ISD::BRCOND, MVT::Other, Expand);

  // BR_JT is not implemented yet.
  setOperationAction(ISD::BR_JT, MVT::Other, Expand);

  /// } Branch

  /// Int Ops {
  for (MVT IntVT : {MVT::i32, MVT::i64}) {
    // VE has no REM or DIVREM operations.
    setOperationAction(ISD::UREM, IntVT, Expand);
    setOperationAction(ISD::SREM, IntVT, Expand);
    setOperationAction(ISD::SDIVREM, IntVT, Expand);
    setOperationAction(ISD::UDIVREM, IntVT, Expand);

    // VE has no SHL_PARTS/SRA_PARTS/SRL_PARTS operations.
    setOperationAction(ISD::SHL_PARTS, IntVT, Expand);
    setOperationAction(ISD::SRA_PARTS, IntVT, Expand);
    setOperationAction(ISD::SRL_PARTS, IntVT, Expand);

    // VE has no MULHU/MULHS/UMUL_LOHI/SMUL_LOHI operations.
    // TODO: Use MPD/MUL instructions to implement SMUL_LOHI/UMUL_LOHI for
    //       i32 type.
    setOperationAction(ISD::MULHU, IntVT, Expand);
    setOperationAction(ISD::MULHS, IntVT, Expand);
    setOperationAction(ISD::UMUL_LOHI, IntVT, Expand);
    setOperationAction(ISD::SMUL_LOHI, IntVT, Expand);

    // VE has no CTTZ, ROTL, ROTR operations.
    setOperationAction(ISD::CTTZ, IntVT, Expand);
    setOperationAction(ISD::ROTL, IntVT, Expand);
    setOperationAction(ISD::ROTR, IntVT, Expand);

    // VE has 64 bits instruction which works as i64 BSWAP operation.  This
    // instruction works fine as i32 BSWAP operation with an additional
    // parameter.  Use isel patterns to lower BSWAP.
    setOperationAction(ISD::BSWAP, IntVT, Legal);

    // VE has only 64 bits instructions which work as i64 BITREVERSE/CTLZ/CTPOP
    // operations.  Use isel patterns for i64, promote for i32.
    LegalizeAction Act = (IntVT == MVT::i32) ? Promote : Legal;
    setOperationAction(ISD::BITREVERSE, IntVT, Act);
    setOperationAction(ISD::CTLZ, IntVT, Act);
    setOperationAction(ISD::CTLZ_ZERO_UNDEF, IntVT, Act);
    setOperationAction(ISD::CTPOP, IntVT, Act);

    // VE has only 64 bits instructions which work as i64 AND/OR/XOR operations.
    // Use isel patterns for i64, promote for i32.
    setOperationAction(ISD::AND, IntVT, Act);
    setOperationAction(ISD::OR, IntVT, Act);
    setOperationAction(ISD::XOR, IntVT, Act);

    // Legal smax and smin
    setOperationAction(ISD::SMAX, IntVT, Legal);
    setOperationAction(ISD::SMIN, IntVT, Legal);
  }

  // Operations not supported by VE.
  setOperationAction(ISD::SIGN_EXTEND_INREG, MVT::i1, Expand);

  // Used by legalize types to correctly generate the setcc result.
  // Without this, every float setcc comes with a AND/OR with the result,
  // we don't want this, since the fpcmp result goes to a flag register,
  // which is used implicitly by brcond and select operations.
  AddPromotedToType(ISD::SETCC, MVT::i1, MVT::i32);

  /// } Int Ops

  /// Conversion {
  // VE doesn't have instructions for fp<->uint, so expand them by llvm
  setOperationAction(ISD::FP_TO_UINT, MVT::i32, Promote); // use i64
  setOperationAction(ISD::UINT_TO_FP, MVT::i32, Promote); // use i64
  setOperationAction(ISD::FP_TO_UINT, MVT::i64, Expand);
  setOperationAction(ISD::UINT_TO_FP, MVT::i64, Expand);

  // fp16 not supported
  for (MVT FPVT : MVT::fp_valuetypes()) {
    setOperationAction(ISD::FP16_TO_FP, FPVT, Expand);
    setOperationAction(ISD::FP_TO_FP16, FPVT, Expand);
  }
  /// } Conversion

  /// Floating-point Ops {
  /// Note: Floating-point operations are fneg, fadd, fsub, fmul, fdiv, frem,
  ///       and fcmp.

  // VE doesn't have following floating point operations.
  for (MVT VT : MVT::fp_valuetypes()) {
    setOperationAction(ISD::FNEG, VT, Expand);
    setOperationAction(ISD::FREM, VT, Expand);
  }

  // VE doesn't have fdiv of f128.
  setOperationAction(ISD::FDIV, MVT::f128, Expand);

  for (MVT FPVT : {MVT::f32, MVT::f64}) {
    // f32 and f64 uses ConstantFP.  f128 uses ConstantPool.
    setOperationAction(ISD::ConstantFP, FPVT, Legal);
  }
  /// } Floating-point Ops

  /// Floating-point math functions {

  // VE doesn't have following floating point math functions.
  for (MVT VT : MVT::fp_valuetypes()) {
    setOperationAction(ISD::FABS, VT, Expand);
    setOperationAction(ISD::FCOPYSIGN, VT, Expand);
    setOperationAction(ISD::FCOS, VT, Expand);
    setOperationAction(ISD::FSIN, VT, Expand);
    setOperationAction(ISD::FSQRT, VT, Expand);

    // VE has no sclar FMA instruction
    setOperationAction(ISD::FMA, VT, Expand);
    setOperationAction(ISD::FMAD, VT, Expand);
    setOperationAction(ISD::FABS, VT, Expand);
    setOperationAction(ISD::FPOWI, VT, Expand);
    setOperationAction(ISD::FPOW, VT, Expand);
    setOperationAction(ISD::FLOG, VT, Expand);
    setOperationAction(ISD::FLOG2, VT, Expand);
    setOperationAction(ISD::FLOG10, VT, Expand);
    setOperationAction(ISD::FEXP, VT, Expand);
    setOperationAction(ISD::FEXP2, VT, Expand);
    setOperationAction(ISD::FCEIL, VT, Expand);
    setOperationAction(ISD::FTRUNC, VT, Expand);
    setOperationAction(ISD::FRINT, VT, Expand);
    setOperationAction(ISD::FNEARBYINT, VT, Expand);
    setOperationAction(ISD::FROUND, VT, Expand);
    setOperationAction(ISD::FFLOOR, VT, Expand);
    if (VT == MVT::f128) {
      setOperationAction(ISD::FMINNUM, VT, Expand);
      setOperationAction(ISD::FMAXNUM, VT, Expand);
    } else {
      setOperationAction(ISD::FMINNUM, VT, Legal);
      setOperationAction(ISD::FMAXNUM, VT, Legal);
    }
    setOperationAction(ISD::FMINIMUM, VT, Expand);
    setOperationAction(ISD::FMAXIMUM, VT, Expand);
    setOperationAction(ISD::FSINCOS, VT, Expand);
  }

  /// } Floating-point math functions

  setOperationAction(ISD::EH_SJLJ_SETJMP, MVT::i32, Custom);
  setOperationAction(ISD::EH_SJLJ_LONGJMP, MVT::Other, Custom);
  setOperationAction(ISD::EH_SJLJ_SETUP_DISPATCH, MVT::Other, Custom);
  if (TM.Options.ExceptionModel == ExceptionHandling::SjLj)
    setLibcallName(RTLIB::UNWIND_RESUME, "_Unwind_SjLj_Resume");

  setTargetDAGCombine(ISD::FADD);
  //setTargetDAGCombine(ISD::FMA);

  /// Atomic instructions {

  setMaxAtomicSizeInBitsSupported(64);
  setMinCmpXchgSizeInBits(32);
  setSupportsUnalignedAtomics(false);

  // Use custom inserter for ATOMIC_FENCE.
  setOperationAction(ISD::ATOMIC_FENCE, MVT::Other, Custom);

<<<<<<< HEAD
  for (MVT VT : MVT::integer_valuetypes()) {
    // Several atomic operations are converted to VE instructions well.
    // Additional memory fences are generated in emitLeadingfence and
    // emitTrailingFence functions.
    setOperationAction(ISD::ATOMIC_LOAD, VT, Legal);
    setOperationAction(ISD::ATOMIC_STORE, VT, Legal);
    setOperationAction(ISD::ATOMIC_CMP_SWAP, VT, Legal);
    setOperationAction(ISD::ATOMIC_SWAP, VT, Custom);

    setOperationAction(ISD::ATOMIC_CMP_SWAP_WITH_SUCCESS, VT, Expand);

    // FIXME: not supported "atmam" isntructions yet
=======
  // Other atomic instructions.
  for (MVT VT : MVT::integer_valuetypes()) {
    // Support i8/i16 atomic swap.
    setOperationAction(ISD::ATOMIC_SWAP, VT, Custom);

    // FIXME: Support "atmam" isntructions.
>>>>>>> 2aae2136
    setOperationAction(ISD::ATOMIC_LOAD_ADD, VT, Expand);
    setOperationAction(ISD::ATOMIC_LOAD_SUB, VT, Expand);
    setOperationAction(ISD::ATOMIC_LOAD_AND, VT, Expand);
    setOperationAction(ISD::ATOMIC_LOAD_OR, VT, Expand);

<<<<<<< HEAD
    // VE doesn't have follwing instructions
=======
    // VE doesn't have follwing instructions.
    setOperationAction(ISD::ATOMIC_CMP_SWAP_WITH_SUCCESS, VT, Expand);
>>>>>>> 2aae2136
    setOperationAction(ISD::ATOMIC_LOAD_CLR, VT, Expand);
    setOperationAction(ISD::ATOMIC_LOAD_XOR, VT, Expand);
    setOperationAction(ISD::ATOMIC_LOAD_NAND, VT, Expand);
    setOperationAction(ISD::ATOMIC_LOAD_MIN, VT, Expand);
    setOperationAction(ISD::ATOMIC_LOAD_MAX, VT, Expand);
    setOperationAction(ISD::ATOMIC_LOAD_UMIN, VT, Expand);
    setOperationAction(ISD::ATOMIC_LOAD_UMAX, VT, Expand);
  }

  /// } Atomic isntructions

  /// Others.

  // FIXME: VE's I128 stuff is not investivated yet
  if (!1) {
    // These libcalls are not available in 32-bit.
    setLibcallName(RTLIB::SHL_I128, nullptr);
    setLibcallName(RTLIB::SRL_I128, nullptr);
    setLibcallName(RTLIB::SRA_I128, nullptr);
  }

  // Use the default implementation.
  setOperationAction(ISD::STACKSAVE         , MVT::Other, Expand);
  setOperationAction(ISD::STACKRESTORE      , MVT::Other, Expand);

  // Expand DYNAMIC_STACKALLOC
  setOperationAction(ISD::DYNAMIC_STACKALLOC, MVT::i32, Custom);
  setOperationAction(ISD::DYNAMIC_STACKALLOC, MVT::i64, Custom);

  // Other configurations related to f128.
  setOperationAction(ISD::BR_CC,     MVT::f128, Legal);

  setOperationAction(ISD::INTRINSIC_VOID, MVT::Other, Custom);
  setOperationAction(ISD::INTRINSIC_W_CHAIN, MVT::Other, Custom);
  setOperationAction(ISD::INTRINSIC_WO_CHAIN, MVT::Other, Custom);

  // TRAP to expand (which turns it into abort).
  setOperationAction(ISD::TRAP, MVT::Other, Expand);

  // On most systems, DEBUGTRAP and TRAP have no difference. The "Expand"
  // here is to inform DAG Legalizer to replace DEBUGTRAP with TRAP.
  setOperationAction(ISD::DEBUGTRAP, MVT::Other, Expand);
}

void VETargetLowering::initVPUActions() {
  if (!Subtarget->enableVPU())
    return;
  for (MVT LegalVecVT : AllVectorVTs) {
    setOperationAction(ISD::BUILD_VECTOR, LegalVecVT, Custom);
    // Translate all vector instructions with legal element types to VVP_*
    // nodes.
    // TODO We will custom-widen into VVP_* nodes in the future. While we are
    // buildling the infrastructure for this, we only do this for legal vector
    // VTs.
#define ADD_VVP_OP(VVP_NAME, ISD_NAME)                                         \
  setOperationAction(ISD::ISD_NAME, LegalVecVT, Custom);
#include "VVPNodes.def"
  }
}

/// Register vector actions for intrinsic instructions which are used under
/// -mattr=+intrin.
void VETargetLowering::initIntrinsicActions() {
  if (!Subtarget->intrinsic())
    return;

  for (MVT VT : { MVT::v256i1, MVT::v512i1 }) {
    setOperationAction(ISD::STORE, VT, Custom);
    setOperationAction(ISD::LOAD, VT, Custom);
    setOperationAction(ISD::BUILD_VECTOR, VT, Custom);
  }
}

SDValue
VETargetLowering::LowerReturn(SDValue Chain, CallingConv::ID CallConv,
                              bool IsVarArg,
                              const SmallVectorImpl<ISD::OutputArg> &Outs,
                              const SmallVectorImpl<SDValue> &OutVals,
                              const SDLoc &DL, SelectionDAG &DAG) const {
  // CCValAssign - represent the assignment of the return value to locations.
  SmallVector<CCValAssign, 16> RVLocs;

  // CCState - Info about the registers and stack slot.
  CCState CCInfo(CallConv, IsVarArg, DAG.getMachineFunction(), RVLocs,
                 *DAG.getContext());

  // Analyze return values.
  CCInfo.AnalyzeReturn(Outs, getReturnCC(CallConv));

  SDValue Flag;
  SmallVector<SDValue, 4> RetOps(1, Chain);

  // Copy the result values into the output registers.
  for (unsigned i = 0; i != RVLocs.size(); ++i) {
    CCValAssign &VA = RVLocs[i];
    assert(VA.isRegLoc() && "Can only return in registers!");
    SDValue OutVal = OutVals[i];

    // Integer return values must be sign or zero extended by the callee.
    switch (VA.getLocInfo()) {
    case CCValAssign::Full:
      break;
    case CCValAssign::SExt:
      OutVal = DAG.getNode(ISD::SIGN_EXTEND, DL, VA.getLocVT(), OutVal);
      break;
    case CCValAssign::ZExt:
      OutVal = DAG.getNode(ISD::ZERO_EXTEND, DL, VA.getLocVT(), OutVal);
      break;
    case CCValAssign::AExt:
      OutVal = DAG.getNode(ISD::ANY_EXTEND, DL, VA.getLocVT(), OutVal);
      break;
    case CCValAssign::BCvt: {
      // Convert a float return value to i64 with padding.
      //     63     31   0
      //    +------+------+
      //    | float|   0  |
      //    +------+------+
      assert(VA.getLocVT() == MVT::i64);
      assert(VA.getValVT() == MVT::f32);
      SDValue Undef = SDValue(
          DAG.getMachineNode(TargetOpcode::IMPLICIT_DEF, DL, MVT::i64), 0);
      SDValue Sub_f32 = DAG.getTargetConstant(VE::sub_f32, DL, MVT::i32);
      OutVal = SDValue(DAG.getMachineNode(TargetOpcode::INSERT_SUBREG, DL,
                                          MVT::i64, Undef, OutVal, Sub_f32),
                       0);
      break;
    }
    default:
      llvm_unreachable("Unknown loc info!");
    }

    assert(!VA.needsCustom() && "Unexpected custom lowering");

    Chain = DAG.getCopyToReg(Chain, DL, VA.getLocReg(), OutVal, Flag);

    // Guarantee that all emitted copies are stuck together with flags.
    Flag = Chain.getValue(1);
    RetOps.push_back(DAG.getRegister(VA.getLocReg(), VA.getLocVT()));
  }

  RetOps[0] = Chain; // Update chain.

  // Add the flag if we have it.
  if (Flag.getNode())
    RetOps.push_back(Flag);

  return DAG.getNode(VEISD::RET_FLAG, DL, MVT::Other, RetOps);
}

SDValue VETargetLowering::LowerFormalArguments(
    SDValue Chain, CallingConv::ID CallConv, bool IsVarArg,
    const SmallVectorImpl<ISD::InputArg> &Ins, const SDLoc &DL,
    SelectionDAG &DAG, SmallVectorImpl<SDValue> &InVals) const {
  MachineFunction &MF = DAG.getMachineFunction();

  // Get the base offset of the incoming arguments stack space.
  unsigned ArgsBaseOffset = Subtarget->getRsaSize();
  // Get the size of the preserved arguments area
  unsigned ArgsPreserved = 64;

  // Analyze arguments according to CC_VE.
  SmallVector<CCValAssign, 16> ArgLocs;
  CCState CCInfo(CallConv, IsVarArg, DAG.getMachineFunction(), ArgLocs,
                 *DAG.getContext());
  // Allocate the preserved area first.
  CCInfo.AllocateStack(ArgsPreserved, Align(8));
  // We already allocated the preserved area, so the stack offset computed
  // by CC_VE would be correct now.
  CCInfo.AnalyzeFormalArguments(Ins, getParamCC(CallConv, false));

  for (unsigned i = 0, e = ArgLocs.size(); i != e; ++i) {
    CCValAssign &VA = ArgLocs[i];
    if (VA.isRegLoc()) {
      // This argument is passed in a register.
      // All integer register arguments are promoted by the caller to i64.

      // Create a virtual register for the promoted live-in value.
      unsigned VReg =
          MF.addLiveIn(VA.getLocReg(), getRegClassFor(VA.getLocVT()));
      SDValue Arg = DAG.getCopyFromReg(Chain, DL, VReg, VA.getLocVT());

      assert(!VA.needsCustom() && "Unexpected custom lowering");

      // The caller promoted the argument, so insert an Assert?ext SDNode so we
      // won't promote the value again in this function.
      switch (VA.getLocInfo()) {
      case CCValAssign::SExt:
        Arg = DAG.getNode(ISD::AssertSext, DL, VA.getLocVT(), Arg,
                          DAG.getValueType(VA.getValVT()));
        break;
      case CCValAssign::ZExt:
        Arg = DAG.getNode(ISD::AssertZext, DL, VA.getLocVT(), Arg,
                          DAG.getValueType(VA.getValVT()));
        break;
      case CCValAssign::BCvt: {
        // Extract a float argument from i64 with padding.
        //     63     31   0
        //    +------+------+
        //    | float|   0  |
        //    +------+------+
        assert(VA.getLocVT() == MVT::i64);
        assert(VA.getValVT() == MVT::f32);
        SDValue Sub_f32 = DAG.getTargetConstant(VE::sub_f32, DL, MVT::i32);
        Arg = SDValue(DAG.getMachineNode(TargetOpcode::EXTRACT_SUBREG, DL,
                                         MVT::f32, Arg, Sub_f32),
                      0);
        break;
      }
      default:
        break;
      }

      // Truncate the register down to the argument type.
      if (VA.isExtInLoc())
        Arg = DAG.getNode(ISD::TRUNCATE, DL, VA.getValVT(), Arg);

      InVals.push_back(Arg);
      continue;
    }

    // The registers are exhausted. This argument was passed on the stack.
    assert(VA.isMemLoc());
    // The CC_VE_Full/Half functions compute stack offsets relative to the
    // beginning of the arguments area at %fp + the size of reserved area.
    unsigned Offset = VA.getLocMemOffset() + ArgsBaseOffset;
    unsigned ValSize = VA.getValVT().getSizeInBits() / 8;

    // Adjust offset for a float argument by adding 4 since the argument is
    // stored in 8 bytes buffer with offset like below.  LLVM generates
    // 4 bytes load instruction, so need to adjust offset here.  This
    // adjustment is required in only LowerFormalArguments.  In LowerCall,
    // a float argument is converted to i64 first, and stored as 8 bytes
    // data, which is required by ABI, so no need for adjustment.
    //    0      4
    //    +------+------+
    //    | empty| float|
    //    +------+------+
    if (VA.getValVT() == MVT::f32)
      Offset += 4;

    int FI = MF.getFrameInfo().CreateFixedObject(ValSize, Offset, true);
    InVals.push_back(
        DAG.getLoad(VA.getValVT(), DL, Chain,
                    DAG.getFrameIndex(FI, getPointerTy(MF.getDataLayout())),
                    MachinePointerInfo::getFixedStack(MF, FI)));
  }

  if (!IsVarArg)
    return Chain;

  // This function takes variable arguments, some of which may have been passed
  // in registers %s0-%s8.
  //
  // The va_start intrinsic needs to know the offset to the first variable
  // argument.
  // TODO: need to calculate offset correctly once we support f128.
  unsigned ArgOffset = ArgLocs.size() * 8;
  VEMachineFunctionInfo *FuncInfo = MF.getInfo<VEMachineFunctionInfo>();
  // Skip the reserved area at the top of stack.
  FuncInfo->setVarArgsFrameOffset(ArgOffset + ArgsBaseOffset);

  return Chain;
}

// FIXME? Maybe this could be a TableGen attribute on some registers and
// this table could be generated automatically from RegInfo.
Register VETargetLowering::getRegisterByName(const char *RegName, LLT VT,
                                             const MachineFunction &MF) const {
  Register Reg = StringSwitch<Register>(RegName)
                     .Case("sp", VE::SX11)    // Stack pointer
                     .Case("fp", VE::SX9)     // Frame pointer
                     .Case("sl", VE::SX8)     // Stack limit
                     .Case("lr", VE::SX10)    // Link register
                     .Case("tp", VE::SX14)    // Thread pointer
                     .Case("outer", VE::SX12) // Outer regiser
                     .Case("info", VE::SX17)  // Info area register
                     .Case("got", VE::SX15)   // Global offset table register
                     .Case("plt", VE::SX16) // Procedure linkage table register
                     .Case("usrcc", VE::USRCC)  // User clock counter
                     .Default(0);

  if (Reg)
    return Reg;

  report_fatal_error("Invalid register name global variable");
}

// This functions returns true if CalleeName is a ABI function that returns
// a long double (fp128).
static bool isFP128ABICall(const char *CalleeName)
{
  static const char *const ABICalls[] =
    {  "_Q_add", "_Q_sub", "_Q_mul", "_Q_div",
       "_Q_sqrt", "_Q_neg",
       "_Q_itoq", "_Q_stoq", "_Q_dtoq", "_Q_utoq",
       "_Q_lltoq", "_Q_ulltoq",
       nullptr
    };
  for (const char * const *I = ABICalls; *I != nullptr; ++I)
    if (strcmp(CalleeName, *I) == 0)
      return true;
  return false;
}

unsigned
VETargetLowering::getSRetArgSize(SelectionDAG &DAG, SDValue Callee) const
{
  const Function *CalleeFn = nullptr;
  if (GlobalAddressSDNode *G = dyn_cast<GlobalAddressSDNode>(Callee)) {
    CalleeFn = dyn_cast<Function>(G->getGlobal());
  } else if (ExternalSymbolSDNode *E =
             dyn_cast<ExternalSymbolSDNode>(Callee)) {
    const Function &F = DAG.getMachineFunction().getFunction();
    const Module *M = F.getParent();
    const char *CalleeName = E->getSymbol();
    CalleeFn = M->getFunction(CalleeName);
    if (!CalleeFn && isFP128ABICall(CalleeName))
      return 16; // Return sizeof(fp128)
  }

  if (!CalleeFn)
    return 0;

  // It would be nice to check for the sret attribute on CalleeFn here,
  // but since it is not part of the function type, any check will misfire.

  PointerType *Ty = cast<PointerType>(CalleeFn->arg_begin()->getType());
  Type *ElementTy = Ty->getElementType();
  return DAG.getDataLayout().getTypeAllocSize(ElementTy);
}

//===----------------------------------------------------------------------===//
// TargetLowering Implementation
//===----------------------------------------------------------------------===//

SDValue VETargetLowering::LowerCall(TargetLowering::CallLoweringInfo &CLI,
                                    SmallVectorImpl<SDValue> &InVals) const {
  SelectionDAG &DAG = CLI.DAG;
  SDLoc DL = CLI.DL;
  SDValue Chain = CLI.Chain;
  auto PtrVT = getPointerTy(DAG.getDataLayout());

  // VE target does not yet support tail call optimization.
  CLI.IsTailCall = false;

  // Get the base offset of the outgoing arguments stack space.
  unsigned ArgsBaseOffset = Subtarget->getRsaSize();
  // Get the size of the preserved arguments area
  unsigned ArgsPreserved = 8 * 8u;

  // Analyze operands of the call, assigning locations to each operand.
  SmallVector<CCValAssign, 16> ArgLocs;
  CCState CCInfo(CLI.CallConv, CLI.IsVarArg, DAG.getMachineFunction(), ArgLocs,
                 *DAG.getContext());
  // Allocate the preserved area first.
  CCInfo.AllocateStack(ArgsPreserved, Align(8));
  // We already allocated the preserved area, so the stack offset computed
  // by CC_VE would be correct now.
  CCInfo.AnalyzeCallOperands(CLI.Outs, getParamCC(CLI.CallConv, false));

  // VE requires to use both register and stack for varargs or no-prototyped
  // functions.
  bool UseBoth = CLI.IsVarArg;

  // Analyze operands again if it is required to store BOTH.
  SmallVector<CCValAssign, 16> ArgLocs2;
  CCState CCInfo2(CLI.CallConv, CLI.IsVarArg, DAG.getMachineFunction(),
                  ArgLocs2, *DAG.getContext());
  if (UseBoth)
    CCInfo2.AnalyzeCallOperands(CLI.Outs, getParamCC(CLI.CallConv, true));

  // Get the size of the outgoing arguments stack space requirement.
  unsigned ArgsSize = CCInfo.getNextStackOffset();

  // Keep stack frames 16-byte aligned.
  ArgsSize = alignTo(ArgsSize, 16);

  // Adjust the stack pointer to make room for the arguments.
  // FIXME: Use hasReservedCallFrame to avoid %sp adjustments around all calls
  // with more than 6 arguments.
  Chain = DAG.getCALLSEQ_START(Chain, ArgsSize, 0, DL);

  // Collect the set of registers to pass to the function and their values.
  // This will be emitted as a sequence of CopyToReg nodes glued to the call
  // instruction.
  SmallVector<std::pair<unsigned, SDValue>, 8> RegsToPass;

  // Collect chains from all the memory opeations that copy arguments to the
  // stack. They must follow the stack pointer adjustment above and precede the
  // call instruction itself.
  SmallVector<SDValue, 8> MemOpChains;

  // VE needs to get address of callee function in a register
  // So, prepare to copy it to SX12 here.

  // If the callee is a GlobalAddress node (quite common, every direct call is)
  // turn it into a TargetGlobalAddress node so that legalize doesn't hack it.
  // Likewise ExternalSymbol -> TargetExternalSymbol.
  SDValue Callee = CLI.Callee;

  bool IsPICCall = isPositionIndependent();

  // PC-relative references to external symbols should go through $stub.
  // If so, we need to prepare GlobalBaseReg first.
  const TargetMachine &TM = DAG.getTarget();
  const Module *Mod = DAG.getMachineFunction().getFunction().getParent();
  const GlobalValue *GV = nullptr;
  auto *CalleeG = dyn_cast<GlobalAddressSDNode>(Callee);
  if (CalleeG)
    GV = CalleeG->getGlobal();
  bool Local = TM.shouldAssumeDSOLocal(*Mod, GV);
  bool UsePlt = !Local;
  MachineFunction &MF = DAG.getMachineFunction();

  // Turn GlobalAddress/ExternalSymbol node into a value node
  // containing the address of them here.
  if (CalleeG) {
    if (IsPICCall) {
      if (UsePlt)
        Subtarget->getInstrInfo()->getGlobalBaseReg(&MF);
      Callee = DAG.getTargetGlobalAddress(GV, DL, PtrVT, 0, 0);
      Callee = DAG.getNode(VEISD::GETFUNPLT, DL, PtrVT, Callee);
    } else {
      Callee =
          makeHiLoPair(Callee, VEMCExpr::VK_VE_HI32, VEMCExpr::VK_VE_LO32, DAG);
    }
  } else if (ExternalSymbolSDNode *E = dyn_cast<ExternalSymbolSDNode>(Callee)) {
    if (IsPICCall) {
      if (UsePlt)
        Subtarget->getInstrInfo()->getGlobalBaseReg(&MF);
      Callee = DAG.getTargetExternalSymbol(E->getSymbol(), PtrVT, 0);
      Callee = DAG.getNode(VEISD::GETFUNPLT, DL, PtrVT, Callee);
    } else {
      Callee =
          makeHiLoPair(Callee, VEMCExpr::VK_VE_HI32, VEMCExpr::VK_VE_LO32, DAG);
    }
  }

  RegsToPass.push_back(std::make_pair(VE::SX12, Callee));

  for (unsigned i = 0, e = ArgLocs.size(); i != e; ++i) {
    CCValAssign &VA = ArgLocs[i];
    SDValue Arg = CLI.OutVals[i];

    // Promote the value if needed.
    switch (VA.getLocInfo()) {
    default:
      llvm_unreachable("Unknown location info!");
    case CCValAssign::Full:
      break;
    case CCValAssign::SExt:
      Arg = DAG.getNode(ISD::SIGN_EXTEND, DL, VA.getLocVT(), Arg);
      break;
    case CCValAssign::ZExt:
      Arg = DAG.getNode(ISD::ZERO_EXTEND, DL, VA.getLocVT(), Arg);
      break;
    case CCValAssign::AExt:
      Arg = DAG.getNode(ISD::ANY_EXTEND, DL, VA.getLocVT(), Arg);
      break;
    case CCValAssign::BCvt: {
      // Convert a float argument to i64 with padding.
      //     63     31   0
      //    +------+------+
      //    | float|   0  |
      //    +------+------+
      assert(VA.getLocVT() == MVT::i64);
      assert(VA.getValVT() == MVT::f32);
      SDValue Undef = SDValue(
          DAG.getMachineNode(TargetOpcode::IMPLICIT_DEF, DL, MVT::i64), 0);
      SDValue Sub_f32 = DAG.getTargetConstant(VE::sub_f32, DL, MVT::i32);
      Arg = SDValue(DAG.getMachineNode(TargetOpcode::INSERT_SUBREG, DL,
                                       MVT::i64, Undef, Arg, Sub_f32),
                    0);
      break;
    }
    }

    if (VA.isRegLoc()) {
      assert(!VA.needsCustom() && "Unexpected custom lowering");
      RegsToPass.push_back(std::make_pair(VA.getLocReg(), Arg));
      if (!UseBoth)
        continue;
      VA = ArgLocs2[i];
    }

    assert(VA.isMemLoc());

    // Create a store off the stack pointer for this argument.
    SDValue StackPtr = DAG.getRegister(VE::SX11, PtrVT);
    // The argument area starts at %fp/%sp + the size of reserved area.
    SDValue PtrOff =
        DAG.getIntPtrConstant(VA.getLocMemOffset() + ArgsBaseOffset, DL);
    PtrOff = DAG.getNode(ISD::ADD, DL, PtrVT, StackPtr, PtrOff);
    MemOpChains.push_back(
        DAG.getStore(Chain, DL, Arg, PtrOff, MachinePointerInfo()));
  }

  // Emit all stores, make sure they occur before the call.
  if (!MemOpChains.empty())
    Chain = DAG.getNode(ISD::TokenFactor, DL, MVT::Other, MemOpChains);

  // Build a sequence of CopyToReg nodes glued together with token chain and
  // glue operands which copy the outgoing args into registers. The InGlue is
  // necessary since all emitted instructions must be stuck together in order
  // to pass the live physical registers.
  SDValue InGlue;
  for (unsigned i = 0, e = RegsToPass.size(); i != e; ++i) {
    Chain = DAG.getCopyToReg(Chain, DL, RegsToPass[i].first,
                             RegsToPass[i].second, InGlue);
    InGlue = Chain.getValue(1);
  }

  // Build the operands for the call instruction itself.
  SmallVector<SDValue, 8> Ops;
  Ops.push_back(Chain);
  for (unsigned i = 0, e = RegsToPass.size(); i != e; ++i)
    Ops.push_back(DAG.getRegister(RegsToPass[i].first,
                                  RegsToPass[i].second.getValueType()));

  // Add a register mask operand representing the call-preserved registers.
  const VERegisterInfo *TRI = Subtarget->getRegisterInfo();
  const uint32_t *Mask =
      TRI->getCallPreservedMask(DAG.getMachineFunction(), CLI.CallConv);
  assert(Mask && "Missing call preserved mask for calling convention");
  Ops.push_back(DAG.getRegisterMask(Mask));

  // Make sure the CopyToReg nodes are glued to the call instruction which
  // consumes the registers.
  if (InGlue.getNode())
    Ops.push_back(InGlue);

  // Now the call itself.
  SDVTList NodeTys = DAG.getVTList(MVT::Other, MVT::Glue);
  Chain = DAG.getNode(VEISD::CALL, DL, NodeTys, Ops);
  InGlue = Chain.getValue(1);

  // Revert the stack pointer immediately after the call.
  Chain = DAG.getCALLSEQ_END(Chain, DAG.getIntPtrConstant(ArgsSize, DL, true),
                             DAG.getIntPtrConstant(0, DL, true), InGlue, DL);
  InGlue = Chain.getValue(1);

  // Now extract the return values. This is more or less the same as
  // LowerFormalArguments.

  // Assign locations to each value returned by this call.
  SmallVector<CCValAssign, 16> RVLocs;
  CCState RVInfo(CLI.CallConv, CLI.IsVarArg, DAG.getMachineFunction(), RVLocs,
                 *DAG.getContext());

  // Set inreg flag manually for codegen generated library calls that
  // return float.
  if (CLI.Ins.size() == 1 && CLI.Ins[0].VT == MVT::f32 && !CLI.CB)
    CLI.Ins[0].Flags.setInReg();

  RVInfo.AnalyzeCallResult(CLI.Ins, getReturnCC(CLI.CallConv));

  // Copy all of the result registers out of their specified physreg.
  for (unsigned i = 0; i != RVLocs.size(); ++i) {
    CCValAssign &VA = RVLocs[i];
    unsigned Reg = VA.getLocReg();

    // When returning 'inreg {i32, i32 }', two consecutive i32 arguments can
    // reside in the same register in the high and low bits. Reuse the
    // CopyFromReg previous node to avoid duplicate copies.
    SDValue RV;
    if (RegisterSDNode *SrcReg = dyn_cast<RegisterSDNode>(Chain.getOperand(1)))
      if (SrcReg->getReg() == Reg && Chain->getOpcode() == ISD::CopyFromReg)
        RV = Chain.getValue(0);

    // But usually we'll create a new CopyFromReg for a different register.
    if (!RV.getNode()) {
      RV = DAG.getCopyFromReg(Chain, DL, Reg, RVLocs[i].getLocVT(), InGlue);
      Chain = RV.getValue(1);
      InGlue = Chain.getValue(2);
    }

    // Get the high bits for i32 struct elements.
    if (VA.getValVT() == MVT::i32 && VA.needsCustom())
      RV = DAG.getNode(ISD::SRL, DL, VA.getLocVT(), RV,
                       DAG.getConstant(32, DL, MVT::i32));

    // The callee promoted the return value, so insert an Assert?ext SDNode so
    // we won't promote the value again in this function.
    switch (VA.getLocInfo()) {
    case CCValAssign::SExt:
      RV = DAG.getNode(ISD::AssertSext, DL, VA.getLocVT(), RV,
                       DAG.getValueType(VA.getValVT()));
      break;
    case CCValAssign::ZExt:
      RV = DAG.getNode(ISD::AssertZext, DL, VA.getLocVT(), RV,
                       DAG.getValueType(VA.getValVT()));
      break;
    case CCValAssign::BCvt: {
      // Extract a float return value from i64 with padding.
      //     63     31   0
      //    +------+------+
      //    | float|   0  |
      //    +------+------+
      assert(VA.getLocVT() == MVT::i64);
      assert(VA.getValVT() == MVT::f32);
      SDValue Sub_f32 = DAG.getTargetConstant(VE::sub_f32, DL, MVT::i32);
      RV = SDValue(DAG.getMachineNode(TargetOpcode::EXTRACT_SUBREG, DL,
                                      MVT::f32, RV, Sub_f32),
                   0);
      break;
    }
    default:
      break;
    }

    // Truncate the register down to the return value type.
    if (VA.isExtInLoc())
      RV = DAG.getNode(ISD::TRUNCATE, DL, VA.getValVT(), RV);

    InVals.push_back(RV);
  }

  return Chain;
}

bool VETargetLowering::isOffsetFoldingLegal(
    const GlobalAddressSDNode *GA) const {
  // VE uses 64 bit addressing, so we need multiple instructions to generate
  // an address.  Folding address with offset increases the number of
  // instructions, so that we disable it here.  Offsets will be folded in
  // the DAG combine later if it worth to do so.
  return false;
}

/// isFPImmLegal - Returns true if the target can instruction select the
/// specified FP immediate natively. If false, the legalizer will
/// materialize the FP immediate as a load from a constant pool.
bool VETargetLowering::isFPImmLegal(const APFloat &Imm, EVT VT,
                                    bool ForCodeSize) const {
  return VT == MVT::f32 || VT == MVT::f64;
}

/// Determine if the target supports unaligned memory accesses.
///
/// This function returns true if the target allows unaligned memory accesses
/// of the specified type in the given address space. If true, it also returns
/// whether the unaligned memory access is "fast" in the last argument by
/// reference. This is used, for example, in situations where an array
/// copy/move/set is converted to a sequence of store operations. Its use
/// helps to ensure that such replacements don't generate code that causes an
/// alignment error (trap) on the target machine.
bool VETargetLowering::allowsMisalignedMemoryAccesses(EVT VT,
                                                      unsigned AddrSpace,
                                                      unsigned Align,
                                                      MachineMemOperand::Flags,
                                                      bool *Fast) const {
  // VE requires aligned accesses for vector accesses
  if (VT.isVector())
    return false;

  if (Fast) {
    // It's fast anytime on VE
    *Fast = true;
  }
  return true;
}

bool VETargetLowering::canMergeStoresTo(unsigned AddressSpace, EVT MemVT,
                                        const SelectionDAG &DAG) const {
  // VE's vectorization is experimental, so disable to use vector stores
  // if vectorize feature is disabled.
  if (!Subtarget->vectorize()) {
    if (MemVT.isVector()) {
      return false;
    }
  }

  // Do not merge to float value size (128 bytes) if no implicit
  // float attribute is set.
  bool NoFloat = DAG.getMachineFunction().getFunction().hasFnAttribute(
      Attribute::NoImplicitFloat);

  if (NoFloat) {
    unsigned MaxIntSize = 64;
    return (MemVT.getSizeInBits() <= MaxIntSize);
  }
  return true;
}

TargetLowering::AtomicExpansionKind
VETargetLowering::shouldExpandAtomicRMWInIR(AtomicRMWInst *AI) const {
  if (AI->getOperation() == AtomicRMWInst::Xchg){
    const DataLayout &DL = AI->getModule()->getDataLayout();
    if (DL.getTypeStoreSize(AI->getValOperand()->getType()) == 2)
      return AtomicExpansionKind::CmpXChg; // Uses cas instruction for 2byte atomic_swap
    return AtomicExpansionKind::None; // Uses ts1am instruction
  }
  return AtomicExpansionKind::CmpXChg;
}

VETargetLowering::VETargetLowering(const TargetMachine &TM,
                                   const VESubtarget &STI)
    : TargetLowering(TM), Subtarget(&STI) {
  // VE does not have i1 type, so use i32 for setcc operations results.
  setBooleanContents(ZeroOrOneBooleanContent);
  setBooleanVectorContents(ZeroOrOneBooleanContent);

  initRegisterClasses();
  initSPUActions();
  initVPUActions();
  initIntrinsicActions();
  initExperimentalVectorActions();

  setStackPointerRegisterToSaveRestore(VE::SX11);

  // We have target-specific dag combine patterns for the following nodes:
  setTargetDAGCombine(ISD::SIGN_EXTEND);
  setTargetDAGCombine(ISD::ZERO_EXTEND);
  setTargetDAGCombine(ISD::ANY_EXTEND);
  setTargetDAGCombine(ISD::TRUNCATE);

  setTargetDAGCombine(ISD::SETCC);
  setTargetDAGCombine(ISD::SELECT_CC);

  // Set function alignment to 16 bytes
  setMinFunctionAlignment(Align(16));

  // VE stores all argument by 8 bytes alignment
  setMinStackArgumentAlignment(Align(8));

  // VE uses generic registers as conditional registers.
  setHasMultipleConditionRegisters(true);

  computeRegisterProperties(Subtarget->getRegisterInfo());
}

const char *VETargetLowering::getTargetNodeName(unsigned Opcode) const {
#define TARGET_NODE_CASE(NAME)                                                 \
  case VEISD::NAME:                                                            \
    return "VEISD::" #NAME;
  switch ((VEISD::NodeType)Opcode) {
  case VEISD::FIRST_NUMBER:
    break;
    TARGET_NODE_CASE(CALL)
    TARGET_NODE_CASE(GETFUNPLT)
    TARGET_NODE_CASE(GETSTACKTOP)
    TARGET_NODE_CASE(GETTLSADDR)
    TARGET_NODE_CASE(GLOBAL_BASE_REG)
    TARGET_NODE_CASE(Hi)
    TARGET_NODE_CASE(Lo)
    TARGET_NODE_CASE(MEMBARRIER)
    TARGET_NODE_CASE(RET_FLAG)
<<<<<<< HEAD
    TARGET_NODE_CASE(EQV)
    TARGET_NODE_CASE(XOR)
    TARGET_NODE_CASE(CMPI)
    TARGET_NODE_CASE(CMPU)
    TARGET_NODE_CASE(CMPF)
    TARGET_NODE_CASE(CMPQ)
    TARGET_NODE_CASE(CMOV)
    TARGET_NODE_CASE(EH_SJLJ_SETJMP)
    TARGET_NODE_CASE(EH_SJLJ_LONGJMP)
    TARGET_NODE_CASE(EH_SJLJ_SETUP_DISPATCH)
    TARGET_NODE_CASE(GLOBAL_BASE_REG)
    TARGET_NODE_CASE(FLUSHW)
    TARGET_NODE_CASE(VEC_LVL)
    TARGET_NODE_CASE(VEC_SEQ)
    TARGET_NODE_CASE(VEC_VMV)
    TARGET_NODE_CASE(VEC_SCATTER)
    TARGET_NODE_CASE(VEC_GATHER)
    TARGET_NODE_CASE(Wrapper)
    TARGET_NODE_CASE(TS1AM)
=======
    TARGET_NODE_CASE(TS1AM)
    TARGET_NODE_CASE(VEC_BROADCAST)
>>>>>>> 2aae2136

    // Register the VVP_* SDNodes.
#define ADD_VVP_OP(VVP_NAME, ...) TARGET_NODE_CASE(VVP_NAME)
#include "VVPNodes.def"
  }
#undef TARGET_NODE_CASE
  return nullptr;
}

EVT VETargetLowering::getSetCCResultType(const DataLayout &, LLVMContext &,
                                         EVT VT) const {
  if (!VT.isVector())
    return MVT::i32;
  return VT.changeVectorElementTypeToInteger();
}

/// isMaskedValueZeroForTargetNode - Return true if 'Op & Mask' is known to
/// be zero. Op is expected to be a target specific node. Used by DAG
/// combiner.
void VETargetLowering::computeKnownBitsForTargetNode
                                (const SDValue Op,
                                 KnownBits &Known,
                                 const APInt &DemandedElts,
                                 const SelectionDAG &DAG,
                                 unsigned Depth) const {
  KnownBits Known2;
  Known.resetAll();

  switch (Op.getOpcode()) {
  default: break;
  case VEISD::CMOV:
    // CMOV is a following instruction, so pick t and f and calculate KnownBits.
    //   res = CMOV comp, t, f, cond
    Known = DAG.computeKnownBits(Op.getOperand(2), Depth + 1);
    Known2 = DAG.computeKnownBits(Op.getOperand(1), Depth + 1);

    // Only known if known in both the LHS and RHS.
    Known.One &= Known2.One;
    Known.Zero &= Known2.Zero;
    break;
  }
}

// Convert to a target node and set target flags.
SDValue VETargetLowering::withTargetFlags(SDValue Op, unsigned TF,
                                          SelectionDAG &DAG) const {
  if (const GlobalAddressSDNode *GA = dyn_cast<GlobalAddressSDNode>(Op))
    return DAG.getTargetGlobalAddress(GA->getGlobal(), SDLoc(GA),
                                      GA->getValueType(0), GA->getOffset(), TF);

  if (const BlockAddressSDNode *BA = dyn_cast<BlockAddressSDNode>(Op))
    return DAG.getTargetBlockAddress(BA->getBlockAddress(), Op.getValueType(),
                                     0, TF);

  if (const ConstantPoolSDNode *CP = dyn_cast<ConstantPoolSDNode>(Op))
    return DAG.getTargetConstantPool(CP->getConstVal(), CP->getValueType(0),
                                     CP->getAlign(), CP->getOffset(), TF);

  if (const ExternalSymbolSDNode *ES = dyn_cast<ExternalSymbolSDNode>(Op))
    return DAG.getTargetExternalSymbol(ES->getSymbol(), ES->getValueType(0),
                                       TF);

  if (const JumpTableSDNode *JT = dyn_cast<JumpTableSDNode>(Op))
    return DAG.getTargetJumpTable(JT->getIndex(), JT->getValueType(0), TF);

  llvm_unreachable("Unhandled address SDNode");
}

// Split Op into high and low parts according to HiTF and LoTF.
// Return an ADD node combining the parts.
SDValue VETargetLowering::makeHiLoPair(SDValue Op, unsigned HiTF, unsigned LoTF,
                                       SelectionDAG &DAG) const {
  SDLoc DL(Op);
  EVT VT = Op.getValueType();
  SDValue Hi = DAG.getNode(VEISD::Hi, DL, VT, withTargetFlags(Op, HiTF, DAG));
  SDValue Lo = DAG.getNode(VEISD::Lo, DL, VT, withTargetFlags(Op, LoTF, DAG));
  return DAG.getNode(ISD::ADD, DL, VT, Hi, Lo);
}

// Build SDNodes for producing an address from a GlobalAddress, ConstantPool,
// or ExternalSymbol SDNode.
SDValue VETargetLowering::makeAddress(SDValue Op, SelectionDAG &DAG) const {
  SDLoc DL(Op);
  EVT PtrVT = Op.getValueType();

  // Handle PIC mode first. VE needs a got load for every variable!
  if (isPositionIndependent()) {
    auto GlobalN = dyn_cast<GlobalAddressSDNode>(Op);

    if (isa<ConstantPoolSDNode>(Op) || isa<JumpTableSDNode>(Op) ||
        (GlobalN && GlobalN->getGlobal()->hasLocalLinkage())) {
      // Create following instructions for local linkage PIC code.
      //     lea %reg, label@gotoff_lo
      //     and %reg, %reg, (32)0
      //     lea.sl %reg, label@gotoff_hi(%reg, %got)
      SDValue HiLo = makeHiLoPair(Op, VEMCExpr::VK_VE_GOTOFF_HI32,
                                  VEMCExpr::VK_VE_GOTOFF_LO32, DAG);
      SDValue GlobalBase = DAG.getNode(VEISD::GLOBAL_BASE_REG, DL, PtrVT);
      return DAG.getNode(ISD::ADD, DL, PtrVT, GlobalBase, HiLo);
    }
    // Create following instructions for not local linkage PIC code.
    //     lea %reg, label@got_lo
    //     and %reg, %reg, (32)0
    //     lea.sl %reg, label@got_hi(%reg)
    //     ld %reg, (%reg, %got)
    SDValue HiLo = makeHiLoPair(Op, VEMCExpr::VK_VE_GOT_HI32,
                                VEMCExpr::VK_VE_GOT_LO32, DAG);
    SDValue GlobalBase = DAG.getNode(VEISD::GLOBAL_BASE_REG, DL, PtrVT);
    SDValue AbsAddr = DAG.getNode(ISD::ADD, DL, PtrVT, GlobalBase, HiLo);
    return DAG.getLoad(PtrVT, DL, DAG.getEntryNode(), AbsAddr,
                       MachinePointerInfo::getGOT(DAG.getMachineFunction()));
  }

  // This is one of the absolute code models.
  switch (getTargetMachine().getCodeModel()) {
  default:
    llvm_unreachable("Unsupported absolute code model");
  case CodeModel::Small:
  case CodeModel::Medium:
  case CodeModel::Large:
    // abs64.
    return makeHiLoPair(Op, VEMCExpr::VK_VE_HI32, VEMCExpr::VK_VE_LO32, DAG);
  }
}

/// Custom Lower {

// The mappings for emitLeading/TrailingFence for VE is designed by following
// http://www.cl.cam.ac.uk/~pes20/cpp/cpp0xmappings.html
Instruction *VETargetLowering::emitLeadingFence(IRBuilder<> &Builder,
                                                Instruction *Inst,
                                                AtomicOrdering Ord) const {
  switch (Ord) {
  case AtomicOrdering::NotAtomic:
  case AtomicOrdering::Unordered:
    llvm_unreachable("Invalid fence: unordered/non-atomic");
  case AtomicOrdering::Monotonic:
  case AtomicOrdering::Acquire:
    return nullptr; // Nothing to do
  case AtomicOrdering::Release:
  case AtomicOrdering::AcquireRelease:
    return Builder.CreateFence(AtomicOrdering::Release);
  case AtomicOrdering::SequentiallyConsistent:
    if (!Inst->hasAtomicStore())
      return nullptr; // Nothing to do
    return Builder.CreateFence(AtomicOrdering::SequentiallyConsistent);
  }
  llvm_unreachable("Unknown fence ordering in emitLeadingFence");
}

Instruction *VETargetLowering::emitTrailingFence(IRBuilder<> &Builder,
                                                 Instruction *Inst,
                                                 AtomicOrdering Ord) const {
  switch (Ord) {
  case AtomicOrdering::NotAtomic:
  case AtomicOrdering::Unordered:
    llvm_unreachable("Invalid fence: unordered/not-atomic");
  case AtomicOrdering::Monotonic:
  case AtomicOrdering::Release:
    return nullptr; // Nothing to do
  case AtomicOrdering::Acquire:
  case AtomicOrdering::AcquireRelease:
    return Builder.CreateFence(AtomicOrdering::Acquire);
  case AtomicOrdering::SequentiallyConsistent:
    return Builder.CreateFence(AtomicOrdering::SequentiallyConsistent);
  }
  llvm_unreachable("Unknown fence ordering in emitTrailingFence");
}

SDValue VETargetLowering::lowerATOMIC_FENCE(SDValue Op,
                                            SelectionDAG &DAG) const {
  SDLoc DL(Op);
  AtomicOrdering FenceOrdering = static_cast<AtomicOrdering>(
      cast<ConstantSDNode>(Op.getOperand(1))->getZExtValue());
  SyncScope::ID FenceSSID = static_cast<SyncScope::ID>(
      cast<ConstantSDNode>(Op.getOperand(2))->getZExtValue());

  // VE uses Release consistency, so need a fence instruction if it is a
  // cross-thread fence.
  if (FenceSSID == SyncScope::System) {
    switch (FenceOrdering) {
    case AtomicOrdering::NotAtomic:
    case AtomicOrdering::Unordered:
    case AtomicOrdering::Monotonic:
      // No need to generate fencem instruction here.
      break;
    case AtomicOrdering::Acquire:
      // Generate "fencem 2" as acquire fence.
      return SDValue(DAG.getMachineNode(VE::FENCEM, DL, MVT::Other,
                                        DAG.getTargetConstant(2, DL, MVT::i32),
                                        Op.getOperand(0)),
                     0);
    case AtomicOrdering::Release:
      // Generate "fencem 1" as release fence.
      return SDValue(DAG.getMachineNode(VE::FENCEM, DL, MVT::Other,
                                        DAG.getTargetConstant(1, DL, MVT::i32),
                                        Op.getOperand(0)),
                     0);
    case AtomicOrdering::AcquireRelease:
    case AtomicOrdering::SequentiallyConsistent:
      // Generate "fencem 3" as acq_rel and seq_cst fence.
      // FIXME: "fencem 3" doesn't wait for for PCIe deveices accesses,
      //        so  seq_cst may require more instruction for them.
      return SDValue(DAG.getMachineNode(VE::FENCEM, DL, MVT::Other,
                                        DAG.getTargetConstant(3, DL, MVT::i32),
                                        Op.getOperand(0)),
                     0);
    }
  }

  // MEMBARRIER is a compiler barrier; it codegens to a no-op.
  return DAG.getNode(VEISD::MEMBARRIER, DL, MVT::Other, Op.getOperand(0));
}

<<<<<<< HEAD
SDValue VETargetLowering::lowerATOMIC_SWAP(SDValue Op,
                                           SelectionDAG &DAG) const {
  AtomicSDNode *N = cast<AtomicSDNode>(Op);

  // Custom Lowering 1 byte ATOMIC_SWAP.
  if (N->getMemoryVT() == MVT::i8) {
    SDLoc DL(Op);

    SDValue Src = N->getOperand(1);
    SDValue Value = N->getOperand(2);

    SDValue Const3 = DAG.getConstant(3, DL, MVT::i64);
    SDValue Const24 = DAG.getConstant(24, DL, MVT::i64);

    // Generate "ts1am" as 1 byte ATOMIC_SWAP.
    SDValue AlignedAddress =
        DAG.getNode(ISD::AND, DL, Src.getValueType(),
                    {Src, DAG.getConstant(-4, DL, MVT::i64)});
    SDValue Remainder =
        DAG.getNode(ISD::AND, DL, Src.getValueType(), {Src, Const3});
    SDValue ShiftedFlag = DAG.getNode(
        ISD::SHL, DL, MVT::i32, {DAG.getConstant(1, DL, MVT::i32), Remainder});
    SDValue ShiftBits = DAG.getNode(ISD::SHL, DL, Remainder.getValueType(),
                                    {Remainder, Const3});
    SDValue NewValue =
        DAG.getNode(ISD::SHL, DL, Value.getValueType(), {Value, ShiftBits});
    SDValue TS1AM =
        DAG.getAtomic(VEISD::TS1AM, DL, N->getMemoryVT(),
                      DAG.getVTList(Op.getNode()->getValueType(0),
                                    Op.getNode()->getValueType(1)),
                      {N->getChain(), AlignedAddress, ShiftedFlag, NewValue},
                      N->getMemOperand());

    // Extract 1 byte result.
    SDValue SUB =
        DAG.getNode(ISD::SUB, DL, Const24.getValueType(), {Const24, ShiftBits});
    SDValue ShiftLeftFor1Byte =
        DAG.getNode(ISD::SHL, DL, TS1AM.getValueType(), {TS1AM, SUB});
    SDValue ShiftRightFor1Byte =
        DAG.getNode(ISD::SRA, DL, ShiftLeftFor1Byte.getValueType(),
                    {ShiftLeftFor1Byte, Const24});

    SDValue Chain = TS1AM.getValue(1);
    return DAG.getMergeValues({ShiftRightFor1Byte, Chain}, DL);
=======
TargetLowering::AtomicExpansionKind
VETargetLowering::shouldExpandAtomicRMWInIR(AtomicRMWInst *AI) const {
  // We have TS1AM implementation for i8/i16/i32/i64, so use it.
  if (AI->getOperation() == AtomicRMWInst::Xchg) {
    return AtomicExpansionKind::None;
  }
  // FIXME: Support "ATMAM" instruction for LOAD_ADD/SUB/AND/OR.

  // Otherwise, expand it using compare and exchange instruction to not call
  // __sync_fetch_and_* functions.
  return AtomicExpansionKind::CmpXChg;
}

static SDValue prepareTS1AM(SDValue Op, SelectionDAG &DAG, SDValue &Flag,
                            SDValue &Bits) {
  SDLoc DL(Op);
  AtomicSDNode *N = cast<AtomicSDNode>(Op);
  SDValue Ptr = N->getOperand(1);
  SDValue Val = N->getOperand(2);
  EVT PtrVT = Ptr.getValueType();
  bool Byte = N->getMemoryVT() == MVT::i8;
  //   Remainder = AND Ptr, 3
  //   Flag = 1 << Remainder  ; If Byte is true (1 byte swap flag)
  //   Flag = 3 << Remainder  ; If Byte is false (2 bytes swap flag)
  //   Bits = Remainder << 3
  //   NewVal = Val << Bits
  SDValue Const3 = DAG.getConstant(3, DL, PtrVT);
  SDValue Remainder = DAG.getNode(ISD::AND, DL, PtrVT, {Ptr, Const3});
  SDValue Mask = Byte ? DAG.getConstant(1, DL, MVT::i32)
                      : DAG.getConstant(3, DL, MVT::i32);
  Flag = DAG.getNode(ISD::SHL, DL, MVT::i32, {Mask, Remainder});
  Bits = DAG.getNode(ISD::SHL, DL, PtrVT, {Remainder, Const3});
  return DAG.getNode(ISD::SHL, DL, Val.getValueType(), {Val, Bits});
}

static SDValue finalizeTS1AM(SDValue Op, SelectionDAG &DAG, SDValue Data,
                             SDValue Bits) {
  SDLoc DL(Op);
  EVT VT = Data.getValueType();
  bool Byte = cast<AtomicSDNode>(Op)->getMemoryVT() == MVT::i8;
  //   NewData = Data >> Bits
  //   Result = NewData & 0xff   ; If Byte is true (1 byte)
  //   Result = NewData & 0xffff ; If Byte is false (2 bytes)

  SDValue NewData = DAG.getNode(ISD::SRL, DL, VT, Data, Bits);
  return DAG.getNode(ISD::AND, DL, VT,
                     {NewData, DAG.getConstant(Byte ? 0xff : 0xffff, DL, VT)});
}

SDValue VETargetLowering::lowerATOMIC_SWAP(SDValue Op,
                                           SelectionDAG &DAG) const {
  SDLoc DL(Op);
  AtomicSDNode *N = cast<AtomicSDNode>(Op);

  if (N->getMemoryVT() == MVT::i8) {
    // For i8, use "ts1am"
    //   Input:
    //     ATOMIC_SWAP Ptr, Val, Order
    //
    //   Output:
    //     Remainder = AND Ptr, 3
    //     Flag = 1 << Remainder   ; 1 byte swap flag for TS1AM inst.
    //     Bits = Remainder << 3
    //     NewVal = Val << Bits
    //
    //     Aligned = AND Ptr, -4
    //     Data = TS1AM Aligned, Flag, NewVal
    //
    //     NewData = Data >> Bits
    //     Result = NewData & 0xff ; 1 byte result
    SDValue Flag;
    SDValue Bits;
    SDValue NewVal = prepareTS1AM(Op, DAG, Flag, Bits);

    SDValue Ptr = N->getOperand(1);
    SDValue Aligned = DAG.getNode(ISD::AND, DL, Ptr.getValueType(),
                                  {Ptr, DAG.getConstant(-4, DL, MVT::i64)});
    SDValue TS1AM = DAG.getAtomic(VEISD::TS1AM, DL, N->getMemoryVT(),
                                  DAG.getVTList(Op.getNode()->getValueType(0),
                                                Op.getNode()->getValueType(1)),
                                  {N->getChain(), Aligned, Flag, NewVal},
                                  N->getMemOperand());

    SDValue Result = finalizeTS1AM(Op, DAG, TS1AM, Bits);
    SDValue Chain = TS1AM.getValue(1);
    return DAG.getMergeValues({Result, Chain}, DL);
  }
  if (N->getMemoryVT() == MVT::i16) {
    // For i16, use "ts1am"
    SDValue Flag;
    SDValue Bits;
    SDValue NewVal = prepareTS1AM(Op, DAG, Flag, Bits);

    SDValue Ptr = N->getOperand(1);
    SDValue Aligned = DAG.getNode(ISD::AND, DL, Ptr.getValueType(),
                                  {Ptr, DAG.getConstant(-4, DL, MVT::i64)});
    SDValue TS1AM = DAG.getAtomic(VEISD::TS1AM, DL, N->getMemoryVT(),
                                  DAG.getVTList(Op.getNode()->getValueType(0),
                                                Op.getNode()->getValueType(1)),
                                  {N->getChain(), Aligned, Flag, NewVal},
                                  N->getMemOperand());

    SDValue Result = finalizeTS1AM(Op, DAG, TS1AM, Bits);
    SDValue Chain = TS1AM.getValue(1);
    return DAG.getMergeValues({Result, Chain}, DL);
>>>>>>> 2aae2136
  }
  // Otherwise, let llvm legalize it.
  return Op;
}

SDValue VETargetLowering::lowerGlobalAddress(SDValue Op,
                                             SelectionDAG &DAG) const {
  return makeAddress(Op, DAG);
}

SDValue VETargetLowering::lowerBlockAddress(SDValue Op,
                                            SelectionDAG &DAG) const {
  return makeAddress(Op, DAG);
}

SDValue VETargetLowering::lowerConstantPool(SDValue Op,
                                            SelectionDAG &DAG) const {
  return makeAddress(Op, DAG);
}

SDValue
VETargetLowering::lowerToTLSGeneralDynamicModel(SDValue Op,
                                                SelectionDAG &DAG) const {
  SDLoc DL(Op);

  // Generate the following code:
  //   t1: ch,glue = callseq_start t0, 0, 0
  //   t2: i64,ch,glue = VEISD::GETTLSADDR t1, label, t1:1
  //   t3: ch,glue = callseq_end t2, 0, 0, t2:2
  //   t4: i64,ch,glue = CopyFromReg t3, Register:i64 $sx0, t3:1
  SDValue Label = withTargetFlags(Op, 0, DAG);
  EVT PtrVT = Op.getValueType();

  // Lowering the machine isd will make sure everything is in the right
  // location.
  SDValue Chain = DAG.getEntryNode();
  SDVTList NodeTys = DAG.getVTList(MVT::Other, MVT::Glue);
  const uint32_t *Mask = Subtarget->getRegisterInfo()->getCallPreservedMask(
      DAG.getMachineFunction(), CallingConv::C);
  Chain = DAG.getCALLSEQ_START(Chain, 64, 0, DL);
  SDValue Args[] = {Chain, Label, DAG.getRegisterMask(Mask), Chain.getValue(1)};
  Chain = DAG.getNode(VEISD::GETTLSADDR, DL, NodeTys, Args);
  Chain = DAG.getCALLSEQ_END(Chain, DAG.getIntPtrConstant(64, DL, true),
                             DAG.getIntPtrConstant(0, DL, true),
                             Chain.getValue(1), DL);
  Chain = DAG.getCopyFromReg(Chain, DL, VE::SX0, PtrVT, Chain.getValue(1));

  // GETTLSADDR will be codegen'ed as call. Inform MFI that function has calls.
  MachineFrameInfo &MFI = DAG.getMachineFunction().getFrameInfo();
  MFI.setHasCalls(true);

  // Also generate code to prepare a GOT register if it is PIC.
  if (isPositionIndependent()) {
    MachineFunction &MF = DAG.getMachineFunction();
    Subtarget->getInstrInfo()->getGlobalBaseReg(&MF);
  }

  return Chain;
}

SDValue VETargetLowering::lowerToTLSLocalExecModel(SDValue Op,
                                                   SelectionDAG &DAG) const {
  SDLoc dl(Op);
  EVT PtrVT = getPointerTy(DAG.getDataLayout());

  // Generate following code:
  //   lea %s0, Op@tpoff_lo
  //   and %s0, %s0, (32)0
  //   lea.sl %s0, Op@tpoff_hi(%s0)
  //   add %s0, %s0, %tp
  // FIXME: use lea.sl %s0, Op@tpoff_hi(%tp, %s0) for better performance
  SDValue HiLo = makeHiLoPair(Op, VEMCExpr::VK_VE_TPOFF_HI32,
                              VEMCExpr::VK_VE_TPOFF_LO32, DAG);
  return DAG.getNode(ISD::ADD, dl, PtrVT,
                     DAG.getRegister(VE::SX14, PtrVT), HiLo);
}

SDValue VETargetLowering::lowerGlobalTLSAddress(SDValue Op,
                                                SelectionDAG &DAG) const {
#if 1
  // The current implementation of nld (2.26) doesn't allow local exec model
  // code described in VE-tls_v1.1.pdf (*1) as its input. Instead, we always
  // generate the general dynamic model code sequence.
  //
  // *1: https://www.nec.com/en/global/prod/hpc/aurora/document/VE-tls_v1.1.pdf
  return lowerToTLSGeneralDynamicModel(Op, DAG);
#else
  // FIXME: Use either general dynamic model or local exec model when
  //        the nld accepts them.
  GlobalAddressSDNode *GA = cast<GlobalAddressSDNode>(Op);
  const GlobalValue *GV = GA->getGlobal();
  TLSModel::Model model = getTargetMachine().getTLSModel(GV);

  if (model == TLSModel::GeneralDynamic || model == TLSModel::LocalDynamic) {
    return lowerToTLSGeneralDynamicModel(Op, DAG);
  } else if (model == TLSModel::InitialExec || model == TLSModel::LocalExec) {
    return lowerToTLSLocalExecModel(Op, DAG);
  }
  llvm_unreachable("bogus TLS model");
#endif
}

SDValue
VETargetLowering::lowerEH_SJLJ_SETJMP(SDValue Op, SelectionDAG &DAG) const {
  SDLoc dl(Op);
  return DAG.getNode(VEISD::EH_SJLJ_SETJMP, dl,
                     DAG.getVTList(MVT::i32, MVT::Other), Op.getOperand(0),
                     Op.getOperand(1));
}

SDValue
VETargetLowering::lowerEH_SJLJ_LONGJMP(SDValue Op, SelectionDAG &DAG) const {
  SDLoc dl(Op);
  return DAG.getNode(VEISD::EH_SJLJ_LONGJMP, dl, MVT::Other, Op.getOperand(0),
                     Op.getOperand(1));
}

SDValue VETargetLowering::lowerEH_SJLJ_SETUP_DISPATCH(SDValue Op,
                                                      SelectionDAG &DAG) const {
  SDLoc dl(Op);
  return DAG.getNode(VEISD::EH_SJLJ_SETUP_DISPATCH, dl, MVT::Other,
                     Op.getOperand(0));
}

SDValue VETargetLowering::lowerJumpTable(SDValue Op, SelectionDAG &DAG) const {
  return makeAddress(Op, DAG);
}

// Lower a f128 load into two f64 loads.
static SDValue lowerLoadF128(SDValue Op, SelectionDAG &DAG) {
  SDLoc DL(Op);
  LoadSDNode *LdNode = dyn_cast<LoadSDNode>(Op.getNode());
  assert(LdNode && LdNode->getOffset().isUndef() && "Unexpected node type");
  unsigned Alignment = LdNode->getAlign().value();
  if (Alignment > 8)
    Alignment = 8;

  SDValue Lo64 =
      DAG.getLoad(MVT::f64, DL, LdNode->getChain(), LdNode->getBasePtr(),
                  LdNode->getPointerInfo(), Alignment,
                  LdNode->isVolatile() ? MachineMemOperand::MOVolatile
                                       : MachineMemOperand::MONone);
  EVT AddrVT = LdNode->getBasePtr().getValueType();
  SDValue HiPtr = DAG.getNode(ISD::ADD, DL, AddrVT, LdNode->getBasePtr(),
                              DAG.getConstant(8, DL, AddrVT));
  SDValue Hi64 =
      DAG.getLoad(MVT::f64, DL, LdNode->getChain(), HiPtr,
                  LdNode->getPointerInfo(), Alignment,
                  LdNode->isVolatile() ? MachineMemOperand::MOVolatile
                                       : MachineMemOperand::MONone);

  SDValue SubRegEven = DAG.getTargetConstant(VE::sub_even, DL, MVT::i32);
  SDValue SubRegOdd = DAG.getTargetConstant(VE::sub_odd, DL, MVT::i32);

  // VE stores Hi64 to 8(addr) and Lo64 to 0(addr)
  SDNode *InFP128 =
      DAG.getMachineNode(TargetOpcode::IMPLICIT_DEF, DL, MVT::f128);
  InFP128 = DAG.getMachineNode(TargetOpcode::INSERT_SUBREG, DL, MVT::f128,
                               SDValue(InFP128, 0), Hi64, SubRegEven);
  InFP128 = DAG.getMachineNode(TargetOpcode::INSERT_SUBREG, DL, MVT::f128,
                               SDValue(InFP128, 0), Lo64, SubRegOdd);
  SDValue OutChains[2] = {SDValue(Lo64.getNode(), 1),
                          SDValue(Hi64.getNode(), 1)};
  SDValue OutChain = DAG.getNode(ISD::TokenFactor, DL, MVT::Other, OutChains);
  SDValue Ops[2] = {SDValue(InFP128, 0), OutChain};
  return DAG.getMergeValues(Ops, DL);
}

// Lower a vXi1 load into following instructions
//   LDrii %1, (,%addr)
//   LVMir  %vm, 0, %1
//   LDrii %2, 8(,%addr)
//   LVMir  %vm, 0, %2
//   ...
static SDValue lowerLoadI1(SDValue Op, SelectionDAG &DAG) {
  SDLoc DL(Op);
  LoadSDNode *LdNode = dyn_cast<LoadSDNode>(Op.getNode());
  assert(LdNode && LdNode->getOffset().isUndef()
         && "Unexpected node type");

  SDValue BasePtr = LdNode->getBasePtr();
  unsigned Alignment = LdNode->getAlign().value();
  if (Alignment > 8)
    Alignment = 8;

  EVT AddrVT = BasePtr.getValueType();
  EVT MemVT = LdNode->getMemoryVT();
  if (MemVT == MVT::v256i1 || MemVT == MVT::v4i64) {
    SDValue OutChains[4];
    SDNode *VM = DAG.getMachineNode(TargetOpcode::IMPLICIT_DEF,
                                    DL, MemVT);
    for (int i = 0; i < 4; ++i) {
      // Generate load dag and prepare chains.
      SDValue Addr = DAG.getNode(ISD::ADD, DL, AddrVT, BasePtr,
                                 DAG.getConstant(8 * i, DL, AddrVT));
      SDValue Val = DAG.getLoad(MVT::i64, DL, LdNode->getChain(), Addr,
          LdNode->getPointerInfo(), Alignment,
          LdNode->isVolatile() ? MachineMemOperand::MOVolatile :
                                 MachineMemOperand::MONone);
      OutChains[i] = SDValue(Val.getNode(), 1);

      VM = DAG.getMachineNode(VE::LVMir_m, DL, MVT::i64,
                              DAG.getTargetConstant(i, DL, MVT::i64),
                              Val, SDValue(VM, 0));
    }
    SDValue OutChain = DAG.getNode(ISD::TokenFactor, DL, MVT::Other, OutChains);
    SDValue Ops[2] = {SDValue(VM,0), OutChain};
    return DAG.getMergeValues(Ops, DL);
  } else if (MemVT == MVT::v512i1 || MemVT == MVT::v8i64) {
    SDValue OutChains[8];
    SDNode *VM = DAG.getMachineNode(TargetOpcode::IMPLICIT_DEF,
                                    DL, MemVT);
    for (int i = 0; i < 8; ++i) {
      // Generate load dag and prepare chains.
      SDValue Addr = DAG.getNode(ISD::ADD, DL, AddrVT, BasePtr,
                                 DAG.getConstant(8 * i, DL, AddrVT));
      SDValue Val = DAG.getLoad(MVT::i64, DL, LdNode->getChain(), Addr,
          LdNode->getPointerInfo(), Alignment,
          LdNode->isVolatile() ? MachineMemOperand::MOVolatile :
                                 MachineMemOperand::MONone);
      OutChains[i] = SDValue(Val.getNode(), 1);

      VM = DAG.getMachineNode(VE::LVMyir_y, DL, MVT::i64,
                              DAG.getTargetConstant(i, DL, MVT::i64),
                              Val, SDValue(VM, 0));
    }
    SDValue OutChain = DAG.getNode(ISD::TokenFactor, DL, MVT::Other, OutChains);
    SDValue Ops[2] = {SDValue(VM,0), OutChain};
    return DAG.getMergeValues(Ops, DL);
  } else {
    // Otherwise, ask llvm to expand it.
    return SDValue();
  }
}

SDValue VETargetLowering::lowerLOAD(SDValue Op, SelectionDAG &DAG) const {
  LoadSDNode *LdNode = cast<LoadSDNode>(Op.getNode());

  SDValue BasePtr = LdNode->getBasePtr();
  if (isa<FrameIndexSDNode>(BasePtr.getNode())) {
    // Do not expand store instruction with frame index here because of
    // dependency problems.  We expand it later in eliminateFrameIndex().
    return Op;
  }

  EVT MemVT = LdNode->getMemoryVT();
  if (MemVT == MVT::f128)
    return lowerLoadF128(Op, DAG);
  if (isVectorMaskType(MemVT))
    return lowerLoadI1(Op, DAG);

  return Op;
}

// Lower a f128 store into two f64 stores.
static SDValue lowerStoreF128(SDValue Op, SelectionDAG &DAG) {
  SDLoc DL(Op);
  StoreSDNode *StNode = dyn_cast<StoreSDNode>(Op.getNode());
  assert(StNode && StNode->getOffset().isUndef() && "Unexpected node type");

  SDValue SubRegEven = DAG.getTargetConstant(VE::sub_even, DL, MVT::i32);
  SDValue SubRegOdd = DAG.getTargetConstant(VE::sub_odd, DL, MVT::i32);

  SDNode *Hi64 = DAG.getMachineNode(TargetOpcode::EXTRACT_SUBREG, DL, MVT::i64,
                                    StNode->getValue(), SubRegEven);
  SDNode *Lo64 = DAG.getMachineNode(TargetOpcode::EXTRACT_SUBREG, DL, MVT::i64,
                                    StNode->getValue(), SubRegOdd);

  unsigned Alignment = StNode->getAlign().value();
  if (Alignment > 8)
    Alignment = 8;

  // VE stores Hi64 to 8(addr) and Lo64 to 0(addr)
  SDValue OutChains[2];
  OutChains[0] =
      DAG.getStore(StNode->getChain(), DL, SDValue(Lo64, 0),
                   StNode->getBasePtr(), MachinePointerInfo(), Alignment,
                   StNode->isVolatile() ? MachineMemOperand::MOVolatile
                                        : MachineMemOperand::MONone);
  EVT AddrVT = StNode->getBasePtr().getValueType();
  SDValue HiPtr = DAG.getNode(ISD::ADD, DL, AddrVT, StNode->getBasePtr(),
                              DAG.getConstant(8, DL, AddrVT));
  OutChains[1] =
      DAG.getStore(StNode->getChain(), DL, SDValue(Hi64, 0), HiPtr,
                   MachinePointerInfo(), Alignment,
                   StNode->isVolatile() ? MachineMemOperand::MOVolatile
                                        : MachineMemOperand::MONone);
  return DAG.getNode(ISD::TokenFactor, DL, MVT::Other, OutChains);
}

// Lower a vXi1 store into following instructions
//   SVMi  %1, %vm, 0
//   STrii %1, (,%addr)
//   SVMi  %2, %vm, 1
//   STrii %2, 8(,%addr)
//   ...
static SDValue lowerStoreI1(SDValue Op, SelectionDAG &DAG) {
  SDLoc DL(Op);
  StoreSDNode *StNode = dyn_cast<StoreSDNode>(Op.getNode());
  assert(StNode && StNode->getOffset().isUndef()
         && "Unexpected node type");

  SDValue BasePtr = StNode->getBasePtr();
  unsigned Alignment = StNode->getAlign().value();
  if (Alignment > 8)
    Alignment = 8;
  EVT AddrVT = BasePtr.getValueType();
  EVT MemVT = StNode->getMemoryVT();
  if (MemVT == MVT::v256i1 || MemVT == MVT::v4i64) {
    SDValue OutChains[4];
    for (int i = 0; i < 4; ++i) {
      SDNode *V = DAG.getMachineNode(VE::SVMmi, DL, MVT::i64,
                                     StNode->getValue(),
                                     DAG.getTargetConstant(i, DL, MVT::i64));
      SDValue Addr = DAG.getNode(ISD::ADD, DL, AddrVT, BasePtr,
                                 DAG.getConstant(8 * i, DL, AddrVT));
      OutChains[i] =
          DAG.getStore(StNode->getChain(), DL, SDValue(V, 0), Addr,
                       MachinePointerInfo(), Alignment,
                       StNode->isVolatile() ? MachineMemOperand::MOVolatile :
                                              MachineMemOperand::MONone);
    }
    return DAG.getNode(ISD::TokenFactor, DL, MVT::Other, OutChains);
  } else if (MemVT == MVT::v512i1 || MemVT == MVT::v8i64) {
    SDValue OutChains[8];
    for (int i = 0; i < 8; ++i) {
      SDNode *V = DAG.getMachineNode(VE::SVMyi, DL, MVT::i64,
                                     StNode->getValue(),
                                     DAG.getTargetConstant(i, DL, MVT::i64));
      SDValue Addr = DAG.getNode(ISD::ADD, DL, AddrVT, BasePtr,
                                 DAG.getConstant(8 * i, DL, AddrVT));
      OutChains[i] =
          DAG.getStore(StNode->getChain(), DL, SDValue(V, 0), Addr,
                       MachinePointerInfo(), Alignment,
                       StNode->isVolatile() ? MachineMemOperand::MOVolatile :
                                              MachineMemOperand::MONone);
    }
    return DAG.getNode(ISD::TokenFactor, DL, MVT::Other, OutChains);
  } else {
    // Otherwise, ask llvm to expand it.
    return SDValue();
  }
}

SDValue VETargetLowering::lowerSTORE(SDValue Op, SelectionDAG &DAG) const {
  StoreSDNode *StNode = cast<StoreSDNode>(Op.getNode());
  assert(StNode && StNode->getOffset().isUndef() && "Unexpected node type");

  SDValue BasePtr = StNode->getBasePtr();
  if (isa<FrameIndexSDNode>(BasePtr.getNode())) {
    // Do not expand store instruction with frame index here because of
    // dependency problems.  We expand it later in eliminateFrameIndex().
    return Op;
  }

  EVT MemVT = StNode->getMemoryVT();
  if (MemVT == MVT::f128)
    return lowerStoreF128(Op, DAG);
  if (isVectorMaskType(MemVT))
    return lowerStoreI1(Op, DAG);

  // Otherwise, ask llvm to expand it.
  return SDValue();
}

SDValue VETargetLowering::lowerVASTART(SDValue Op, SelectionDAG &DAG) const {
  MachineFunction &MF = DAG.getMachineFunction();
  VEMachineFunctionInfo *FuncInfo = MF.getInfo<VEMachineFunctionInfo>();
  auto PtrVT = getPointerTy(DAG.getDataLayout());

  // Need frame address to find the address of VarArgsFrameIndex.
  MF.getFrameInfo().setFrameAddressIsTaken(true);

  // vastart just stores the address of the VarArgsFrameIndex slot into the
  // memory location argument.
  SDLoc DL(Op);
  SDValue Offset =
      DAG.getNode(ISD::ADD, DL, PtrVT, DAG.getRegister(VE::SX9, PtrVT),
                  DAG.getIntPtrConstant(FuncInfo->getVarArgsFrameOffset(), DL));
  const Value *SV = cast<SrcValueSDNode>(Op.getOperand(2))->getValue();
  return DAG.getStore(Op.getOperand(0), DL, Offset, Op.getOperand(1),
                      MachinePointerInfo(SV));
}

SDValue VETargetLowering::lowerVAARG(SDValue Op, SelectionDAG &DAG) const {
  SDNode *Node = Op.getNode();
  EVT VT = Node->getValueType(0);
  SDValue InChain = Node->getOperand(0);
  SDValue VAListPtr = Node->getOperand(1);
  EVT PtrVT = VAListPtr.getValueType();
  const Value *SV = cast<SrcValueSDNode>(Node->getOperand(2))->getValue();
  SDLoc DL(Node);
  SDValue VAList =
      DAG.getLoad(PtrVT, DL, InChain, VAListPtr, MachinePointerInfo(SV));
  SDValue Chain = VAList.getValue(1);
  SDValue NextPtr;

  if (VT == MVT::f128) {
    // VE f128 values must be stored with 16 bytes alignment.  We doesn't
    // know the actual alignment of VAList, so we take alignment of it
    // dyanmically.
    int Align = 16;
    VAList = DAG.getNode(ISD::ADD, DL, PtrVT, VAList,
                         DAG.getConstant(Align - 1, DL, PtrVT));
    VAList = DAG.getNode(ISD::AND, DL, PtrVT, VAList,
                         DAG.getConstant(-Align, DL, PtrVT));
    // Increment the pointer, VAList, by 16 to the next vaarg.
    NextPtr =
        DAG.getNode(ISD::ADD, DL, PtrVT, VAList, DAG.getIntPtrConstant(16, DL));
  } else if (VT == MVT::f32) {
    // float --> need special handling like below.
    //    0      4
    //    +------+------+
    //    | empty| float|
    //    +------+------+
    // Increment the pointer, VAList, by 8 to the next vaarg.
    NextPtr =
        DAG.getNode(ISD::ADD, DL, PtrVT, VAList, DAG.getIntPtrConstant(8, DL));
    // Then, adjust VAList.
    unsigned InternalOffset = 4;
    VAList = DAG.getNode(ISD::ADD, DL, PtrVT, VAList,
                         DAG.getConstant(InternalOffset, DL, PtrVT));
  } else {
    // Increment the pointer, VAList, by 8 to the next vaarg.
    NextPtr =
        DAG.getNode(ISD::ADD, DL, PtrVT, VAList, DAG.getIntPtrConstant(8, DL));
  }

  // Store the incremented VAList to the legalized pointer.
  InChain = DAG.getStore(Chain, DL, NextPtr, VAListPtr, MachinePointerInfo(SV));

  // Load the actual argument out of the pointer VAList.
  // We can't count on greater alignment than the word size.
  return DAG.getLoad(VT, DL, InChain, VAList, MachinePointerInfo(),
                     std::min(PtrVT.getSizeInBits(), VT.getSizeInBits()) / 8);
}

SDValue VETargetLowering::lowerDYNAMIC_STACKALLOC(SDValue Op,
                                                  SelectionDAG &DAG) const {
  // Generate following code.
  //   (void)__llvm_grow_stack(size);
  //   ret = GETSTACKTOP;        // pseudo instruction
  SDLoc DL(Op);

  // Get the inputs.
  SDNode *Node = Op.getNode();
  SDValue Chain = Op.getOperand(0);
  SDValue Size = Op.getOperand(1);
  MaybeAlign Alignment(Op.getConstantOperandVal(2));
  EVT VT = Node->getValueType(0);

  // Chain the dynamic stack allocation so that it doesn't modify the stack
  // pointer when other instructions are using the stack.
  Chain = DAG.getCALLSEQ_START(Chain, 0, 0, DL);

  const TargetFrameLowering &TFI = *Subtarget->getFrameLowering();
  Align StackAlign = TFI.getStackAlign();
  bool NeedsAlign = Alignment.valueOrOne() > StackAlign;

  // Prepare arguments
  TargetLowering::ArgListTy Args;
  TargetLowering::ArgListEntry Entry;
  Entry.Node = Size;
  Entry.Ty = Entry.Node.getValueType().getTypeForEVT(*DAG.getContext());
  Args.push_back(Entry);
  if (NeedsAlign) {
    Entry.Node = DAG.getConstant(~(Alignment->value() - 1ULL), DL, VT);
    Entry.Ty = Entry.Node.getValueType().getTypeForEVT(*DAG.getContext());
    Args.push_back(Entry);
  }
  Type *RetTy = Type::getVoidTy(*DAG.getContext());

  EVT PtrVT = Op.getValueType();
  SDValue Callee;
  if (NeedsAlign) {
    Callee = DAG.getTargetExternalSymbol("__ve_grow_stack_align", PtrVT, 0);
  } else {
    Callee = DAG.getTargetExternalSymbol("__ve_grow_stack", PtrVT, 0);
  }

  TargetLowering::CallLoweringInfo CLI(DAG);
  CLI.setDebugLoc(DL)
      .setChain(Chain)
      .setCallee(CallingConv::PreserveAll, RetTy, Callee, std::move(Args))
      .setDiscardResult(true);
  std::pair<SDValue, SDValue> pair = LowerCallTo(CLI);
  Chain = pair.second;
  SDValue Result = DAG.getNode(VEISD::GETSTACKTOP, DL, VT, Chain);
  if (NeedsAlign) {
    Result = DAG.getNode(ISD::ADD, DL, VT, Result,
                         DAG.getConstant((Alignment->value() - 1ULL), DL, VT));
    Result = DAG.getNode(ISD::AND, DL, VT, Result,
                         DAG.getConstant(~(Alignment->value() - 1ULL), DL, VT));
  }
  //  Chain = Result.getValue(1);
  Chain = DAG.getCALLSEQ_END(Chain, DAG.getIntPtrConstant(0, DL, true),
                             DAG.getIntPtrConstant(0, DL, true), SDValue(), DL);

  SDValue Ops[2] = {Result, Chain};
  return DAG.getMergeValues(Ops, DL);
}

static SDValue lowerFRAMEADDR(SDValue Op, SelectionDAG &DAG,
                              const VETargetLowering &TLI,
                              const VESubtarget *Subtarget) {
<<<<<<< HEAD
  SDLoc dl(Op);
  unsigned Depth = cast<ConstantSDNode>(Op.getOperand(0))->getZExtValue();

  MachineFunction &MF = DAG.getMachineFunction();
  MachineFrameInfo &MFI = MF.getFrameInfo();
  MFI.setFrameAddressIsTaken(true);

  EVT PtrVT = TLI.getPointerTy(MF.getDataLayout());

  const VERegisterInfo *RegInfo = Subtarget->getRegisterInfo();
  unsigned FrameReg = RegInfo->getFrameRegister(MF);
  SDValue FrameAddr = DAG.getCopyFromReg(DAG.getEntryNode(), dl, FrameReg,
                                         PtrVT);
  while (Depth--)
    FrameAddr = DAG.getLoad(Op.getValueType(), dl, DAG.getEntryNode(),
=======
  SDLoc DL(Op);
  MachineFunction &MF = DAG.getMachineFunction();
  EVT PtrVT = TLI.getPointerTy(MF.getDataLayout());

  MachineFrameInfo &MFI = MF.getFrameInfo();
  MFI.setFrameAddressIsTaken(true);

  unsigned Depth = Op.getConstantOperandVal(0);
  const VERegisterInfo *RegInfo = Subtarget->getRegisterInfo();
  unsigned FrameReg = RegInfo->getFrameRegister(MF);
  SDValue FrameAddr =
      DAG.getCopyFromReg(DAG.getEntryNode(), DL, FrameReg, PtrVT);
  while (Depth--)
    FrameAddr = DAG.getLoad(Op.getValueType(), DL, DAG.getEntryNode(),
>>>>>>> 2aae2136
                            FrameAddr, MachinePointerInfo());
  return FrameAddr;
}

<<<<<<< HEAD
static SDValue lowerRETURNADDR(SDValue Op, SelectionDAG &DAG,
                               const VETargetLowering &TLI,
                               const VESubtarget *Subtarget) {
  MachineFunction &MF = DAG.getMachineFunction();
  MachineFrameInfo &MFI = MF.getFrameInfo();
  MFI.setReturnAddressIsTaken(true);

  if (TLI.verifyReturnAddressArgumentIsConstant(Op, DAG))
    return SDValue();

  SDLoc dl(Op);
  unsigned Depth = cast<ConstantSDNode>(Op.getOperand(0))->getZExtValue();

  auto PtrVT = TLI.getPointerTy(MF.getDataLayout());

  if (Depth > 0) {
    SDValue FrameAddr = lowerFRAMEADDR(Op, DAG, TLI, Subtarget);
    SDValue Offset = DAG.getConstant(8, dl, MVT::i64);
    return DAG.getLoad(PtrVT, dl, DAG.getEntryNode(),
                       DAG.getNode(ISD::ADD, dl, PtrVT, FrameAddr, Offset),
                       MachinePointerInfo());
=======
static SDValue getSplatValue(SDNode *N) {
  if (auto *BuildVec = dyn_cast<BuildVectorSDNode>(N)) {
    return BuildVec->getSplatValue();
>>>>>>> 2aae2136
  }

#if 0
  // FIXME: This implementation doesn't work on VE since we doesn't pre-allocate
  //        stack (guess).  Need modifications on stack allocation to follow
  //        other architectures in future.
  // Just load the return address off the stack.
  SDValue RetAddrFI = DAG.getFrameIndex(1, PtrVT);
  return DAG.getLoad(PtrVT, dl, DAG.getEntryNode(), RetAddrFI,
                     MachinePointerInfo());
#else
  SDValue FrameAddr = lowerFRAMEADDR(Op, DAG, TLI, Subtarget);
  SDValue Offset = DAG.getConstant(8, dl, MVT::i64);
  return DAG.getLoad(PtrVT, dl, DAG.getEntryNode(),
                     DAG.getNode(ISD::ADD, dl, PtrVT, FrameAddr, Offset),
                     MachinePointerInfo());
#endif
}

SDValue VETargetLowering::lowerINTRINSIC_WO_CHAIN(SDValue Op,
                                                  SelectionDAG &DAG) const {
  SDLoc dl(Op);
  unsigned IntNo = cast<ConstantSDNode>(Op.getOperand(0))->getZExtValue();
  switch (IntNo) {
  default: return SDValue();    // Don't custom lower most intrinsics.
  case Intrinsic::thread_pointer: {
    report_fatal_error("Intrinsic::thread_point is not implemented yet");
#if 0
    EVT PtrVT = getPointerTy(DAG.getDataLayout());
    return DAG.getRegister(SP::G7, PtrVT);
#endif
  }
  case Intrinsic::eh_sjlj_lsda: {
    MachineFunction &MF = DAG.getMachineFunction();
    const TargetLowering &TLI = DAG.getTargetLoweringInfo();
    MVT PtrVT = TLI.getPointerTy(DAG.getDataLayout());
    const VETargetMachine *TM =
      static_cast<const VETargetMachine*>(&DAG.getTarget());

    // Creat GCC_except_tableXX string.  The real symbol for that will be
    // generated in EHStreamer::emitExceptionTable() later.  So, we just
    // borrow it's name here.
    TM->getStrList()->push_back(std::string(
      (Twine("GCC_except_table") + Twine(MF.getFunctionNumber())).str()));
    SDValue Addr = DAG.getTargetExternalSymbol(TM->getStrList()->back().c_str(),
                                               PtrVT, 0);
    if (isPositionIndependent()) {
      Addr = makeHiLoPair(Addr, VEMCExpr::VK_VE_GOTOFF_HI32,
                          VEMCExpr::VK_VE_GOTOFF_LO32, DAG);
      SDValue GlobalBase = DAG.getNode(VEISD::GLOBAL_BASE_REG, dl, PtrVT);
      return DAG.getNode(ISD::ADD, dl, PtrVT, GlobalBase, Addr);
    } else {
      return makeHiLoPair(Addr, VEMCExpr::VK_VE_HI32,
                          VEMCExpr::VK_VE_LO32, DAG);
    }
  }
  }
}

SDValue VETargetLowering::lowerINTRINSIC_W_CHAIN(SDValue Op,
                                                 SelectionDAG &DAG) const {
  SDLoc dl(Op);
  unsigned IntNo = cast<ConstantSDNode>(Op.getOperand(1))->getZExtValue();
  switch (IntNo) {
  default: return SDValue();    // Don't custom lower most intrinsics.
  }
}

SDValue VETargetLowering::lowerINTRINSIC_VOID(SDValue Op,
                                              SelectionDAG &DAG) const {
  SDLoc dl(Op);
  unsigned IntNo = cast<ConstantSDNode>(Op.getOperand(1))->getZExtValue();
  switch (IntNo) {
  default: return SDValue();    // Don't custom lower most intrinsics.
  }
}

// Should we expand the build vector with shuffles?
bool VETargetLowering::shouldExpandBuildVectorWithShuffles(
  EVT VT, unsigned DefinedValues) const {
#if 1
  // FIXME: Change this to true or expression once we implement custom
  // expansion of VECTOR_SHUFFLE completely.

  // Not use VECTOR_SHUFFLE to expand BUILD_VECTOR atm.  Because, it causes
  // infinity expand loop between both instructions since VECTOR_SHUFFLE
  // is not implemented completely yet.
  return false;
#else
  return DefinedValues < 3;
#endif
}

SDValue VETargetLowering::lowerBUILD_VECTOR(SDValue Op,
                                            SelectionDAG &DAG) const {
  if (Subtarget->enableVPU())
    return lowerVVP_BUILD_VECTOR(Op, DAG);
  if (Subtarget->intrinsic())
    return lowerSIMD_BUILD_VECTOR(Op, DAG);
  if (Subtarget->vectorize())
    return lowerSIMD_BUILD_VECTOR(Op, DAG);
  return SDValue();
}

SDValue VETargetLowering::lowerVECTOR_SHUFFLE(SDValue Op,
                                              SelectionDAG &DAG) const {
  if (Subtarget->intrinsic())
    return lowerSIMD_VECTOR_SHUFFLE(Op, DAG);
  if (Subtarget->vectorize())
    return lowerSIMD_VECTOR_SHUFFLE(Op, DAG);
  return SDValue();
}

SDValue VETargetLowering::lowerINSERT_VECTOR_ELT(SDValue Op,
                                                 SelectionDAG &DAG) const {
  if (Subtarget->intrinsic())
    return lowerSIMD_INSERT_VECTOR_ELT(Op, DAG);
  if (Subtarget->vectorize())
    return lowerSIMD_INSERT_VECTOR_ELT(Op, DAG);
  return SDValue();
}

SDValue VETargetLowering::lowerEXTRACT_VECTOR_ELT(SDValue Op,
                                                  SelectionDAG &DAG) const {
  if (Subtarget->intrinsic())
    return lowerSIMD_EXTRACT_VECTOR_ELT(Op, DAG);
  if (Subtarget->vectorize())
    return lowerSIMD_EXTRACT_VECTOR_ELT(Op, DAG);
  return SDValue();
}

SDValue VETargetLowering::lowerMGATHER(SDValue Op, SelectionDAG &DAG) const {
  if (Subtarget->vectorize())
    return lowerSIMD_MGATHER_MSCATTER(Op, DAG);
  return SDValue();
}

SDValue VETargetLowering::lowerMSCATTER(SDValue Op, SelectionDAG &DAG) const {
  if (Subtarget->vectorize())
    return lowerSIMD_MGATHER_MSCATTER(Op, DAG);
  return SDValue();
}

SDValue VETargetLowering::lowerMLOAD(SDValue Op, SelectionDAG &DAG) const {
  if (Subtarget->vectorize())
    return lowerSIMD_MLOAD(Op, DAG);
  return SDValue();
}

SDValue VETargetLowering::LowerOperation(SDValue Op, SelectionDAG &DAG) const {
  switch (Op.getOpcode()) {
  default:
    llvm_unreachable("Should not custom lower this!");
  case ISD::ATOMIC_FENCE:
    return lowerATOMIC_FENCE(Op, DAG);
  case ISD::ATOMIC_SWAP:
    return lowerATOMIC_SWAP(Op, DAG);
  case ISD::BlockAddress:
    return lowerBlockAddress(Op, DAG);
  case ISD::BUILD_VECTOR:
    return lowerBUILD_VECTOR(Op, DAG);
  case ISD::ConstantPool:
    return lowerConstantPool(Op, DAG);
  case ISD::DYNAMIC_STACKALLOC:
    return lowerDYNAMIC_STACKALLOC(Op, DAG);
<<<<<<< HEAD
  case ISD::EH_SJLJ_SETJMP:
    return lowerEH_SJLJ_SETJMP(Op, DAG);
  case ISD::EH_SJLJ_LONGJMP:
    return lowerEH_SJLJ_LONGJMP(Op, DAG);
  case ISD::EH_SJLJ_SETUP_DISPATCH:
    return lowerEH_SJLJ_SETUP_DISPATCH(Op, DAG);
  case ISD::EXTRACT_VECTOR_ELT:
    return lowerEXTRACT_VECTOR_ELT(Op, DAG);
=======
>>>>>>> 2aae2136
  case ISD::FRAMEADDR:
    return lowerFRAMEADDR(Op, DAG, *this, Subtarget);
  case ISD::GlobalAddress:
    return lowerGlobalAddress(Op, DAG);
  case ISD::GlobalTLSAddress:
    return lowerGlobalTLSAddress(Op, DAG);
  case ISD::INSERT_VECTOR_ELT:
    return lowerINSERT_VECTOR_ELT(Op, DAG);
  case ISD::INTRINSIC_VOID:
    return lowerINTRINSIC_VOID(Op, DAG);
  case ISD::INTRINSIC_W_CHAIN:
    return lowerINTRINSIC_W_CHAIN(Op, DAG);
  case ISD::INTRINSIC_WO_CHAIN:
    return lowerINTRINSIC_WO_CHAIN(Op, DAG);
  case ISD::JumpTable:
    return lowerJumpTable(Op, DAG);
  case ISD::LOAD:
    return lowerLOAD(Op, DAG);
  case ISD::MGATHER:
    return lowerMGATHER(Op, DAG);
  case ISD::MLOAD:
    return lowerMLOAD(Op, DAG);
  case ISD::MSCATTER:
    return lowerMSCATTER(Op, DAG);
  case ISD::RETURNADDR:
    return lowerRETURNADDR(Op, DAG, *this, Subtarget);
  case ISD::STORE:
    return lowerSTORE(Op, DAG);
  case ISD::VASTART:
    return lowerVASTART(Op, DAG);
  case ISD::VAARG:
    return lowerVAARG(Op, DAG);
  case ISD::VECTOR_SHUFFLE:
    return lowerVECTOR_SHUFFLE(Op, DAG);

#define ADD_BINARY_VVP_OP(VVP_NAME, ISD_NAME) case ISD::ISD_NAME:
#include "VVPNodes.def"
    return lowerToVVP(Op, DAG);
  }
}
/// } Custom Lower

void VETargetLowering::ReplaceNodeResults(SDNode *N,
                                          SmallVectorImpl<SDValue> &Results,
                                          SelectionDAG &DAG) const {
  switch (N->getOpcode()) {
  case ISD::ATOMIC_SWAP:
    // Let LLVM expand atomic swap instruction through LowerOperation.
    return;
  default:
    LLVM_DEBUG(N->dumpr(&DAG));
    llvm_unreachable("Do not know how to custom type legalize this operation!");
  }
}

/// JumpTable for VE.
///
///   VE cannot generate relocatable symbol in jump table.  VE cannot
///   generate expressions using symbols in both text segment and data
///   segment like below.
///             .4byte  .LBB0_2-.LJTI0_0
///   So, we generate offset from the top of function like below as
///   a custom label.
///             .4byte  .LBB0_2-<function name>

unsigned VETargetLowering::getJumpTableEncoding() const {
  // Use custom label for PIC.
  if (isPositionIndependent())
    return MachineJumpTableInfo::EK_Custom32;

  // Otherwise, use the normal jump table encoding heuristics.
  return TargetLowering::getJumpTableEncoding();
}

const MCExpr *VETargetLowering::LowerCustomJumpTableEntry(
    const MachineJumpTableInfo *MJTI, const MachineBasicBlock *MBB,
    unsigned Uid, MCContext &Ctx) const {
  assert(isPositionIndependent());

  // Generate custom label for PIC like below.
  //    .4bytes  .LBB0_2-<function name>
  const auto *Value = MCSymbolRefExpr::create(MBB->getSymbol(), Ctx);
  MCSymbol *Sym = Ctx.getOrCreateSymbol(MBB->getParent()->getName().data());
  const auto *Base = MCSymbolRefExpr::create(Sym, Ctx);
  return MCBinaryExpr::createSub(Value, Base, Ctx);
}

SDValue VETargetLowering::getPICJumpTableRelocBase(SDValue Table,
                                                   SelectionDAG &DAG) const {
  assert(isPositionIndependent());
  SDLoc DL(Table);
  Function *Function = &DAG.getMachineFunction().getFunction();
  assert(Function != nullptr);
  auto PtrTy = getPointerTy(DAG.getDataLayout(), Function->getAddressSpace());

  // In the jump table, we have following values in PIC mode.
  //    .4bytes  .LBB0_2-<function name>
  // We need to add this value and the address of this function to generate
  // .LBB0_2 label correctly under PIC mode.  So, we want to generate following
  // instructions:
  //     lea %reg, fun@gotoff_lo
  //     and %reg, %reg, (32)0
  //     lea.sl %reg, fun@gotoff_hi(%reg, %got)
  // In order to do so, we need to genarate correctly marked DAG node using
  // makeHiLoPair.
  SDValue Op = DAG.getGlobalAddress(Function, DL, PtrTy);
  SDValue HiLo = makeHiLoPair(Op, VEMCExpr::VK_VE_GOTOFF_HI32,
                              VEMCExpr::VK_VE_GOTOFF_LO32, DAG);
  SDValue GlobalBase = DAG.getNode(VEISD::GLOBAL_BASE_REG, DL, PtrTy);
  return DAG.getNode(ISD::ADD, DL, PtrTy, GlobalBase, HiLo);
}

void VETargetLowering::SetupEntryBlockForSjLj(MachineInstr &MI,
                                              MachineBasicBlock *MBB,
                                              MachineBasicBlock *DispatchBB,
                                              int FI) const {
  DebugLoc DL = MI.getDebugLoc();
  MachineFunction *MF = MBB->getParent();
  MachineRegisterInfo *MRI = &MF->getRegInfo();
  const VEInstrInfo *TII = Subtarget->getInstrInfo();

  const TargetRegisterClass *TRC = &VE::I64RegClass;
  unsigned Tmp1 = MRI->createVirtualRegister(TRC);
  unsigned Tmp2 = MRI->createVirtualRegister(TRC);
  unsigned VR = MRI->createVirtualRegister(TRC);
  unsigned Op = VE::STrii;

  if (isPositionIndependent()) {
    // Create following instructions for local linkage PIC code.
    //     lea %Tmp1, DispatchBB@gotoff_lo
    //     and %Tmp2, %Tmp1, (32)0
    //     lea.sl %Tmp3, DispatchBB@gotoff_hi(%Tmp2)
    //     adds.l %VR, %s15, %Tmp3                  ; %s15 is GOT
    // FIXME: use lea.sl %BReg, .LJTI0_0@gotoff_hi(%Tmp2, %s15)
    unsigned Tmp3 = MRI->createVirtualRegister(&VE::I64RegClass);
    BuildMI(*MBB, MI, DL, TII->get(VE::LEAzii), Tmp1)
        .addImm(0).addImm(0).addMBB(DispatchBB, VEMCExpr::VK_VE_GOTOFF_LO32);
    BuildMI(*MBB, MI, DL, TII->get(VE::ANDrm), Tmp2)
        .addReg(Tmp1).addImm(M0(32));
    BuildMI(*MBB, MI, DL, TII->get(VE::LEASLrii), Tmp3)
        .addReg(Tmp2).addImm(0).addMBB(DispatchBB, VEMCExpr::VK_VE_GOTOFF_HI32);
    BuildMI(*MBB, MI, DL, TII->get(VE::ADDSLrr), VR)
        .addReg(VE::SX15).addReg(Tmp3);
  } else {
    // lea     %Tmp1, DispatchBB@lo
    // and     %Tmp2, %Tmp1, (32)0
    // lea.sl  %VR, DispatchBB@hi(%Tmp2)
    BuildMI(*MBB, MI, DL, TII->get(VE::LEAzii), Tmp1)
        .addImm(0).addImm(0).addMBB(DispatchBB, VEMCExpr::VK_VE_LO32);
    BuildMI(*MBB, MI, DL, TII->get(VE::ANDrm), Tmp2)
        .addReg(Tmp1).addImm(M0(32));
    BuildMI(*MBB, MI, DL, TII->get(VE::LEASLrii), VR)
        .addReg(Tmp2).addImm(0).addMBB(DispatchBB, VEMCExpr::VK_VE_HI32);
  }

  MachineInstrBuilder MIB = BuildMI(*MBB, MI, DL, TII->get(Op));
  addFrameReference(MIB, FI, 56 + 16);
  MIB.addReg(VR);
}

MachineBasicBlock *
VETargetLowering::emitEHSjLjSetJmp(MachineInstr &MI,
                                   MachineBasicBlock *MBB) const {
  DebugLoc DL = MI.getDebugLoc();
  MachineFunction *MF = MBB->getParent();
  const TargetInstrInfo *TII = Subtarget->getInstrInfo();
  const TargetRegisterInfo *TRI = Subtarget->getRegisterInfo();
  MachineRegisterInfo &MRI = MF->getRegInfo();

  const BasicBlock *BB = MBB->getBasicBlock();
  MachineFunction::iterator I = ++MBB->getIterator();

  // Memory Reference
  SmallVector<MachineMemOperand *, 2> MMOs(MI.memoperands_begin(),
                                           MI.memoperands_end());
  unsigned BufReg = MI.getOperand(1).getReg();

  unsigned DstReg;

  DstReg = MI.getOperand(0).getReg();
  const TargetRegisterClass *RC = MRI.getRegClass(DstReg);
  assert(TRI->isTypeLegalForClass(*RC, MVT::i32) && "Invalid destination!");
  (void)TRI;
  Register mainDstReg = MRI.createVirtualRegister(RC);
  Register restoreDstReg = MRI.createVirtualRegister(RC);

  // For v = setjmp(buf), we generate
  //
  // thisMBB:
  //  buf[3] = %s17 iff %s17 is used as BP
  //  buf[1] = restoreMBB
  //  SjLjSetup restoreMBB
  //
  // mainMBB:
  //  v_main = 0
  //
  // sinkMBB:
  //  v = phi(main, restore)
  //
  // restoreMBB:
  //  %s17 = buf[3] = iff %s17 is used as BP
  //  v_restore = 1

  MachineBasicBlock *thisMBB = MBB;
  MachineBasicBlock *mainMBB = MF->CreateMachineBasicBlock(BB);
  MachineBasicBlock *sinkMBB = MF->CreateMachineBasicBlock(BB);
  MachineBasicBlock *restoreMBB = MF->CreateMachineBasicBlock(BB);
  MF->insert(I, mainMBB);
  MF->insert(I, sinkMBB);
  MF->push_back(restoreMBB);
  restoreMBB->setHasAddressTaken();

  // Transfer the remainder of BB and its successor edges to sinkMBB.
  sinkMBB->splice(sinkMBB->begin(), MBB,
                  std::next(MachineBasicBlock::iterator(MI)), MBB->end());
  sinkMBB->transferSuccessorsAndUpdatePHIs(MBB);

  // thisMBB:
  unsigned LabelReg = MRI.createVirtualRegister(&VE::I64RegClass);
  unsigned Tmp1 = MRI.createVirtualRegister(&VE::I64RegClass);
  unsigned Tmp2 = MRI.createVirtualRegister(&VE::I64RegClass);

  if (isPositionIndependent()) {
    // Create following instructions for local linkage PIC code.
    //     lea %Tmp1, restoreMBB@gotoff_lo
    //     and %Tmp2, %Tmp1, (32)0
    //     lea.sl %Tmp3, restoreMBB@gotoff_hi(%Tmp2)
    //     adds.l %LabelReg, %s15, %Tmp3                  ; %s15 is GOT
    // FIXME: use lea.sl %BReg, .LJTI0_0@gotoff_hi(%Tmp2, %s15)
    unsigned Tmp3 = MRI.createVirtualRegister(&VE::I64RegClass);
    BuildMI(*MBB, MI, DL, TII->get(VE::LEAzii), Tmp1)
        .addImm(0).addImm(0).addMBB(restoreMBB, VEMCExpr::VK_VE_GOTOFF_LO32);
    BuildMI(*MBB, MI, DL, TII->get(VE::ANDrm), Tmp2)
        .addReg(Tmp1).addImm(M0(32));
    BuildMI(*MBB, MI, DL, TII->get(VE::LEASLrii), Tmp3)
        .addReg(Tmp2).addImm(0).addMBB(restoreMBB, VEMCExpr::VK_VE_GOTOFF_HI32);
    BuildMI(*MBB, MI, DL, TII->get(VE::ADDSLrr), LabelReg)
        .addReg(VE::SX15).addReg(Tmp3);
  } else {
    // lea     %Tmp1, restoreMBB@lo
    // and     %Tmp2, %Tmp1, (32)0
    // lea.sl  %LabelReg, restoreMBB@hi(%Tmp2)
    BuildMI(*MBB, MI, DL, TII->get(VE::LEAzii), Tmp1)
        .addImm(0).addImm(0).addMBB(restoreMBB, VEMCExpr::VK_VE_LO32);
    BuildMI(*MBB, MI, DL, TII->get(VE::ANDrm), Tmp2)
        .addReg(Tmp1).addImm(M0(32));
    BuildMI(*MBB, MI, DL, TII->get(VE::LEASLrii), LabelReg)
        .addReg(Tmp2).addImm(0).addMBB(restoreMBB, VEMCExpr::VK_VE_HI32);
  }

  // Store BP
  const VEFrameLowering *TFI = Subtarget->getFrameLowering();
  if (TFI->hasBP(*MF)) {
    // store BP in buf[3]
    MachineInstrBuilder MIB = BuildMI(*MBB, MI, DL, TII->get(VE::STrii));
    MIB.addReg(BufReg);
    MIB.addImm(0);
    MIB.addImm(24);
    MIB.addReg(VE::SX17);
    MIB.setMemRefs(MMOs);
  }

  // Store IP
  MachineInstrBuilder MIB = BuildMI(*MBB, MI, DL, TII->get(VE::STrii));
  MIB.add(MI.getOperand(1));
  MIB.addImm(0);
  MIB.addImm(8);
  MIB.addReg(LabelReg);
  MIB.setMemRefs(MMOs);

  // SP/FP are already stored in jmpbuf before `llvm.eh.sjlj.setjmp`.

  // Setup
  MIB = BuildMI(*thisMBB, MI, DL, TII->get(VE::EH_SjLj_Setup))
          .addMBB(restoreMBB);

  const VERegisterInfo *RegInfo = Subtarget->getRegisterInfo();
  MIB.addRegMask(RegInfo->getNoPreservedMask());
  thisMBB->addSuccessor(mainMBB);
  thisMBB->addSuccessor(restoreMBB);

  // mainMBB:
  BuildMI(mainMBB, DL, TII->get(VE::LEAzii), mainDstReg)
      .addImm(0).addImm(0).addImm(0);
  mainMBB->addSuccessor(sinkMBB);

  // sinkMBB:
  BuildMI(*sinkMBB, sinkMBB->begin(), DL,
          TII->get(VE::PHI), DstReg)
    .addReg(mainDstReg).addMBB(mainMBB)
    .addReg(restoreDstReg).addMBB(restoreMBB);

  // restoreMBB:
  if (TFI->hasBP(*MF)) {
    // Restore BP from buf[3].  The address of buf is in SX10.
    // FIXME: Better to not use SX10 here
    MachineInstrBuilder MIB = BuildMI(restoreMBB, DL, TII->get(VE::LDrii),
        VE::SX17);
    MIB.addReg(VE::SX10);
    MIB.addImm(0);
    MIB.addImm(24);
    MIB.setMemRefs(MMOs);
  }
  BuildMI(restoreMBB, DL, TII->get(VE::LEAzii), restoreDstReg)
      .addImm(0).addImm(0).addImm(1);
  BuildMI(restoreMBB, DL, TII->get(VE::BRCFLa_t)).addMBB(sinkMBB);
  restoreMBB->addSuccessor(sinkMBB);

  MI.eraseFromParent();
  return sinkMBB;
}

MachineBasicBlock *
VETargetLowering::emitEHSjLjLongJmp(MachineInstr &MI,
                                    MachineBasicBlock *MBB) const {
  DebugLoc DL = MI.getDebugLoc();
  MachineFunction *MF = MBB->getParent();
  const TargetInstrInfo *TII = Subtarget->getInstrInfo();
  MachineRegisterInfo &MRI = MF->getRegInfo();

  // Memory Reference
  SmallVector<MachineMemOperand *, 2> MMOs(MI.memoperands_begin(),
                                           MI.memoperands_end());
  unsigned BufReg = MI.getOperand(0).getReg();

  Register Tmp = MRI.createVirtualRegister(&VE::I64RegClass);
  // Since FP is only updated here but NOT referenced, it's treated as GPR.
  unsigned FP = VE::SX9;
  unsigned SP = VE::SX11;

  MachineInstrBuilder MIB;

  MachineBasicBlock *thisMBB = MBB;

  // Reload FP
  MIB = BuildMI(*thisMBB, MI, DL, TII->get(VE::LDrii), FP);
  MIB.addReg(BufReg);
  MIB.addImm(0);
  MIB.addImm(0);
  MIB.setMemRefs(MMOs);

  // Reload IP
  MIB = BuildMI(*thisMBB, MI, DL, TII->get(VE::LDrii), Tmp);
  MIB.addReg(BufReg);
  MIB.addImm(0);
  MIB.addImm(8);
  MIB.setMemRefs(MMOs);

  // Copy BufReg to SX10 for later use in setjmp
  // FIXME: Better to not use SX10 here
  BuildMI(*thisMBB, MI, DL, TII->get(VE::ORri), VE::SX10)
      .addReg(BufReg).addImm(0);

  // Reload SP
  MIB = BuildMI(*thisMBB, MI, DL, TII->get(VE::LDrii), SP);
  MIB.add(MI.getOperand(0));  // we can preserve the kill flags here.
  MIB.addImm(0);
  MIB.addImm(16);
  MIB.setMemRefs(MMOs);

  // Jump
  BuildMI(*thisMBB, MI, DL, TII->get(VE::BCFLari_t))
      .addReg(Tmp)
      .addImm(0);

  MI.eraseFromParent();
  return thisMBB;
}

MachineBasicBlock *
VETargetLowering::EmitSjLjDispatchBlock(MachineInstr &MI,
                                        MachineBasicBlock *BB) const {
  DebugLoc DL = MI.getDebugLoc();
  MachineFunction *MF = BB->getParent();
  MachineFrameInfo &MFI = MF->getFrameInfo();
  MachineRegisterInfo *MRI = &MF->getRegInfo();
  const VEInstrInfo *TII = Subtarget->getInstrInfo();
  int FI = MFI.getFunctionContextIndex();

  // Get a mapping of the call site numbers to all of the landing pads they're
  // associated with.
  DenseMap<unsigned, SmallVector<MachineBasicBlock *, 2>> CallSiteNumToLPad;
  unsigned MaxCSNum = 0;
  for (auto &MBB : *MF) {
    if (!MBB.isEHPad())
      continue;

    MCSymbol *Sym = nullptr;
    for (const auto &MI : MBB) {
      if (MI.isDebugInstr())
        continue;

      assert(MI.isEHLabel() && "expected EH_LABEL");
      Sym = MI.getOperand(0).getMCSymbol();
      break;
    }

    if (!MF->hasCallSiteLandingPad(Sym))
      continue;

    for (unsigned CSI : MF->getCallSiteLandingPad(Sym)) {
      CallSiteNumToLPad[CSI].push_back(&MBB);
      MaxCSNum = std::max(MaxCSNum, CSI);
    }
  }

  // Get an ordered list of the machine basic blocks for the jump table.
  std::vector<MachineBasicBlock *> LPadList;
  SmallPtrSet<MachineBasicBlock *, 32> InvokeBBs;
  LPadList.reserve(CallSiteNumToLPad.size());

  for (unsigned CSI = 1; CSI <= MaxCSNum; ++CSI) {
    for (auto &LP : CallSiteNumToLPad[CSI]) {
      LPadList.push_back(LP);
      InvokeBBs.insert(LP->pred_begin(), LP->pred_end());
    }
  }

  assert(!LPadList.empty() &&
         "No landing pad destinations for the dispatch jump table!");

  // Create the MBBs for the dispatch code.

  // Shove the dispatch's address into the return slot in the function context.
  MachineBasicBlock *DispatchBB = MF->CreateMachineBasicBlock();
  DispatchBB->setIsEHPad(true);

  MachineBasicBlock *TrapBB = MF->CreateMachineBasicBlock();
  BuildMI(TrapBB, DL, TII->get(VE::TRAP));
  BuildMI(TrapBB, DL, TII->get(VE::NOP));
  DispatchBB->addSuccessor(TrapBB);

  MachineBasicBlock *DispContBB = MF->CreateMachineBasicBlock();
  DispatchBB->addSuccessor(DispContBB);

  // Insert MBBs.
  MF->push_back(DispatchBB);
  MF->push_back(DispContBB);
  MF->push_back(TrapBB);

  // Insert code into the entry block that creates and registers the function
  // context.
  SetupEntryBlockForSjLj(MI, BB, DispatchBB, FI);

  // Create the jump table and associated information
  unsigned JTE = getJumpTableEncoding();
  MachineJumpTableInfo *JTI = MF->getOrCreateJumpTableInfo(JTE);
  unsigned MJTI = JTI->createJumpTableIndex(LPadList);

  const VERegisterInfo &RI = TII->getRegisterInfo();
  // Add a register mask with no preserved registers.  This results in all
  // registers being marked as clobbered.
  BuildMI(DispatchBB, DL, TII->get(VE::NOP))
      .addRegMask(RI.getNoPreservedMask());

  if (isPositionIndependent()) {
    // Force to generate GETGOT, since current implementation doesn't recover
    // GOT register correctly.
    BuildMI(DispatchBB, DL, TII->get(VE::GETGOT), VE::SX15);
  }

  // IReg is used as an index in a memory operand and therefore can't be SP
  unsigned IReg = MRI->createVirtualRegister(&VE::I64RegClass);
  addFrameReference(BuildMI(DispatchBB, DL, TII->get(VE::LDLZXrii), IReg), FI, 8);
  if (LPadList.size() < 64) {
    BuildMI(DispatchBB, DL, TII->get(VE::BRCFLir)).addImm(VECC::CC_ILE)
        .addImm(LPadList.size()).addReg(IReg).addMBB(TrapBB);
  } else {
    assert(LPadList.size() <= 0x7FFFFFFF && "Too large Landing Pad!");
    unsigned TmpReg = MRI->createVirtualRegister(&VE::I64RegClass);
    BuildMI(DispatchBB, DL, TII->get(VE::LEAzii), TmpReg)
        .addImm(0).addImm(0).addImm(LPadList.size());
    BuildMI(DispatchBB, DL, TII->get(VE::BRCFLrr)).addImm(VECC::CC_ILE)
        .addReg(TmpReg).addReg(IReg).addMBB(TrapBB);
  }

  unsigned BReg = MRI->createVirtualRegister(&VE::I64RegClass);

  unsigned Tmp1 = MRI->createVirtualRegister(&VE::I64RegClass);
  unsigned Tmp2 = MRI->createVirtualRegister(&VE::I64RegClass);

  if (isPositionIndependent()) {
    // Create following instructions for local linkage PIC code.
    //     lea %Tmp1, .LJTI0_0@gotoff_lo
    //     and %Tmp2, %Tmp1, (32)0
    //     lea.sl %Tmp3, .LJTI0_0@gotoff_hi(%Tmp2)
    //     adds.l %BReg, %s15, %Tmp3                  ; %s15 is GOT
    // FIXME: use lea.sl %BReg, .LJTI0_0@gotoff_hi(%Tmp2, %s15)
    unsigned Tmp3 = MRI->createVirtualRegister(&VE::I64RegClass);
    BuildMI(DispContBB, DL, TII->get(VE::LEAzii), Tmp1)
        .addImm(0).addImm(0)
        .addJumpTableIndex(MJTI, VEMCExpr::VK_VE_GOTOFF_LO32);
    BuildMI(DispContBB, DL, TII->get(VE::ANDrm), Tmp2)
        .addReg(Tmp1).addImm(M0(32));
    BuildMI(DispContBB, DL, TII->get(VE::LEASLrii), Tmp3)
        .addReg(Tmp2).addImm(0)
        .addJumpTableIndex(MJTI, VEMCExpr::VK_VE_GOTOFF_HI32);
    BuildMI(DispContBB, DL, TII->get(VE::ADDSLrr), BReg)
        .addReg(VE::SX15).addReg(Tmp3);
  } else {
    // lea     %Tmp1, .LJTI0_0@lo
    // and     %Tmp2, %Tmp1, (32)0
    // lea.sl  %BReg, .LJTI0_0@hi(%Tmp2)
    BuildMI(DispContBB, DL, TII->get(VE::LEAzii), Tmp1)
        .addImm(0).addImm(0)
        .addJumpTableIndex(MJTI, VEMCExpr::VK_VE_LO32);
    BuildMI(DispContBB, DL, TII->get(VE::ANDrm), Tmp2)
        .addReg(Tmp1).addImm(M0(32));
    BuildMI(DispContBB, DL, TII->get(VE::LEASLrii), BReg)
        .addReg(Tmp2).addImm(0).addJumpTableIndex(MJTI, VEMCExpr::VK_VE_HI32);
  }

  switch (JTE) {
  case MachineJumpTableInfo::EK_BlockAddress: {
    // Generate simple block address code for no-PIC model.

    unsigned TReg = MRI->createVirtualRegister(&VE::I64RegClass);
    unsigned Tmp1 = MRI->createVirtualRegister(&VE::I64RegClass);
    unsigned Tmp2 = MRI->createVirtualRegister(&VE::I64RegClass);

    // sll     Tmp1, IReg, 3
    BuildMI(DispContBB, DL, TII->get(VE::SLLri), Tmp1)
        .addReg(IReg)
        .addImm(3);
    // FIXME: combine these add and lds into "lds     TReg, *(BReg, Tmp1)"
    // adds.l  Tmp2, BReg, Tmp1
    BuildMI(DispContBB, DL, TII->get(VE::ADDSLrr), Tmp2)
        .addReg(Tmp1)
        .addReg(BReg);
    // lds     TReg, *(Tmp2)
    BuildMI(DispContBB, DL, TII->get(VE::LDrii), TReg)
        .addReg(Tmp2)
        .addImm(0)
        .addImm(0);

    // jmpq *(TReg)
    BuildMI(DispContBB, DL, TII->get(VE::BCFLari_t))
        .addReg(TReg)
        .addImm(0);
    break;
  }
#if 0
  case MachineJumpTableInfo::EK_LabelDifference32: {
    // This code is what regular architecture does, but nas doesn't generate
    // LabelDifference32 correctly, so doesn't use this atm.

    // for the case of PIC, generates these codes
    unsigned OReg = MRI->createVirtualRegister(&VE::I64RegClass);
    unsigned TReg = MRI->createVirtualRegister(&VE::I64RegClass);

    unsigned Tmp1 = MRI->createVirtualRegister(&VE::I64RegClass);
    unsigned Tmp2 = MRI->createVirtualRegister(&VE::I64RegClass);

    // sll     Tmp1, IReg, 2
    BuildMI(DispContBB, DL, TII->get(VE::SLLri), Tmp1)
        .addReg(IReg)
        .addImm(2);
    // FIXME: combine these add and ldl into "ldl     OReg, *(BReg, Tmp1)"
    // add     Tmp2, BReg, Tmp1
    BuildMI(DispContBB, DL, TII->get(VE::ADDSLrr), Tmp2)
        .addReg(Tmp1)
        .addReg(BReg);
    // ldl.sx  OReg, *(Tmp2)
    BuildMI(DispContBB, DL, TII->get(VE::LDLri), OReg)
        .addReg(Tmp2)
        .addImm(0);
    // adds.l  TReg, BReg, OReg
    BuildMI(DispContBB, DL, TII->get(VE::ADDSLrr), TReg)
        .addReg(OReg)
        .addReg(BReg);
    // jmpq *(TReg)
    BuildMI(DispContBB, DL, TII->get(VE::BCFLari_t))
        .addReg(TReg)
        .addImm(0);
    break;
  }
#endif
  case MachineJumpTableInfo::EK_Custom32: {
    // for the case of PIC, generates these codes

    assert(isPositionIndependent());
    unsigned OReg = MRI->createVirtualRegister(&VE::I64RegClass);
    unsigned TReg = MRI->createVirtualRegister(&VE::I64RegClass);

    unsigned Tmp1 = MRI->createVirtualRegister(&VE::I64RegClass);
    unsigned Tmp2 = MRI->createVirtualRegister(&VE::I64RegClass);

    // sll     Tmp1, IReg, 2
    BuildMI(DispContBB, DL, TII->get(VE::SLLri), Tmp1)
        .addReg(IReg)
        .addImm(2);
    // FIXME: combine these add and ldl into "ldl.zx   OReg, *(BReg, Tmp1)"
    // add     Tmp2, BReg, Tmp1
    BuildMI(DispContBB, DL, TII->get(VE::ADDSLrr), Tmp2)
        .addReg(Tmp1)
        .addReg(BReg);
    // ldl.zx  OReg, *(Tmp2)
    BuildMI(DispContBB, DL, TII->get(VE::LDLZXrii), OReg)
        .addReg(Tmp2)
        .addImm(0)
        .addImm(0);

    // Create following instructions for local linkage PIC code.
    //     lea %Tmp3, fun@gotoff_lo
    //     and %Tmp4, %Tmp3, (32)0
    //     lea.sl %Tmp5, fun@gotoff_hi(%Tmp4)
    //     adds.l %BReg2, %s15, %Tmp5                  ; %s15 is GOT
    // FIXME: use lea.sl %BReg2, fun@gotoff_hi(%Tmp4, %s15)
    unsigned Tmp3 = MRI->createVirtualRegister(&VE::I64RegClass);
    unsigned Tmp4 = MRI->createVirtualRegister(&VE::I64RegClass);
    unsigned Tmp5 = MRI->createVirtualRegister(&VE::I64RegClass);
    unsigned BReg2 = MRI->createVirtualRegister(&VE::I64RegClass);
    const char* FunName = DispContBB->getParent()->getName().data();
    BuildMI(DispContBB, DL, TII->get(VE::LEAzii), Tmp3)
        .addImm(0).addImm(0)
        .addExternalSymbol(FunName, VEMCExpr::VK_VE_GOTOFF_LO32);
    BuildMI(DispContBB, DL, TII->get(VE::ANDrm), Tmp4)
        .addReg(Tmp3).addImm(M0(32));
    BuildMI(DispContBB, DL, TII->get(VE::LEASLrii), Tmp5)
        .addReg(Tmp4).addImm(0)
        .addExternalSymbol(FunName, VEMCExpr::VK_VE_GOTOFF_HI32);
    BuildMI(DispContBB, DL, TII->get(VE::ADDSLrr), BReg2)
        .addReg(VE::SX15).addReg(Tmp5);

    // adds.l  TReg, BReg2, OReg
    BuildMI(DispContBB, DL, TII->get(VE::ADDSLrr), TReg)
        .addReg(OReg)
        .addReg(BReg2);
    // jmpq *(TReg)
    BuildMI(DispContBB, DL, TII->get(VE::BCFLari_t))
        .addReg(TReg)
        .addImm(0);
    break;
  }
  default:
    llvm_unreachable("Unexpected jump table encoding");
  }

  // Add the jump table entries as successors to the MBB.
  SmallPtrSet<MachineBasicBlock *, 8> SeenMBBs;
  for (auto &LP : LPadList)
    if (SeenMBBs.insert(LP).second)
      DispContBB->addSuccessor(LP);

  // N.B. the order the invoke BBs are processed in doesn't matter here.
  SmallVector<MachineBasicBlock *, 64> MBBLPads;
  const MCPhysReg *SavedRegs = MF->getRegInfo().getCalleeSavedRegs();
  for (MachineBasicBlock *MBB : InvokeBBs) {
    // Remove the landing pad successor from the invoke block and replace it
    // with the new dispatch block.
    // Keep a copy of Successors since it's modified inside the loop.
    SmallVector<MachineBasicBlock *, 8> Successors(MBB->succ_rbegin(),
                                                   MBB->succ_rend());
    // FIXME: Avoid quadratic complexity.
    for (auto MBBS : Successors) {
      if (MBBS->isEHPad()) {
        MBB->removeSuccessor(MBBS);
        MBBLPads.push_back(MBBS);
      }
    }

    MBB->addSuccessor(DispatchBB);

    // Find the invoke call and mark all of the callee-saved registers as
    // 'implicit defined' so that they're spilled.  This prevents code from
    // moving instructions to before the EH block, where they will never be
    // executed.
    for (auto &II : reverse(*MBB)) {
      if (!II.isCall())
        continue;

      DenseMap<unsigned, bool> DefRegs;
      for (auto &MOp : II.operands())
        if (MOp.isReg())
          DefRegs[MOp.getReg()] = true;

      MachineInstrBuilder MIB(*MF, &II);
      for (unsigned RI = 0; SavedRegs[RI]; ++RI) {
        unsigned Reg = SavedRegs[RI];
        if (!DefRegs[Reg])
          MIB.addReg(Reg, RegState::ImplicitDefine | RegState::Dead);
      }

      break;
    }
  }

  // Mark all former landing pads as non-landing pads.  The dispatch is the only
  // landing pad now.
  for (auto &LP : MBBLPads)
    LP->setIsEHPad(false);

  // The instruction is gone now.
  MI.eraseFromParent();
  return BB;
}

MachineBasicBlock *
VETargetLowering::EmitInstrWithCustomInserter(MachineInstr &MI,
                                              MachineBasicBlock *BB) const {
  switch (MI.getOpcode()) {
  default: llvm_unreachable("Unknown Custom Instruction!");
  case VE::EH_SjLj_Setup_Dispatch:
    return EmitSjLjDispatchBlock(MI, BB);
  case VE::EH_SjLj_LongJmp:
    return emitEHSjLjLongJmp(MI, BB);
  case VE::EH_SjLj_SetJmp:
    return emitEHSjLjSetJmp(MI, BB);
  }
}

static bool isSimm7(SDValue V)
{
  EVT VT = V.getValueType();
  if (VT.isVector())
    return false;

  if (VT.isInteger()) {
    if (ConstantSDNode *C = dyn_cast<ConstantSDNode>(V))
      return isInt<7>(C->getSExtValue());
  } else if (VT.isFloatingPoint()) {
    if (ConstantFPSDNode *C = dyn_cast<ConstantFPSDNode>(V)) {
      const APInt& Imm = C->getValueAPF().bitcastToAPInt();
      uint64_t Val = Imm.getSExtValue();
      if (Imm.getBitWidth() == 32)
        Val <<= 32; // Immediate value of float place at higher bits on VE.
      return isInt<7>(Val);
    }
  }
  return false;
}

/// getImmVal - get immediate representation of integer value
inline static uint64_t getImmVal(const ConstantSDNode *N) {
  return N->getSExtValue();
}

/// getFpImmVal - get immediate representation of floating point value
inline static uint64_t getFpImmVal(const ConstantFPSDNode *N) {
  const APInt& Imm = N->getValueAPF().bitcastToAPInt();
  uint64_t Val = Imm.getZExtValue();
  if (Imm.getBitWidth() == 32) {
    // Immediate value of float place places at higher bits on VE.
    Val <<= 32;
  }
  return Val;
}

static bool isMImm(SDValue V)
{
  EVT VT = V.getValueType();
  if (VT.isVector())
    return false;

  if (VT.isInteger()) {
    if (ConstantSDNode *C = dyn_cast<ConstantSDNode>(V))
      return isMImmVal(getImmVal(C));
  } else if (VT.isFloatingPoint()) {
    if (ConstantFPSDNode *C = dyn_cast<ConstantFPSDNode>(V)) {
      if (VT == MVT::f32) {
        // Float value places at higher bits, so ignore lower 32 bits.
        return isMImm32Val(getFpImmVal(C) >> 32);
      }
      return isMImmVal(getFpImmVal(C));
    }
  }
  return false;
}

static unsigned decideComp(EVT SrcVT, bool Signed) {
  if (SrcVT.isFloatingPoint()) {
    if (SrcVT == MVT::f128)
      return VEISD::CMPQ;
    return VEISD::CMPF;
  }
  return Signed ? VEISD::CMPI : VEISD::CMPU;
}

static EVT decideCompType(EVT SrcVT) {
  if (SrcVT == MVT::f128)
    return MVT::f64;
  return SrcVT;
}

static bool safeWithoutComp(EVT SrcVT, bool Signed) {
  if (SrcVT.isFloatingPoint()) {
    // For the case of floating point setcc, only unordered comparison
    // or general comparison with -enable-no-nans-fp-math option reach
    // here, so it is safe even if values are NaN.  Only f128 doesn't
    // safe since VE uses f64 result of f128 comparison.
    return SrcVT != MVT::f128;
  }
  // For the case of integer setcc, only signed 64 bits comparison is safe.
  // For unsigned, "CMPU 0x80000000, 0" has to be greater than 0, but it becomes
  // less than 0 witout CMPU.  For 32 bits, other half of 32 bits are
  // uncoditional, so it is not safe too without CMPI..
  return (Signed && SrcVT == MVT::i64) ? true : false;
}

static SDValue generateComparison(EVT VT, SDValue LHS, SDValue RHS,
                                  bool Commutable, bool Signed, const SDLoc &DL,
                                  SelectionDAG &DAG) {
  if (Commutable) {
    // VE comparison can holds simm7 at lhs and mimm at rhs.  Swap operands
    // if it matches.
    if (!isSimm7(LHS) && !isMImm(RHS) && (isSimm7(RHS) || isMImm(LHS)))
      std::swap(LHS, RHS);
    assert(!(isNullConstant(LHS) || isNullFPConstant(LHS)) && "lhs is 0!");
  }

  // Compare values.  If RHS is 0 and it is safe to calculate without
  // comparison, we don't generate an instruction for comparison.
  EVT CompVT = decideCompType(VT);
  if (CompVT == VT && safeWithoutComp(VT, Signed) &&
      (isNullConstant(RHS) || isNullFPConstant(RHS))) {
    return LHS;
  }
  return DAG.getNode(decideComp(VT, Signed), DL, CompVT, LHS, RHS);
}

/// This function is called when we have proved that a SETCC node can be
/// replaced by subtraction (and other supporting instructions).
SDValue VETargetLowering::generateEquivalentSub(SDNode *N, bool Signed,
                                                bool Complement, bool Swap,
                                                SelectionDAG &DAG) const {
  assert(N->getOpcode() == ISD::SETCC && "ISD::SETCC Expected.");

  SDLoc DL(N);
  auto Op0 = N->getOperand(0);
  auto Op1 = N->getOperand(1);
  unsigned Size = Op0.getValueSizeInBits();
  EVT SrcVT = Op0.getValueType();
  EVT VT = N->getValueType(0);
  assert(VT == MVT::i32 && "i32 is expected as a result of ISD::SETCC.");

  // Swap if needed. Depends on the condition code.
  if (Swap)
    std::swap(Op0, Op1);

  // Compare values.  If Op1 is 0 and it is safe to calculate without
  // comparison, we don't generate compare instruction.
  EVT CompVT = decideCompType(SrcVT);
  SDValue CompNode =
      generateComparison(SrcVT, Op0, Op1, false, Signed, DL, DAG);
  if (CompVT != MVT::i64) {
    SDValue Undef = SDValue(
        DAG.getMachineNode(TargetOpcode::IMPLICIT_DEF, DL, MVT::i64), 0);
    if (SrcVT == MVT::i32) {
      SDValue Sub_i32 = DAG.getTargetConstant(VE::sub_i32, DL, MVT::i32);
      CompNode = SDValue(DAG.getMachineNode(
          TargetOpcode::INSERT_SUBREG, DL, MVT::i64, Undef,
          CompNode, Sub_i32), 0);
    } else if (SrcVT == MVT::f32) {
      SDValue Sub_f32 = DAG.getTargetConstant(VE::sub_f32, DL, MVT::i32);
      CompNode = SDValue(DAG.getMachineNode(
          TargetOpcode::INSERT_SUBREG, DL, MVT::i64, Undef,
          CompNode, Sub_f32), 0);
      Size = 64; // VE places f32 at higher bits in 64 bit representation.
    } else if (SrcVT == MVT::f64) {
      const TargetRegisterClass *RC = getRegClassFor(MVT::i64);
      CompNode = SDValue(DAG.getMachineNode(TargetOpcode::COPY_TO_REGCLASS, DL,
                                            MVT::i64, CompNode,
                                            DAG.getTargetConstant(RC->getID(),
                                                DL, MVT::i32)), 0);
    } else
      llvm_unreachable("Unknown ValueType!");
  }

  // Move the sign bit to the least significant position and zero out the rest.
  // Now the least significant bit carries the result of original comparison.
  auto Shifted = DAG.getNode(ISD::SRL, DL, MVT::i64, CompNode,
                             DAG.getConstant(Size - 1, DL, MVT::i32));
  auto Final = Shifted;

  // Complement the result if needed. Based on the condition code.
  if (Complement)
    Final = DAG.getNode(ISD::XOR, DL, MVT::i64, Shifted,
                        DAG.getConstant(1, DL, MVT::i64));

  // Final is either 0 or 1, so it is safe for EXTRACT_SUBREG
  SDValue Sub_i32 = DAG.getTargetConstant(VE::sub_i32, DL, MVT::i32);
  Final = SDValue(DAG.getMachineNode(
      TargetOpcode::EXTRACT_SUBREG, DL, VT, Final, Sub_i32), 0);

  return Final;
}

/// This function is called when we have proved that a SETCC node can be
/// replaced by EQV/XOR+CMOV instead of CMP+LEA+CMOV
static SDValue generateEquivalentBitOp(SDNode *N, unsigned Cmp,
                                       SelectionDAG &DAG) {
  assert(N->getOpcode() == ISD::SETCC && "ISD::SETCC Expected.");

  SDLoc DL(N);
  auto Op0 = N->getOperand(0);
  auto Op1 = N->getOperand(1);
  EVT SrcVT = Op0.getValueType();
  EVT VT = N->getValueType(0);
  assert(SrcVT.isScalarInteger() &&
         "Scalar integer is expected as inputs of ISD::SETCC.");
  assert(VT == MVT::i32 && "i32 is expected as a result of ISD::SETCC.");

  // Compare or equiv integers.
  auto CmpNode = DAG.getNode(Cmp, DL, SrcVT, Op0, Op1);

  // Adjust register size for CMOV's base register.
  //   CMOV cmp, 1, base (=cmp)
  auto Base = CmpNode;
  if (VT != SrcVT) {
    // Cmp is equal to 0 iff it is used as base register, so safe to use
    // INSERT_SUBREG/EXTRACT_SUBRAG.
    SDValue Sub_i32 = DAG.getTargetConstant(VE::sub_i32, DL, MVT::i32);
    Base = SDValue(DAG.getMachineNode(
        TargetOpcode::EXTRACT_SUBREG, DL, VT, Base, Sub_i32), 0);
  }
  // Set 1 iff comparison result is not equal to 0.
  auto Cmoved = DAG.getNode(VEISD::CMOV, DL, VT, CmpNode,
                            DAG.getConstant(1, DL, VT), Base,
                            DAG.getConstant(VECC::CC_INE, DL, MVT::i32));

  return Cmoved;
}

/// This function is called when we have proved that a SETCC node can be
/// replaced by CMP+CMOV or CMP+LEA+CMOV.
SDValue VETargetLowering::generateEquivalentCmp(SDNode *N, bool UseCompAsBase,
                                                SelectionDAG &DAG) const {
  assert(N->getOpcode() == ISD::SETCC && "ISD::SETCC Expected.");

  SDLoc DL(N);
  auto Op0 = N->getOperand(0);
  auto Op1 = N->getOperand(1);
  EVT SrcVT = Op0.getValueType();
  EVT VT = N->getValueType(0);
  assert(VT == MVT::i32 && "i32 is expected as a result of ISD::SETCC.");

  // VE instruction can holds simm7 at lhs and mimm at rhs.  Swap operands
  // if it improve instructions.  Both CMP operation is safe to sawp
  // for SETEQ/SETNE.
  if (!isSimm7(Op0) && !isMImm(Op1) && (isSimm7(Op1) || isMImm(Op0)))
    std::swap(Op0, Op1);

  // Compare or equiv integers.
  unsigned Comp = decideComp(SrcVT, true);
  EVT CompVT = decideCompType(SrcVT);
  auto CompNode = DAG.getNode(Comp, DL, CompVT, Op0, Op1);

  // Adjust register size for CMOV's base register.
  //   CMOV cmp, 1, base (=cmp)
  auto Base = CompNode;
  if (UseCompAsBase) {
    // Cmp is equal to 1 iff it is used as base register, so safe to use
    // INSERT_SUBREG/EXTRACT_SUBRAG.
    SDValue Sub_i32 = DAG.getTargetConstant(VE::sub_f32, DL, MVT::i32);
    if (CompVT != MVT::i32) {
      if (CompVT == MVT::i64) {
        Base = SDValue(DAG.getMachineNode(
            TargetOpcode::EXTRACT_SUBREG, DL, VT, Base, Sub_i32), 0);
      } else if (CompVT == MVT::f32) {
        SDValue Sub_f32 = DAG.getTargetConstant(VE::sub_f32, DL, MVT::i32);
        SDValue Undef = SDValue(
            DAG.getMachineNode(TargetOpcode::IMPLICIT_DEF, DL, MVT::i64), 0);
        Base = SDValue(DAG.getMachineNode(
            TargetOpcode::INSERT_SUBREG, DL, MVT::i64, Undef,
            Base, Sub_f32), 0);
        Base = SDValue(DAG.getMachineNode(
            TargetOpcode::EXTRACT_SUBREG, DL, VT, Base, Sub_i32), 0);
      } else if (CompVT == MVT::f64) {
        const TargetRegisterClass *RC = getRegClassFor(MVT::i64);
        Base = SDValue(DAG.getMachineNode(
            TargetOpcode::COPY_TO_REGCLASS, DL, MVT::i64, Base,
            DAG.getTargetConstant(RC->getID(), DL, MVT::i32)), 0);
        Base = SDValue(DAG.getMachineNode(
            TargetOpcode::EXTRACT_SUBREG, DL, VT, Base, Sub_i32), 0);
      } else
        llvm_unreachable("Unknown ValueType!");
    }
  } else {
    Base = DAG.getConstant(0, DL, CompVT);
  }
  // Set 1 iff comparison result is not equal to 0.
  auto Cmoved = DAG.getNode(VEISD::CMOV, DL, VT, CompNode,
                            DAG.getConstant(1, DL, VT), Base,
                            DAG.getConstant(VECC::CC_INE, DL, MVT::i32));

  return Cmoved;
}

/// This function is called when we have proved that a SETCC node can be
/// replaced by leading-zero (and other supporting instructions).
SDValue VETargetLowering::generateEquivalentLdz(SDNode *N, bool Complement,
                                                SelectionDAG &DAG) const {
  assert(N->getOpcode() == ISD::SETCC && "ISD::SETCC Expected.");

  SDLoc DL(N);
  auto Op0 = N->getOperand(0);
  auto Op1 = N->getOperand(1);
  EVT SrcVT = Op0.getValueType();
  EVT VT = N->getValueType(0);
  assert(VT == MVT::i32 && "i32 is expected as a result of ISD::SETCC.");

  // Compare values.  If Op1 is 0 and it is safe to calculate without
  // comparison, we don't generate compare instruction.
  EVT CompVT = decideCompType(SrcVT);
  SDValue CompNode =
      generateComparison(SrcVT, Op0, Op1, true, true, DL, DAG);
  if (CompVT != MVT::i64) {
    SDValue Undef = SDValue(
        DAG.getMachineNode(TargetOpcode::IMPLICIT_DEF, DL, MVT::i64), 0);
    if (SrcVT == MVT::i32) {
      SDValue Sub_i32 = DAG.getTargetConstant(VE::sub_i32, DL, MVT::i32);
      CompNode = SDValue(DAG.getMachineNode(
          TargetOpcode::INSERT_SUBREG, DL, MVT::i64, Undef,
          CompNode, Sub_i32), 0);
    } else if (SrcVT == MVT::f32) {
      SDValue Sub_f32 = DAG.getTargetConstant(VE::sub_f32, DL, MVT::i32);
      CompNode = SDValue(DAG.getMachineNode(
          TargetOpcode::INSERT_SUBREG, DL, MVT::i64, Undef,
          CompNode, Sub_f32), 0);
    } else if (SrcVT == MVT::f64) {
      const TargetRegisterClass *RC = getRegClassFor(MVT::i64);
      CompNode = SDValue(DAG.getMachineNode(TargetOpcode::COPY_TO_REGCLASS, DL,
                                            MVT::i64, CompNode,
                                            DAG.getTargetConstant(RC->getID(),
                                                DL, MVT::i32)), 0);
    } else
      llvm_unreachable("Unknown ValueType!");
  }

  // Count leading 0 in 64 bit register.
  auto LdzNode = DAG.getNode(ISD::CTLZ, DL, MVT::i64, CompNode);

  // If both are equal, ldz returns 64.  Otherwise, less than 64.
  // Move the 6th bit to the least significant position and zero out the rest.
  // Now the least significant bit carries the result of original comparison.
  unsigned Size = CompNode.getValueSizeInBits();
  auto Shifted = DAG.getNode(ISD::SRL, DL, MVT::i64, LdzNode,
                             DAG.getConstant(Log2_32(Size), DL, MVT::i32));
  auto Final = Shifted;

  // Complement the result if needed. Based on the condition code.
  if (Complement)
    Final = DAG.getNode(ISD::XOR, DL, MVT::i64, Shifted,
                        DAG.getConstant(1, DL, MVT::i64));

  // Final is either 0 or 1, so it is safe for EXTRACT_SUBREG
  SDValue Sub_i32 = DAG.getTargetConstant(VE::sub_i32, DL, MVT::i32);
  Final = SDValue(DAG.getMachineNode(
      TargetOpcode::EXTRACT_SUBREG, DL, VT, Final, Sub_i32), 0);

  return Final;
}

// Perform optiization on SetCC similar to PowerPC.
SDValue VETargetLowering::optimizeSetCC(SDNode *N, DAGCombinerInfo &DCI) const {
  assert(N->getOpcode() == ISD::SETCC && "ISD::SETCC Expected.");
  EVT SrcVT = N->getOperand(0).getValueType();

  // FIXME: optimize floating point SetCC.
  if (SrcVT.isFloatingPoint())
    return SDValue();

  // We prefer to do this when all types are legal.
  if (!DCI.isAfterLegalizeDAG())
    return SDValue();

  // For setcc, we generally create following instructions.
  //   CMP       %cmp, %a, %b
  //   LEA       %res, 0
  //   CMOV.cond %res, 1, %cmp
  //
  // However, CMOV is slower than ALU instructions and a LEA result may hold a
  // register for a while if LEA instruction moved around.  It happens often
  // more than what I expected.  So, we are going to optimize these instructions
  // using bit calculations like below.
  //
  // For SETEQ/SETNE, we use LDZ to count the number of bits holding 0.
  //   SETEQ
  //   CMP %t1, %a, %b
  //   LDZ %t2, %t1     ; 64 iff %t1 is equal to 0
  //   SRL %res, %t2, 6 ; 64 becomes 1 now
  //
  //   SETNE
  //   CMP %t1, %a, %b
  //   CMPU %t2, 0, %t1
  //   SRL %res, %t2, 63/31
  //
  // For other comparison, we use sign bit to generate result value.
  //   SETLT                   SETLE
  //   CMP %t1, %a, %b         CMP %t1, %b, %a
  //   SRL %res, %t1, 63/31    SRL %t2, %t1, 63/31
  //                           XOR %res, %t2, 1
  //
  // We can use similar instructions for floating point also iff comparison
  // is unordered.  VE's comparison may return qNaN which MSB is on.
  // FIXME: support floating point.

  ISD::CondCode CC = cast<CondCodeSDNode>(N->getOperand(2))->get();
  SelectionDAG &DAG = DCI.DAG;
  switch (CC) {
  default: break;
  case ISD::SETEQ:
#if 1
    // a == b -> (LDZ (CMP a, b)) >> 6
    //   3 insns are equal to CMP+LEA+CMOV but faster.
    return generateEquivalentLdz(N, false, DAG);
#else
    // a == b -> cmov (a EQV b), 1, (a EQV b), SETNE iff a/b are i64
    //           cmov (a CMP b), 1, 0, SETEQ otherwise
    //   2 insns which is less than CMP+LEA+CMOV
    if (SrcVT == MVT::i64)
      return generateEquivalentBitOp(N, VEISD::EQV, DAG);
    // FIXME: generate CMP+LEA+CMOV here.
    // return generateEquivalentCmp(N, false, DAG);
#endif
    break;
  case ISD::SETNE:
    // Generate code for "setugt a, 0" instead of "setne a, 0" since it is
    // faster on VE.
    if (isNullConstant(N->getOperand(1)))
      return generateEquivalentSub(N, false, false, true, DAG);
    LLVM_FALLTHROUGH;
  case ISD::SETUNE: {
#if 1
    // Generate code for "setugt (cmp a, b), 0" instead of "setne a, b"
    // since it is faster on VE.
    SDLoc DL(N);
    EVT CompVT = decideCompType(SrcVT);
    SDValue CompNode =
        generateComparison(SrcVT, N->getOperand(0), N->getOperand(1), true,
                           true, DL, DAG);
#if 0
    return DAG.getNode(ISD::SETCC, DL, MVT::i32, CompNode,
                       DAG.getConstant(0, DL, CompVT),
                       DAG.getCondCode(ISD::SETUGT));
#else
#if 1
    SDValue SetCC =  DAG.getNode(ISD::SETCC, DL, MVT::i32, CompNode,
                                 DAG.getConstant(0, DL, CompVT),
                                 DAG.getCondCode(ISD::SETUGT));
    return generateEquivalentSub(SetCC.getNode(), false, false, true, DAG);
#if 0
    CompNode = generateComparison(CompVT, DAG.getConstant(0, DL, CompVT),
                                  CompNode, false, false, DL, DAG);
    return generateEquivalentSub(CompNode.getNode(), false, false, true, DAG);
#endif
#endif
#endif
#else
#if 1
    // a != b -> (XOR (LDZ (CMP a, b)) >> 6, 1)
    //   4 insns are more than CMP+LEA+CMOV but faster.
    return generateEquivalentLdz(N, true, DAG);
#else
    // a != b -> cmov (a XOR b), 1, (a XOR b), SETNE iff a/b are i64
    //           cmov (a CMP b), 1, (a CMP b), SETNE otherwise
    //   2 insns which is less than CMP+LEA+CMOV
    if (SrcVT == MVT::i64)
      return generateEquivalentBitOp(N, VEISD::XOR, DAG);
    return generateEquivalentCmp(N, true, DAG);
#endif
#endif
  }
  case ISD::SETLT:
    // a < b -> (CMP a, b) >> size(a)-1
    //   2 insns are less than CMP+LEA+CMOV
    return generateEquivalentSub(N, true, false, false, DAG);
  case ISD::SETGT:
    // a > b -> (CMP b, a) >> size(a)-1
    //   2 insns are less than CMP+LEA+CMOV
    return generateEquivalentSub(N, true, false, true, DAG);
  case ISD::SETLE:
    // a <= b -> (XOR (CMP b, a) >> size(a)-1, 1)
    //   3 insns are equal to CMP+LEA+CMOV but faster.
    return generateEquivalentSub(N, true, true, true, DAG);
  case ISD::SETGE:
    // a >= b -> (XOR (CMP a, b) >> size(a)-1, 1)
    //   3 insns are equal to CMP+LEA+CMOV but faster.
    return generateEquivalentSub(N, true, true, false, DAG);
  case ISD::SETULT:
    // a < b -> (CMP a, b) >> size(a)-1
    return generateEquivalentSub(N, false, false, false, DAG);
  case ISD::SETULE:
    // a <= b -> (XOR (CMP b, a) >> size(a)-1, 1)
    return generateEquivalentSub(N, false, true, true, DAG);
  case ISD::SETUGT:
    // a > b -> (CMP b, a) >> size(a)-1
    return generateEquivalentSub(N, false, false, true, DAG);
  case ISD::SETUGE:
    // a >= b -> (XOR (CMP a, b) >> size(a)-1, 1)
    return generateEquivalentSub(N, false, true, false, DAG);
  }
  return SDValue();
}

SDValue VETargetLowering::combineExtBoolTrunc(SDNode *N,
                                              DAGCombinerInfo &DCI) const {
  SelectionDAG &DAG = DCI.DAG;
  SDLoc DL(N);
  EVT VT = N->getValueType(0);
  EVT SrcVT = N->getOperand(0).getValueType();

  // We prefer to do this when all types are legal.
  if (!DCI.isAfterLegalizeDAG())
    return SDValue();

  if (N->getOperand(0).getOpcode() == ISD::SETCC &&
      SrcVT == MVT::i32 && VT == MVT::i64) {
    // SETCC returns 0 or 1, so all ext is safe to replae to INSERT_SUBREG.
    // But peform this modification after setcc is leagalized to i32.
    SDValue Undef = SDValue(
        DAG.getMachineNode(TargetOpcode::IMPLICIT_DEF, DL, VT), 0);
    SDValue Sub_i32 = DAG.getTargetConstant(VE::sub_i32, DL, MVT::i32);
    return SDValue(DAG.getMachineNode(
        TargetOpcode::INSERT_SUBREG, DL, MVT::i64, Undef,
        N->getOperand(0), Sub_i32), 0);
  }
  return SDValue();
}

static bool isI32Insn(const SDNode *User, const SDNode *N) {
  switch (User->getOpcode()) {
  default:
    return false;
  case ISD::ADD:
  case ISD::SUB:
  case ISD::MUL:
  case ISD::SDIV:
  case ISD::UDIV:
  case ISD::SETCC:
  case ISD::SMIN:
  case ISD::SMAX:
  case ISD::SHL:
  case ISD::SRA:
  case ISD::BSWAP:
  case ISD::SINT_TO_FP:
  case ISD::UINT_TO_FP:
  case ISD::BR_CC:
  case ISD::BITCAST:
  case ISD::ATOMIC_CMP_SWAP:
  case ISD::ATOMIC_SWAP:
  case VEISD::CMPU:
  case VEISD::CMPI:
  case VEISD::VEC_BROADCAST:
    return true;
  case ISD::SRL:
    if (N->getOperand(0).getOpcode() != ISD::SRL)
      return true;
    // (srl (trunc (srl ...))) may be optimized by combining srl, so
    // doesn't optimize trunc now.
    return false;
  case ISD::SELECT_CC:
    if (User->getOperand(2).getNode() != N &&
        User->getOperand(3).getNode() != N)
      return true;
    LLVM_FALLTHROUGH;
  case ISD::AND:
  case ISD::OR:
  case ISD::XOR:
  case ISD::SELECT:
  case ISD::CopyToReg:
    // Check all use of selections, bit operations, and copies.  If all of them
    // are safe, optimize truncate to extract_subreg.
    for (SDNode::use_iterator UI = User->use_begin(), UE = User->use_end();
         UI != UE; ++UI) {
      switch ((*UI)->getOpcode()) {
      default:
        // If the use is an instruction which treats the source operand as i32,
        // it is safe to avoid truncate here.
        if (isI32Insn(*UI, N))
          continue;
        break;
      case ISD::ANY_EXTEND:
      case ISD::SIGN_EXTEND:
      case ISD::ZERO_EXTEND: {
        // Special optimizations to the combination of ext and trunc.
        // (ext ... (select ... (trunc ...))) is safe to avoid truncate here
        // since this truncate instruction clears higher 32 bits which is filled
        // by one of ext instructions later.
        assert(N->getValueType(0) == MVT::i32 &&
               "find truncate to not i32 integer");
        if (User->getOpcode() == ISD::SELECT_CC ||
            User->getOpcode() == ISD::SELECT)
          continue;
        break;
      }
      }
      return false;
    }
    return true;
  }
}

// Optimize TRUNCATE in DAG combining.  Optimizing it in CUSTOM lower is
// sometime too early.  Optimizing it in DAG pattern matching in VEInstrInfo.td
// is sometime too late.  So, doing it at here.
SDValue VETargetLowering::combineTRUNCATE(SDNode *N,
                                          DAGCombinerInfo &DCI) const {
  assert(N->getOpcode() == ISD::TRUNCATE &&
         "Should be called with a TRUNCATE node");

  SelectionDAG &DAG = DCI.DAG;
  SDLoc DL(N);
  EVT VT = N->getValueType(0);

  // We prefer to do this when all types are legal.
  if (!DCI.isAfterLegalizeDAG())
    return SDValue();

  // Skip combine TRUNCATE atm if the operand of TRUNCATE might be a constant.
  if (N->getOperand(0)->getOpcode() == ISD::SELECT_CC &&
      isa<ConstantSDNode>(N->getOperand(0)->getOperand(0)) &&
      isa<ConstantSDNode>(N->getOperand(0)->getOperand(1)))
    return SDValue();

  // Check all use of this TRUNCATE.
  for (SDNode::use_iterator UI = N->use_begin(), UE = N->use_end(); UI != UE;
       ++UI) {
    SDNode *User = *UI;

    // Make sure that we're not going to replace TRUNCATE for non i32
    // instructions.
    //
    // FIXME: Although we could sometimes handle this, and it does occur in
    // practice that one of the condition inputs to the select is also one of
    // the outputs, we currently can't deal with this.
    if (isI32Insn(User, N))
      continue;

    return SDValue();
  }

  SDValue SubI32 = DAG.getTargetConstant(VE::sub_i32, DL, MVT::i32);
  return SDValue(DAG.getMachineNode(TargetOpcode::EXTRACT_SUBREG, DL, VT,
                                    N->getOperand(0), SubI32),
                 0);
}

SDValue VETargetLowering::combineSetCC(SDNode *N,
                                        DAGCombinerInfo &DCI) const {
  assert(N->getOpcode() == ISD::SETCC &&
         "Should be called with a SETCC node");

#if 0
  ISD::CondCode CC = cast<CondCodeSDNode>(N->getOperand(2))->get();
  if (CC == ISD::SETNE || CC == ISD::SETEQ) {
    SDValue LHS = N->getOperand(0);
    SDValue RHS = N->getOperand(1);

    // If there is a '0 - y' pattern, canonicalize the pattern to the RHS.
    if (LHS.getOpcode() == ISD::SUB && isNullConstant(LHS.getOperand(0)) &&
        LHS.hasOneUse())
      std::swap(LHS, RHS);

    // x == 0-y --> x+y == 0
    // x != 0-y --> x+y != 0
    if (RHS.getOpcode() == ISD::SUB && isNullConstant(RHS.getOperand(0)) &&
        RHS.hasOneUse()) {
      SDLoc DL(N);
      SelectionDAG &DAG = DCI.DAG;
      EVT VT = N->getValueType(0);
      EVT OpVT = LHS.getValueType();
      SDValue Add = DAG.getNode(ISD::ADD, DL, OpVT, LHS, RHS.getOperand(1));
      return DAG.getSetCC(DL, VT, Add, DAG.getConstant(0, DL, OpVT), CC);
    }
  }
#endif

  EVT VT = N->getValueType(0);
  if (VT != MVT::i32)
    return SDValue();

  // Check all use of this SETCC.
  for (SDNode::use_iterator UI = N->use_begin(), UE = N->use_end();
       UI != UE; ++UI) {
    SDNode *User = *UI;

    // Make sure that we're not going to promote SETCC for SELECT or BRCOND
    // or BR_CC.
    // FIXME: Although we could sometimes handle this, and it does occur in
    // practice that one of the condition inputs to the select is also one of
    // the outputs, we currently can't deal with this.
    if (User->getOpcode() == ISD::SELECT ||
        User->getOpcode() == ISD::BRCOND) {
      if (User->getOperand(0).getNode() == N)
        return SDValue();
    } else if (User->getOpcode() == ISD::BR_CC) {
      if (User->getOperand(1).getNode() == N ||
          User->getOperand(2).getNode() == N)
        return SDValue();
    } else if (User->getOpcode() == ISD::AND) {
      // Atomic expansion may construct instructions like below.
      //   %cond = SETCC
      //   %and = AND %cond, 1
      //   BR_CC %and
      //
      // This patterns will be combined into a single BR_CC later.
      // So, we defer optimization on SETCC for a while.
      // FIXME: create combine for (AND (SETCC ), 1).
      if (User->getOperand(0).getNode() == N &&
          User->getOperand(1).getValueType().isScalarInteger() &&
          isOneConstant(User->getOperand(1)))
        return SDValue();
    }
  }

  return optimizeSetCC(N, DCI);
}

SDValue VETargetLowering::combineSelectCC(SDNode *N,
                                          DAGCombinerInfo &DCI) const {
  assert(N->getOpcode() == ISD::SELECT_CC &&
         "Should be called with a SELECT_CC node");
  ISD::CondCode CC = cast<CondCodeSDNode>(N->getOperand(4))->get();
  SDValue LHS = N->getOperand(0);
  SDValue RHS = N->getOperand(1);
  SDValue True = N->getOperand(2);
  SDValue False = N->getOperand(3);
  bool Modify = false;

  EVT VT = N->getValueType(0);
  if (VT.isVector())
    return SDValue();

  if (isMImm(True)) {
    // Doesn't swap True and False values.
  } else if (isMImm(False)) {
    // Swap True and False values.  Inverse CC also.
    std::swap(True, False);
    CC = getSetCCInverse(CC, LHS.getValueType());
    Modify = true;
  }

  if (Modify) {
    SDLoc DL(N);
    SelectionDAG &DAG = DCI.DAG;
    return DAG.getSelectCC(SDLoc(N), LHS, RHS, True, False, CC);
  }

  return SDValue();
}

SDValue VETargetLowering::PerformDAGCombine(SDNode *N,
                                            DAGCombinerInfo &DCI) const {
  SDLoc dl(N);
  switch (N->getOpcode()) {
  default:
    break;
  case ISD::ANY_EXTEND:
  case ISD::SIGN_EXTEND:
  case ISD::ZERO_EXTEND:
    return combineExtBoolTrunc(N, DCI);
  case ISD::SETCC:
    return combineSetCC(N, DCI);
  case ISD::SELECT_CC:
    return combineSelectCC(N, DCI);
  case ISD::TRUNCATE:
    return combineTRUNCATE(N, DCI);
  }

  return SDValue();
}

bool VETargetLowering::isTypeDesirableForOp(unsigned Opc, EVT VT) const {
  if (!isTypeLegal(VT))
    return false;

  // There are no i32 bitreverse/ctpop/and/or/xor instructions.
  if (VT == MVT::i32) {
    switch (Opc) {
    default:
      break;
    case ISD::BITREVERSE:
    case ISD::CTPOP:
    case ISD::AND:
    case ISD::OR:
    case ISD::XOR:
      return false;
    }
  }

  // There are no i8/i16 instructions.
  if (VT == MVT::i8 || VT == MVT::i16)
    return false;

  // Any legal type not explicitly accounted for above here is desirable.
  return true;
}

//===----------------------------------------------------------------------===//
// VE Inline Assembly Support
//===----------------------------------------------------------------------===//

VETargetLowering::ConstraintType
VETargetLowering::getConstraintType(StringRef Constraint) const {
  if (Constraint.size() == 1) {
    switch (Constraint[0]) {
    default:
      break;
    case 'v': // vector registers
    case 'f':
    case 'e':
      return C_RegisterClass;
    case 'I': // SIMM13
      return C_Other;
    }
  }

  return TargetLowering::getConstraintType(Constraint);
}

TargetLowering::ConstraintWeight VETargetLowering::
getSingleConstraintMatchWeight(AsmOperandInfo &info,
                               const char *constraint) const {
  ConstraintWeight weight = CW_Invalid;
  Value *CallOperandVal = info.CallOperandVal;
  // If we don't have a value, we can't do a match,
  // but allow it at the lowest weight.
  if (!CallOperandVal)
    return CW_Default;

  // Look at the constraint type.
  switch (*constraint) {
  default:
    weight = TargetLowering::getSingleConstraintMatchWeight(info, constraint);
    break;
  case 'I': // SIMM13
    if (ConstantInt *C = dyn_cast<ConstantInt>(info.CallOperandVal)) {
      if (isInt<13>(C->getSExtValue()))
        weight = CW_Constant;
    }
    break;
  }
  return weight;
}

/// LowerAsmOperandForConstraint - Lower the specified operand into the Ops
/// vector.  If it is invalid, don't add anything to Ops.
void VETargetLowering::
LowerAsmOperandForConstraint(SDValue Op,
                             std::string &Constraint,
                             std::vector<SDValue> &Ops,
                             SelectionDAG &DAG) const {
  SDValue Result(nullptr, 0);

  // Only support length 1 constraints for now.
  if (Constraint.length() > 1)
    return;

  char ConstraintLetter = Constraint[0];
  switch (ConstraintLetter) {
  default: break;
  case 'I':
    if (ConstantSDNode *C = dyn_cast<ConstantSDNode>(Op)) {
      if (isInt<13>(C->getSExtValue())) {
        Result = DAG.getTargetConstant(C->getSExtValue(), SDLoc(Op),
                                       Op.getValueType());
        break;
      }
      return;
    }
  }

  if (Result.getNode()) {
    Ops.push_back(Result);
    return;
  }
  TargetLowering::LowerAsmOperandForConstraint(Op, Constraint, Ops, DAG);
}

std::pair<unsigned, const TargetRegisterClass *>
VETargetLowering::getRegForInlineAsmConstraint(const TargetRegisterInfo *TRI,
                                               StringRef Constraint,
                                               MVT VT) const {
  const TargetRegisterClass *RC = nullptr;
  if (Constraint.size() == 1) {
    switch (Constraint[0]) {
    default:
      return TargetLowering::getRegForInlineAsmConstraint(TRI, Constraint, VT);
    case 'r':
      RC = &VE::I64RegClass;
      break;
    case 'v':
      RC = &VE::V64RegClass;
      break;
    case 'f':
      if (VT == MVT::f32 || VT == MVT::f64)
        RC = &VE::I64RegClass;
      else if (VT == MVT::f128)
        RC = &VE::F128RegClass;
      else
        llvm_unreachable("Unknown ValueType for f-register-type!");
      break;
    case 'e':
      if (VT == MVT::f32 || VT == MVT::f64)
        RC = &VE::I64RegClass;
      else if (VT == MVT::f128)
        RC = &VE::F128RegClass;
      else
        llvm_unreachable("Unknown ValueType for e-register-type!");
      break;
    }
    return std::make_pair(0U, RC);
  } else if (!Constraint.empty() && Constraint.size() <= 5
              && Constraint[0] == '{' && *(Constraint.end()-1) == '}') {
    // constraint = '{r<d>}'
    // Remove the braces from around the name.
    StringRef name(Constraint.data()+1, Constraint.size()-2);
    // Handle register aliases:
    //       r0-r7   -> g0-g7
    //       r8-r15  -> o0-o7
    //       r16-r23 -> l0-l7
    //       r24-r31 -> i0-i7
    uint64_t intVal = 0;
    if (name.substr(0, 1).equals("r")
        && !name.substr(1).getAsInteger(10, intVal) && intVal <= 31) {
      const char regTypes[] = { 'g', 'o', 'l', 'i' };
      char regType = regTypes[intVal/8];
      char regIdx = '0' + (intVal % 8);
      char tmp[] = { '{', regType, regIdx, '}', 0 };
      std::string newConstraint = std::string(tmp);
      return TargetLowering::getRegForInlineAsmConstraint(TRI, newConstraint,
                                                          VT);
    }
  }

  return TargetLowering::getRegForInlineAsmConstraint(TRI, Constraint, VT);
}

void VETargetLowering::ReplaceNodeResults(SDNode *N,
                                             SmallVectorImpl<SDValue>& Results,
                                             SelectionDAG &DAG) const {

  SDLoc dl(N);

  switch (N->getOpcode()) {
  case ISD::ATOMIC_SWAP:
  case ISD::BUILD_VECTOR:
  case ISD::INSERT_VECTOR_ELT:
  case ISD::EXTRACT_VECTOR_ELT:
  case ISD::VECTOR_SHUFFLE:
  case ISD::MSCATTER:
  case ISD::MGATHER:
  case ISD::MLOAD:
    // ask llvm to expand vector related instructions if those are not legal.
    return;
  default:
    LLVM_DEBUG(N->dumpr(&DAG));
    llvm_unreachable("Do not know how to custom type legalize this operation!");
  }
}

// Override to enable LOAD_STACK_GUARD lowering on Linux.
bool VETargetLowering::useLoadStackGuardNode() const {
  if (!Subtarget->isTargetLinux())
    return TargetLowering::useLoadStackGuardNode();
  return true;
}

// Override to disable global variable loading on Linux.
void VETargetLowering::insertSSPDeclarations(Module &M) const {
  if (!Subtarget->isTargetLinux())
    return TargetLowering::insertSSPDeclarations(M);
}

void VETargetLowering::finalizeLowering(MachineFunction& MF) const {
  for (auto &MBB : MF)
    MBB.addLiveIn(VE::VL);
  TargetLoweringBase::finalizeLowering(MF);
}

bool VETargetLowering::isVectorMaskType(EVT VT) const {
  return (VT == MVT::v256i1 || VT == MVT::v512i1);
}

//===----------------------------------------------------------------------===//
// VE Target Optimization Support
//===----------------------------------------------------------------------===//

unsigned VETargetLowering::getMinimumJumpTableEntries() const {
  // Specify 8 for PIC model to relieve the impact of PIC load instructions.
  if (isJumpTableRelative())
    return 8;

  return TargetLowering::getMinimumJumpTableEntries();
}

bool VETargetLowering::hasAndNot(SDValue Y) const {
  EVT VT = Y.getValueType();

  // VE doesn't have vector and not instruction.
  if (VT.isVector())
    return false;

  // VE allows different immediate values for X and Y where ~X & Y.
  // Only simm7 works for X, and only mimm works for Y on VE.  However, this
  // function is used to check whether an immediate value is OK for and-not
  // instruction as both X and Y.  Generating additional instruction to
  // retrieve an immediate value is no good since the purpose of this
  // function is to convert a series of 3 instructions to another series of
  // 3 instructions with better parallelism.  Therefore, we return false
  // for all immediate values now.
  // FIXME: Change hasAndNot function to have two operands to make it work
  //        correctly with Aurora VE.
  if (isa<ConstantSDNode>(Y))
    return false;

  // It's ok for generic registers.
  return true;
}<|MERGE_RESOLUTION|>--- conflicted
+++ resolved
@@ -329,38 +329,19 @@
   // Use custom inserter for ATOMIC_FENCE.
   setOperationAction(ISD::ATOMIC_FENCE, MVT::Other, Custom);
 
-<<<<<<< HEAD
-  for (MVT VT : MVT::integer_valuetypes()) {
-    // Several atomic operations are converted to VE instructions well.
-    // Additional memory fences are generated in emitLeadingfence and
-    // emitTrailingFence functions.
-    setOperationAction(ISD::ATOMIC_LOAD, VT, Legal);
-    setOperationAction(ISD::ATOMIC_STORE, VT, Legal);
-    setOperationAction(ISD::ATOMIC_CMP_SWAP, VT, Legal);
-    setOperationAction(ISD::ATOMIC_SWAP, VT, Custom);
-
-    setOperationAction(ISD::ATOMIC_CMP_SWAP_WITH_SUCCESS, VT, Expand);
-
-    // FIXME: not supported "atmam" isntructions yet
-=======
   // Other atomic instructions.
   for (MVT VT : MVT::integer_valuetypes()) {
     // Support i8/i16 atomic swap.
     setOperationAction(ISD::ATOMIC_SWAP, VT, Custom);
 
     // FIXME: Support "atmam" isntructions.
->>>>>>> 2aae2136
     setOperationAction(ISD::ATOMIC_LOAD_ADD, VT, Expand);
     setOperationAction(ISD::ATOMIC_LOAD_SUB, VT, Expand);
     setOperationAction(ISD::ATOMIC_LOAD_AND, VT, Expand);
     setOperationAction(ISD::ATOMIC_LOAD_OR, VT, Expand);
 
-<<<<<<< HEAD
-    // VE doesn't have follwing instructions
-=======
     // VE doesn't have follwing instructions.
     setOperationAction(ISD::ATOMIC_CMP_SWAP_WITH_SUCCESS, VT, Expand);
->>>>>>> 2aae2136
     setOperationAction(ISD::ATOMIC_LOAD_CLR, VT, Expand);
     setOperationAction(ISD::ATOMIC_LOAD_XOR, VT, Expand);
     setOperationAction(ISD::ATOMIC_LOAD_NAND, VT, Expand);
@@ -1045,17 +1026,6 @@
   return true;
 }
 
-TargetLowering::AtomicExpansionKind
-VETargetLowering::shouldExpandAtomicRMWInIR(AtomicRMWInst *AI) const {
-  if (AI->getOperation() == AtomicRMWInst::Xchg){
-    const DataLayout &DL = AI->getModule()->getDataLayout();
-    if (DL.getTypeStoreSize(AI->getValOperand()->getType()) == 2)
-      return AtomicExpansionKind::CmpXChg; // Uses cas instruction for 2byte atomic_swap
-    return AtomicExpansionKind::None; // Uses ts1am instruction
-  }
-  return AtomicExpansionKind::CmpXChg;
-}
-
 VETargetLowering::VETargetLowering(const TargetMachine &TM,
                                    const VESubtarget &STI)
     : TargetLowering(TM), Subtarget(&STI) {
@@ -1108,7 +1078,8 @@
     TARGET_NODE_CASE(Lo)
     TARGET_NODE_CASE(MEMBARRIER)
     TARGET_NODE_CASE(RET_FLAG)
-<<<<<<< HEAD
+    TARGET_NODE_CASE(TS1AM)
+    TARGET_NODE_CASE(VEC_BROADCAST)
     TARGET_NODE_CASE(EQV)
     TARGET_NODE_CASE(XOR)
     TARGET_NODE_CASE(CMPI)
@@ -1119,7 +1090,6 @@
     TARGET_NODE_CASE(EH_SJLJ_SETJMP)
     TARGET_NODE_CASE(EH_SJLJ_LONGJMP)
     TARGET_NODE_CASE(EH_SJLJ_SETUP_DISPATCH)
-    TARGET_NODE_CASE(GLOBAL_BASE_REG)
     TARGET_NODE_CASE(FLUSHW)
     TARGET_NODE_CASE(VEC_LVL)
     TARGET_NODE_CASE(VEC_SEQ)
@@ -1127,11 +1097,6 @@
     TARGET_NODE_CASE(VEC_SCATTER)
     TARGET_NODE_CASE(VEC_GATHER)
     TARGET_NODE_CASE(Wrapper)
-    TARGET_NODE_CASE(TS1AM)
-=======
-    TARGET_NODE_CASE(TS1AM)
-    TARGET_NODE_CASE(VEC_BROADCAST)
->>>>>>> 2aae2136
 
     // Register the VVP_* SDNodes.
 #define ADD_VVP_OP(VVP_NAME, ...) TARGET_NODE_CASE(VVP_NAME)
@@ -1346,52 +1311,6 @@
   return DAG.getNode(VEISD::MEMBARRIER, DL, MVT::Other, Op.getOperand(0));
 }
 
-<<<<<<< HEAD
-SDValue VETargetLowering::lowerATOMIC_SWAP(SDValue Op,
-                                           SelectionDAG &DAG) const {
-  AtomicSDNode *N = cast<AtomicSDNode>(Op);
-
-  // Custom Lowering 1 byte ATOMIC_SWAP.
-  if (N->getMemoryVT() == MVT::i8) {
-    SDLoc DL(Op);
-
-    SDValue Src = N->getOperand(1);
-    SDValue Value = N->getOperand(2);
-
-    SDValue Const3 = DAG.getConstant(3, DL, MVT::i64);
-    SDValue Const24 = DAG.getConstant(24, DL, MVT::i64);
-
-    // Generate "ts1am" as 1 byte ATOMIC_SWAP.
-    SDValue AlignedAddress =
-        DAG.getNode(ISD::AND, DL, Src.getValueType(),
-                    {Src, DAG.getConstant(-4, DL, MVT::i64)});
-    SDValue Remainder =
-        DAG.getNode(ISD::AND, DL, Src.getValueType(), {Src, Const3});
-    SDValue ShiftedFlag = DAG.getNode(
-        ISD::SHL, DL, MVT::i32, {DAG.getConstant(1, DL, MVT::i32), Remainder});
-    SDValue ShiftBits = DAG.getNode(ISD::SHL, DL, Remainder.getValueType(),
-                                    {Remainder, Const3});
-    SDValue NewValue =
-        DAG.getNode(ISD::SHL, DL, Value.getValueType(), {Value, ShiftBits});
-    SDValue TS1AM =
-        DAG.getAtomic(VEISD::TS1AM, DL, N->getMemoryVT(),
-                      DAG.getVTList(Op.getNode()->getValueType(0),
-                                    Op.getNode()->getValueType(1)),
-                      {N->getChain(), AlignedAddress, ShiftedFlag, NewValue},
-                      N->getMemOperand());
-
-    // Extract 1 byte result.
-    SDValue SUB =
-        DAG.getNode(ISD::SUB, DL, Const24.getValueType(), {Const24, ShiftBits});
-    SDValue ShiftLeftFor1Byte =
-        DAG.getNode(ISD::SHL, DL, TS1AM.getValueType(), {TS1AM, SUB});
-    SDValue ShiftRightFor1Byte =
-        DAG.getNode(ISD::SRA, DL, ShiftLeftFor1Byte.getValueType(),
-                    {ShiftLeftFor1Byte, Const24});
-
-    SDValue Chain = TS1AM.getValue(1);
-    return DAG.getMergeValues({ShiftRightFor1Byte, Chain}, DL);
-=======
 TargetLowering::AtomicExpansionKind
 VETargetLowering::shouldExpandAtomicRMWInIR(AtomicRMWInst *AI) const {
   // We have TS1AM implementation for i8/i16/i32/i64, so use it.
@@ -1497,7 +1416,6 @@
     SDValue Result = finalizeTS1AM(Op, DAG, TS1AM, Bits);
     SDValue Chain = TS1AM.getValue(1);
     return DAG.getMergeValues({Result, Chain}, DL);
->>>>>>> 2aae2136
   }
   // Otherwise, let llvm legalize it.
   return Op;
@@ -2003,23 +1921,6 @@
 static SDValue lowerFRAMEADDR(SDValue Op, SelectionDAG &DAG,
                               const VETargetLowering &TLI,
                               const VESubtarget *Subtarget) {
-<<<<<<< HEAD
-  SDLoc dl(Op);
-  unsigned Depth = cast<ConstantSDNode>(Op.getOperand(0))->getZExtValue();
-
-  MachineFunction &MF = DAG.getMachineFunction();
-  MachineFrameInfo &MFI = MF.getFrameInfo();
-  MFI.setFrameAddressIsTaken(true);
-
-  EVT PtrVT = TLI.getPointerTy(MF.getDataLayout());
-
-  const VERegisterInfo *RegInfo = Subtarget->getRegisterInfo();
-  unsigned FrameReg = RegInfo->getFrameRegister(MF);
-  SDValue FrameAddr = DAG.getCopyFromReg(DAG.getEntryNode(), dl, FrameReg,
-                                         PtrVT);
-  while (Depth--)
-    FrameAddr = DAG.getLoad(Op.getValueType(), dl, DAG.getEntryNode(),
-=======
   SDLoc DL(Op);
   MachineFunction &MF = DAG.getMachineFunction();
   EVT PtrVT = TLI.getPointerTy(MF.getDataLayout());
@@ -2034,12 +1935,10 @@
       DAG.getCopyFromReg(DAG.getEntryNode(), DL, FrameReg, PtrVT);
   while (Depth--)
     FrameAddr = DAG.getLoad(Op.getValueType(), DL, DAG.getEntryNode(),
->>>>>>> 2aae2136
                             FrameAddr, MachinePointerInfo());
   return FrameAddr;
 }
 
-<<<<<<< HEAD
 static SDValue lowerRETURNADDR(SDValue Op, SelectionDAG &DAG,
                                const VETargetLowering &TLI,
                                const VESubtarget *Subtarget) {
@@ -2061,11 +1960,6 @@
     return DAG.getLoad(PtrVT, dl, DAG.getEntryNode(),
                        DAG.getNode(ISD::ADD, dl, PtrVT, FrameAddr, Offset),
                        MachinePointerInfo());
-=======
-static SDValue getSplatValue(SDNode *N) {
-  if (auto *BuildVec = dyn_cast<BuildVectorSDNode>(N)) {
-    return BuildVec->getSplatValue();
->>>>>>> 2aae2136
   }
 
 #if 0
@@ -2231,7 +2125,6 @@
     return lowerConstantPool(Op, DAG);
   case ISD::DYNAMIC_STACKALLOC:
     return lowerDYNAMIC_STACKALLOC(Op, DAG);
-<<<<<<< HEAD
   case ISD::EH_SJLJ_SETJMP:
     return lowerEH_SJLJ_SETJMP(Op, DAG);
   case ISD::EH_SJLJ_LONGJMP:
@@ -2240,8 +2133,6 @@
     return lowerEH_SJLJ_SETUP_DISPATCH(Op, DAG);
   case ISD::EXTRACT_VECTOR_ELT:
     return lowerEXTRACT_VECTOR_ELT(Op, DAG);
-=======
->>>>>>> 2aae2136
   case ISD::FRAMEADDR:
     return lowerFRAMEADDR(Op, DAG, *this, Subtarget);
   case ISD::GlobalAddress:
@@ -2289,6 +2180,13 @@
                                           SelectionDAG &DAG) const {
   switch (N->getOpcode()) {
   case ISD::ATOMIC_SWAP:
+  case ISD::BUILD_VECTOR:
+  case ISD::INSERT_VECTOR_ELT:
+  case ISD::EXTRACT_VECTOR_ELT:
+  case ISD::VECTOR_SHUFFLE:
+  case ISD::MSCATTER:
+  case ISD::MGATHER:
+  case ISD::MLOAD:
     // Let LLVM expand atomic swap instruction through LowerOperation.
     return;
   default:
@@ -3871,29 +3769,6 @@
   return TargetLowering::getRegForInlineAsmConstraint(TRI, Constraint, VT);
 }
 
-void VETargetLowering::ReplaceNodeResults(SDNode *N,
-                                             SmallVectorImpl<SDValue>& Results,
-                                             SelectionDAG &DAG) const {
-
-  SDLoc dl(N);
-
-  switch (N->getOpcode()) {
-  case ISD::ATOMIC_SWAP:
-  case ISD::BUILD_VECTOR:
-  case ISD::INSERT_VECTOR_ELT:
-  case ISD::EXTRACT_VECTOR_ELT:
-  case ISD::VECTOR_SHUFFLE:
-  case ISD::MSCATTER:
-  case ISD::MGATHER:
-  case ISD::MLOAD:
-    // ask llvm to expand vector related instructions if those are not legal.
-    return;
-  default:
-    LLVM_DEBUG(N->dumpr(&DAG));
-    llvm_unreachable("Do not know how to custom type legalize this operation!");
-  }
-}
-
 // Override to enable LOAD_STACK_GUARD lowering on Linux.
 bool VETargetLowering::useLoadStackGuardNode() const {
   if (!Subtarget->isTargetLinux())
