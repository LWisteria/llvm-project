--- conflicted
+++ resolved
@@ -990,7 +990,6 @@
   return true;
 }
 
-<<<<<<< HEAD
 bool VETargetLowering::canMergeStoresTo(unsigned AddressSpace, EVT MemVT,
                                         const SelectionDAG &DAG) const {
   // VE's vectorization is experimental, so disable to use vector stores
@@ -1013,8 +1012,6 @@
   return true;
 }
 
-=======
->>>>>>> 18e356b7
 bool VETargetLowering::hasAndNot(SDValue Y) const {
   EVT VT = Y.getValueType();
 
@@ -1022,14 +1019,6 @@
   if (VT.isVector())
     return false;
 
-<<<<<<< HEAD
-  // VE has scalar and not instruction which support simm7 in Y, where ~Y & Z.
-  if (ConstantSDNode *C = dyn_cast<ConstantSDNode>(Y)) {
-    if (isInt<7>(C->getSExtValue()))
-      return true;
-    return false;
-  }
-=======
   // VE allows different immediate values for X and Y where ~X & Y.
   // Only simm7 works for X, and only mimm works for Y on VE.  However, this
   // function is used to check whether an immediate value is OK for and-not
@@ -1042,13 +1031,11 @@
   //        correctly with Aurora VE.
   if (auto *C = dyn_cast<ConstantSDNode>(Y))
     return false;
->>>>>>> 18e356b7
 
   // It's ok for generic registers.
   return true;
 }
 
-<<<<<<< HEAD
 TargetLowering::AtomicExpansionKind
 VETargetLowering::shouldExpandAtomicRMWInIR(AtomicRMWInst *AI) const {
   if (AI->getOperation() == AtomicRMWInst::Xchg){
@@ -1060,8 +1047,6 @@
   return AtomicExpansionKind::CmpXChg;
 }
 
-=======
->>>>>>> 18e356b7
 VETargetLowering::VETargetLowering(const TargetMachine &TM,
                                    const VESubtarget &STI)
     : TargetLowering(TM), Subtarget(&STI) {
