--- conflicted
+++ resolved
@@ -165,341 +165,9 @@
   return CCInfo.CheckReturn(Outs, RetCC);
 }
 
-<<<<<<< HEAD
 SDValue VETargetLowering::LowerBitcast(SDValue Op, SelectionDAG &DAG) const {
   if (Op.getSimpleValueType() == MVT::v256i64 &&
       Op.getOperand(0).getSimpleValueType() == MVT::v256f64) {
-=======
-void VETargetLowering::initRegisterClasses() {
-  // Set up the register classes.
-  addRegisterClass(MVT::i32, &VE::I32RegClass);
-  addRegisterClass(MVT::i64, &VE::I64RegClass);
-  addRegisterClass(MVT::f32, &VE::F32RegClass);
-  addRegisterClass(MVT::f64, &VE::I64RegClass);
-  addRegisterClass(MVT::f128, &VE::F128RegClass);
-
-  addRegisterClass(MVT::v2i32, &VE::V64RegClass);
-  addRegisterClass(MVT::v4i32, &VE::V64RegClass);
-  addRegisterClass(MVT::v8i32, &VE::V64RegClass);
-  addRegisterClass(MVT::v16i32, &VE::V64RegClass);
-  addRegisterClass(MVT::v32i32, &VE::V64RegClass);
-  addRegisterClass(MVT::v64i32, &VE::V64RegClass);
-  addRegisterClass(MVT::v128i32, &VE::V64RegClass);
-  addRegisterClass(MVT::v256i32, &VE::V64RegClass);
-  addRegisterClass(MVT::v512i32, &VE::V64RegClass);
-
-  addRegisterClass(MVT::v2i64, &VE::V64RegClass);
-  addRegisterClass(MVT::v4i64, &VE::V64RegClass);
-  addRegisterClass(MVT::v8i64, &VE::V64RegClass);
-  addRegisterClass(MVT::v16i64, &VE::V64RegClass);
-  addRegisterClass(MVT::v32i64, &VE::V64RegClass);
-  addRegisterClass(MVT::v64i64, &VE::V64RegClass);
-  addRegisterClass(MVT::v128i64, &VE::V64RegClass);
-  addRegisterClass(MVT::v256i64, &VE::V64RegClass);
-
-  addRegisterClass(MVT::v2f32, &VE::V64RegClass);
-  addRegisterClass(MVT::v4f32, &VE::V64RegClass);
-  addRegisterClass(MVT::v8f32, &VE::V64RegClass);
-  addRegisterClass(MVT::v16f32, &VE::V64RegClass);
-  addRegisterClass(MVT::v32f32, &VE::V64RegClass);
-  addRegisterClass(MVT::v64f32, &VE::V64RegClass);
-  addRegisterClass(MVT::v128f32, &VE::V64RegClass);
-  addRegisterClass(MVT::v256f32, &VE::V64RegClass);
-  addRegisterClass(MVT::v512f32, &VE::V64RegClass);
-
-  addRegisterClass(MVT::v2f64, &VE::V64RegClass);
-  addRegisterClass(MVT::v4f64, &VE::V64RegClass);
-  addRegisterClass(MVT::v8f64, &VE::V64RegClass);
-  addRegisterClass(MVT::v16f64, &VE::V64RegClass);
-  addRegisterClass(MVT::v32f64, &VE::V64RegClass);
-  addRegisterClass(MVT::v64f64, &VE::V64RegClass);
-  addRegisterClass(MVT::v128f64, &VE::V64RegClass);
-  addRegisterClass(MVT::v256f64, &VE::V64RegClass);
-
-  addRegisterClass(MVT::v256i1, &VE::VMRegClass);
-  addRegisterClass(MVT::v512i1, &VE::VM512RegClass);
-}
-
-void VETargetLowering::initSPUActions() {
-  const auto &TM = getTargetMachine();
-
-  /// Load & Store {
-
-  // VE doesn't have i1 sign extending load.
-  for (MVT VT : MVT::integer_valuetypes()) {
-    setLoadExtAction(ISD::SEXTLOAD, VT, MVT::i1, Promote);
-    setLoadExtAction(ISD::ZEXTLOAD, VT, MVT::i1, Promote);
-    setLoadExtAction(ISD::EXTLOAD, VT, MVT::i1, Promote);
-    // FIXME: upstream has following line.  Need double check.
-    // setTruncStoreAction(VT, MVT::i1, Expand);
-  }
-
-  // VE doesn't have floating point extload/truncstore, so expand them.
-  for (MVT FPVT : MVT::fp_valuetypes()) {
-    for (MVT OtherFPVT : MVT::fp_valuetypes()) {
-      setLoadExtAction(ISD::EXTLOAD, FPVT, OtherFPVT, Expand);
-      setTruncStoreAction(FPVT, OtherFPVT, Expand);
-    }
-  }
-
-  // VE doesn't have fp128 load/store, so expand them in custom lower.
-  setOperationAction(ISD::LOAD, MVT::f128, Custom);
-  setOperationAction(ISD::STORE, MVT::f128, Custom);
-
-  /// } Load & Store
-
-  // Custom legalize address nodes into LO/HI parts.
-  MVT PtrVT = MVT::getIntegerVT(TM.getPointerSizeInBits(0));
-  setOperationAction(ISD::BlockAddress, PtrVT, Custom);
-  setOperationAction(ISD::GlobalAddress, PtrVT, Custom);
-  setOperationAction(ISD::GlobalTLSAddress, PtrVT, Custom);
-  setOperationAction(ISD::ConstantPool, PtrVT, Custom);
-
-  /// VAARG handling {
-  setOperationAction(ISD::VASTART, MVT::Other, Custom);
-  // VAARG needs to be lowered to access with 8 bytes alignment.
-  setOperationAction(ISD::VAARG, MVT::Other, Custom);
-  // Use the default implementation.
-  setOperationAction(ISD::VACOPY, MVT::Other, Expand);
-  setOperationAction(ISD::VAEND, MVT::Other, Expand);
-  /// } VAARG handling
-
-  /// Stack {
-  setOperationAction(ISD::DYNAMIC_STACKALLOC, MVT::i32, Custom);
-  setOperationAction(ISD::DYNAMIC_STACKALLOC, MVT::i64, Custom);
-  /// } Stack
-
-  /// Branch {
-
-  // VE doesn't have BRCOND
-  setOperationAction(ISD::BRCOND, MVT::Other, Expand);
-
-  // BRIND and BR_JT are not implemented yet.
-  // FIXME: Implement both for the scalar perforamnce.
-  setOperationAction(ISD::BRIND, MVT::Other, Expand);
-  setOperationAction(ISD::BR_JT, MVT::Other, Expand);
-
-  /// } Branch
-
-  /// Int Ops {
-  for (MVT IntVT : {MVT::i32, MVT::i64}) {
-    // VE has no REM or DIVREM operations.
-    setOperationAction(ISD::UREM, IntVT, Expand);
-    setOperationAction(ISD::SREM, IntVT, Expand);
-    setOperationAction(ISD::SDIVREM, IntVT, Expand);
-    setOperationAction(ISD::UDIVREM, IntVT, Expand);
-
-    // VE has no SHL_PARTS/SRA_PARTS/SRL_PARTS operations.
-    setOperationAction(ISD::SHL_PARTS, IntVT, Expand);
-    setOperationAction(ISD::SRA_PARTS, IntVT, Expand);
-    setOperationAction(ISD::SRL_PARTS, IntVT, Expand);
-
-    // VE has no MULHU/MULHS/UMUL_LOHI/SMUL_LOHI operations.
-    // TODO: Use MPD/MUL instructions to implement SMUL_LOHI/UMUL_LOHI for
-    //       i32 type.
-    setOperationAction(ISD::MULHU, IntVT, Expand);
-    setOperationAction(ISD::MULHS, IntVT, Expand);
-    setOperationAction(ISD::UMUL_LOHI, IntVT, Expand);
-    setOperationAction(ISD::SMUL_LOHI, IntVT, Expand);
-
-    // VE has no CTTZ, ROTL, ROTR operations.
-    setOperationAction(ISD::CTTZ, IntVT, Expand);
-    setOperationAction(ISD::ROTL, IntVT, Expand);
-    setOperationAction(ISD::ROTR, IntVT, Expand);
-
-    // VE has 64 bits instruction which works as i64 BSWAP operation.  This
-    // instruction works fine as i32 BSWAP operation with an additional
-    // parameter.  Use isel patterns to lower BSWAP.
-    setOperationAction(ISD::BSWAP, IntVT, Legal);
-
-    // VE has only 64 bits instructions which work as i64 BITREVERSE/CTLZ/CTPOP
-    // operations.  Use isel patterns for i64, promote for i32.
-    LegalizeAction Act = (IntVT == MVT::i32) ? Promote : Legal;
-    setOperationAction(ISD::BITREVERSE, IntVT, Act);
-    setOperationAction(ISD::CTLZ, IntVT, Act);
-    setOperationAction(ISD::CTLZ_ZERO_UNDEF, IntVT, Act);
-    setOperationAction(ISD::CTPOP, IntVT, Act);
-
-    // VE has only 64 bits instructions which work as i64 AND/OR/XOR operations.
-    // Use isel patterns for i64, promote for i32.
-    setOperationAction(ISD::AND, IntVT, Act);
-    setOperationAction(ISD::OR, IntVT, Act);
-    setOperationAction(ISD::XOR, IntVT, Act);
-
-    // Legal smax and smin
-    setOperationAction(ISD::SMAX, IntVT, Legal);
-    setOperationAction(ISD::SMIN, IntVT, Legal);
-  }
-
-  // Operations not supported by VE.
-  setOperationAction(ISD::SIGN_EXTEND_INREG, MVT::i1, Expand);
-
-  // Used by legalize types to correctly generate the setcc result.
-  // Without this, every float setcc comes with a AND/OR with the result,
-  // we don't want this, since the fpcmp result goes to a flag register,
-  // which is used implicitly by brcond and select operations.
-  AddPromotedToType(ISD::SETCC, MVT::i1, MVT::i32);
-
-  /// } Int Ops
-
-  /// Conversion {
-  // VE doesn't have instructions for fp<->uint, so expand them by llvm
-  setOperationAction(ISD::FP_TO_UINT, MVT::i32, Promote); // use i64
-  setOperationAction(ISD::UINT_TO_FP, MVT::i32, Promote); // use i64
-  setOperationAction(ISD::FP_TO_UINT, MVT::i64, Expand);
-  setOperationAction(ISD::UINT_TO_FP, MVT::i64, Expand);
-
-  // fp16 not supported
-  for (MVT FPVT : MVT::fp_valuetypes()) {
-    setOperationAction(ISD::FP16_TO_FP, FPVT, Expand);
-    setOperationAction(ISD::FP_TO_FP16, FPVT, Expand);
-  }
-  /// } Conversion
-
-  /// Floating-point Ops {
-  /// Note: Floating-point operations are fneg, fadd, fsub, fmul, fdiv, frem,
-  ///       and fcmp.
-
-  // VE doesn't have following floating point operations.
-  for (MVT VT : MVT::fp_valuetypes()) {
-    setOperationAction(ISD::FNEG, VT, Expand);
-    setOperationAction(ISD::FREM, VT, Expand);
-  }
-
-  // VE doesn't have fdiv of f128.
-  setOperationAction(ISD::FDIV, MVT::f128, Expand);
-
-  for (MVT FPVT : {MVT::f32, MVT::f64}) {
-    // f32 and f64 uses ConstantFP.  f128 uses ConstantPool.
-    setOperationAction(ISD::ConstantFP, FPVT, Legal);
-  }
-  /// } Floating-point Ops
-
-  /// Floating-point math functions {
-
-  // VE doesn't have following floating point math functions.
-  for (MVT VT : MVT::fp_valuetypes()) {
-    setOperationAction(ISD::FABS, VT, Expand);
-    setOperationAction(ISD::FCOPYSIGN, VT, Expand);
-    setOperationAction(ISD::FCOS, VT, Expand);
-    setOperationAction(ISD::FSIN, VT, Expand);
-    setOperationAction(ISD::FSQRT, VT, Expand);
-
-    // VE has no sclar FMA instruction
-    setOperationAction(ISD::FMA, VT, Expand);
-    setOperationAction(ISD::FMAD, VT, Expand);
-    setOperationAction(ISD::FABS, VT, Expand);
-    setOperationAction(ISD::FPOWI, VT, Expand);
-    setOperationAction(ISD::FPOW, VT, Expand);
-    setOperationAction(ISD::FLOG, VT, Expand);
-    setOperationAction(ISD::FLOG2, VT, Expand);
-    setOperationAction(ISD::FLOG10, VT, Expand);
-    setOperationAction(ISD::FEXP, VT, Expand);
-    setOperationAction(ISD::FEXP2, VT, Expand);
-    setOperationAction(ISD::FCEIL, VT, Expand);
-    setOperationAction(ISD::FTRUNC, VT, Expand);
-    setOperationAction(ISD::FRINT, VT, Expand);
-    setOperationAction(ISD::FNEARBYINT, VT, Expand);
-    setOperationAction(ISD::FROUND, VT, Expand);
-    setOperationAction(ISD::FFLOOR, VT, Expand);
-    if (VT == MVT::f128) {
-      setOperationAction(ISD::FMINNUM, VT, Expand);
-      setOperationAction(ISD::FMAXNUM, VT, Expand);
-    } else {
-      setOperationAction(ISD::FMINNUM, VT, Legal);
-      setOperationAction(ISD::FMAXNUM, VT, Legal);
-    }
-    setOperationAction(ISD::FMINIMUM, VT, Expand);
-    setOperationAction(ISD::FMAXIMUM, VT, Expand);
-    setOperationAction(ISD::FSINCOS, VT, Expand);
-  }
-
-  /// } Floating-point math functions
-
-  setOperationAction(ISD::EH_SJLJ_SETJMP, MVT::i32, Custom);
-  setOperationAction(ISD::EH_SJLJ_LONGJMP, MVT::Other, Custom);
-  setOperationAction(ISD::EH_SJLJ_SETUP_DISPATCH, MVT::Other, Custom);
-  if (TM.Options.ExceptionModel == ExceptionHandling::SjLj)
-    setLibcallName(RTLIB::UNWIND_RESUME, "_Unwind_SjLj_Resume");
-
-  setTargetDAGCombine(ISD::FADD);
-  //setTargetDAGCombine(ISD::FMA);
-
-  /// Atomic instructions {
-
-  setMaxAtomicSizeInBitsSupported(64);
-  setMinCmpXchgSizeInBits(32);
-  setSupportsUnalignedAtomics(false);
-
-  // Use custom inserter for ATOMIC_FENCE.
-  setOperationAction(ISD::ATOMIC_FENCE, MVT::Other, Custom);
-
-  for (MVT VT : MVT::integer_valuetypes()) {
-    // Several atomic operations are converted to VE instructions well.
-    // Additional memory fences are generated in emitLeadingfence and
-    // emitTrailingFence functions.
-    setOperationAction(ISD::ATOMIC_LOAD, VT, Legal);
-    setOperationAction(ISD::ATOMIC_STORE, VT, Legal);
-    setOperationAction(ISD::ATOMIC_CMP_SWAP, VT, Legal);
-    setOperationAction(ISD::ATOMIC_SWAP, VT, Custom);
-
-    setOperationAction(ISD::ATOMIC_CMP_SWAP_WITH_SUCCESS, VT, Expand);
-
-    // FIXME: not supported "atmam" isntructions yet
-    setOperationAction(ISD::ATOMIC_LOAD_ADD, VT, Expand);
-    setOperationAction(ISD::ATOMIC_LOAD_SUB, VT, Expand);
-    setOperationAction(ISD::ATOMIC_LOAD_AND, VT, Expand);
-    setOperationAction(ISD::ATOMIC_LOAD_OR, VT, Expand);
-
-    // VE doesn't have follwing instructions
-    setOperationAction(ISD::ATOMIC_LOAD_CLR, VT, Expand);
-    setOperationAction(ISD::ATOMIC_LOAD_XOR, VT, Expand);
-    setOperationAction(ISD::ATOMIC_LOAD_NAND, VT, Expand);
-    setOperationAction(ISD::ATOMIC_LOAD_MIN, VT, Expand);
-    setOperationAction(ISD::ATOMIC_LOAD_MAX, VT, Expand);
-    setOperationAction(ISD::ATOMIC_LOAD_UMIN, VT, Expand);
-    setOperationAction(ISD::ATOMIC_LOAD_UMAX, VT, Expand);
-  }
-
-  /// } Atomic isntructions
-
-  /// Others.
-
-  // FIXME: VE's I128 stuff is not investivated yet
-  if (!1) {
-    // These libcalls are not available in 32-bit.
-    setLibcallName(RTLIB::SHL_I128, nullptr);
-    setLibcallName(RTLIB::SRL_I128, nullptr);
-    setLibcallName(RTLIB::SRA_I128, nullptr);
-  }
-
-  // Use the default implementation.
-  setOperationAction(ISD::STACKSAVE         , MVT::Other, Expand);
-  setOperationAction(ISD::STACKRESTORE      , MVT::Other, Expand);
-
-  // Expand DYNAMIC_STACKALLOC
-  setOperationAction(ISD::DYNAMIC_STACKALLOC, MVT::i32, Custom);
-  setOperationAction(ISD::DYNAMIC_STACKALLOC, MVT::i64, Custom);
-
-  // Other configurations related to f128.
-  setOperationAction(ISD::BR_CC,     MVT::f128, Legal);
-
-  setOperationAction(ISD::INTRINSIC_VOID, MVT::Other, Custom);
-  setOperationAction(ISD::INTRINSIC_W_CHAIN, MVT::Other, Custom);
-  setOperationAction(ISD::INTRINSIC_WO_CHAIN, MVT::Other, Custom);
-
-  // TRAP to expand (which turns it into abort).
-  setOperationAction(ISD::TRAP, MVT::Other, Expand);
-
-  // On most systems, DEBUGTRAP and TRAP have no difference. The "Expand"
-  // here is to inform DAG Legalizer to replace DEBUGTRAP with TRAP.
-  setOperationAction(ISD::DEBUGTRAP, MVT::Other, Expand);
-}
-
-SDValue
-VETargetLowering::LowerBitcast(SDValue Op, SelectionDAG &DAG) const {
-  if (Op.getSimpleValueType() == MVT::v256i64 && Op.getOperand(0).getSimpleValueType() == MVT::v256f64) {
->>>>>>> 67de4afb
     LLVM_DEBUG(dbgs() << "Lowering bitcast of similar types.\n");
     return Op.getOperand(0);
   } else {
@@ -2290,7 +1958,6 @@
   //        correctly with Aurora VE.
   if (isa<ConstantSDNode>(Y))
     return false;
-<<<<<<< HEAD
 
   // It's ok for generic registers.
   return true;
@@ -2486,14 +2153,17 @@
     setOperationAction(ISD::ATOMIC_LOAD_SUB, VT, Expand);
     setOperationAction(ISD::ATOMIC_LOAD_AND, VT, Expand);
     setOperationAction(ISD::ATOMIC_LOAD_OR, VT, Expand);
-=======
->>>>>>> 67de4afb
-
-  // It's ok for generic registers.
-  return true;
-}
-
-<<<<<<< HEAD
+
+    // VE doesn't have follwing instructions
+    setOperationAction(ISD::ATOMIC_LOAD_CLR, VT, Expand);
+    setOperationAction(ISD::ATOMIC_LOAD_XOR, VT, Expand);
+    setOperationAction(ISD::ATOMIC_LOAD_NAND, VT, Expand);
+    setOperationAction(ISD::ATOMIC_LOAD_MIN, VT, Expand);
+    setOperationAction(ISD::ATOMIC_LOAD_MAX, VT, Expand);
+    setOperationAction(ISD::ATOMIC_LOAD_UMIN, VT, Expand);
+    setOperationAction(ISD::ATOMIC_LOAD_UMAX, VT, Expand);
+  }
+
   // FIXME: VE's I128 stuff is not investigated yet
 #if 0
   // These libcalls are not available in 32-bit.
@@ -2501,27 +2171,42 @@
   setLibcallName(RTLIB::SRL_I128, nullptr);
   setLibcallName(RTLIB::SRA_I128, nullptr);
 #endif
-=======
-TargetLowering::AtomicExpansionKind
-VETargetLowering::shouldExpandAtomicRMWInIR(AtomicRMWInst *AI) const {
-  if (AI->getOperation() == AtomicRMWInst::Xchg){
-    const DataLayout &DL = AI->getModule()->getDataLayout();
-    if (DL.getTypeStoreSize(AI->getValOperand()->getType()) == 2)
-      return AtomicExpansionKind::CmpXChg; // Uses cas instruction for 2byte atomic_swap
-    return AtomicExpansionKind::None; // Uses ts1am instruction
-  }
-  return AtomicExpansionKind::CmpXChg;
-}
->>>>>>> 67de4afb
-
-VETargetLowering::VETargetLowering(const TargetMachine &TM,
-                                   const VESubtarget &STI)
-    : TargetLowering(TM), Subtarget(&STI) {
-  // VE does not have i1 type, so use i32 for setcc operations results.
-  setBooleanContents(ZeroOrOneBooleanContent);
-  setBooleanVectorContents(ZeroOrOneBooleanContent);
-
-<<<<<<< HEAD
+
+  for (MVT VT : MVT::fp_valuetypes()) {
+    // VE has no sclar FMA instruction
+    setOperationAction(ISD::FMA, VT, Expand);
+    setOperationAction(ISD::FMAD, VT, Expand);
+    setOperationAction(ISD::FREM, VT, Expand);
+    setOperationAction(ISD::FNEG, VT, Expand);
+    setOperationAction(ISD::FABS, VT, Expand);
+    setOperationAction(ISD::FSQRT, VT, Expand);
+    setOperationAction(ISD::FSIN, VT, Expand);
+    setOperationAction(ISD::FCOS, VT, Expand);
+    setOperationAction(ISD::FPOWI, VT, Expand);
+    setOperationAction(ISD::FPOW, VT, Expand);
+    setOperationAction(ISD::FLOG, VT, Expand);
+    setOperationAction(ISD::FLOG2, VT, Expand);
+    setOperationAction(ISD::FLOG10, VT, Expand);
+    setOperationAction(ISD::FEXP, VT, Expand);
+    setOperationAction(ISD::FEXP2, VT, Expand);
+    setOperationAction(ISD::FCEIL, VT, Expand);
+    setOperationAction(ISD::FTRUNC, VT, Expand);
+    setOperationAction(ISD::FRINT, VT, Expand);
+    setOperationAction(ISD::FNEARBYINT, VT, Expand);
+    setOperationAction(ISD::FROUND, VT, Expand);
+    setOperationAction(ISD::FFLOOR, VT, Expand);
+    if (VT == MVT::f128) {
+      setOperationAction(ISD::FMINNUM, VT, Expand);
+      setOperationAction(ISD::FMAXNUM, VT, Expand);
+    } else {
+      setOperationAction(ISD::FMINNUM, VT, Legal);
+      setOperationAction(ISD::FMAXNUM, VT, Legal);
+    }
+    setOperationAction(ISD::FMINIMUM, VT, Expand);
+    setOperationAction(ISD::FMAXIMUM, VT, Expand);
+    setOperationAction(ISD::FSINCOS, VT, Expand);
+  }
+
   // FIXME: VE's FCOPYSIGN is not investivated yet
   setOperationAction(ISD::FCOPYSIGN, MVT::f128, Expand);
   setOperationAction(ISD::FCOPYSIGN, MVT::f64, Expand);
@@ -2534,11 +2219,6 @@
   setOperationAction(ISD::SHL_PARTS, MVT::i64, Expand);
   setOperationAction(ISD::SRA_PARTS, MVT::i64, Expand);
   setOperationAction(ISD::SRL_PARTS, MVT::i64, Expand);
-=======
-  initRegisterClasses();
-  initSPUActions();
-  // TODO initVPUActions();
->>>>>>> 67de4afb
 
   // Expands to [SU]MUL_LOHI.
   setOperationAction(ISD::MULHU, MVT::i32, Expand);
@@ -2552,7 +2232,6 @@
   setOperationAction(ISD::UMULO, MVT::i64, Expand);
   setOperationAction(ISD::SMULO, MVT::i64, Expand);
 
-<<<<<<< HEAD
   // Use the default implementation.
   setOperationAction(ISD::STACKSAVE, MVT::Other, Expand);
   setOperationAction(ISD::STACKRESTORE, MVT::Other, Expand);
@@ -2564,135 +2243,6 @@
   // LOAD/STORE for f128 needs to be custom lowered to expand two loads/stores
   setOperationAction(ISD::LOAD, MVT::f128, Custom);
   setOperationAction(ISD::STORE, MVT::f128, Custom);
-=======
-  for (MVT VT : MVT::vector_valuetypes()) {
-    if (VT.getVectorElementType() == MVT::i1 ||
-        VT.getVectorElementType() == MVT::i8 ||
-        VT.getVectorElementType() == MVT::i16) {
-      // VE uses vXi1 types but has no generic operations.
-      // VE doesn't support vXi8 and vXi16 value types.
-      // So, we mark them all as expanded.
-
-      // Expand all vector-i8/i16-vector truncstore and extload
-      for (MVT OuterVT : MVT::vector_valuetypes()) {
-        setTruncStoreAction(OuterVT, VT, Expand);
-        setLoadExtAction(ISD::SEXTLOAD, OuterVT, VT, Expand);
-        setLoadExtAction(ISD::ZEXTLOAD, OuterVT, VT, Expand);
-        setLoadExtAction(ISD::EXTLOAD, OuterVT, VT, Expand);
-      }
-      // SExt i1 and ZExt i1 are legal.
-      if (VT.getVectorElementType() == MVT::i1) {
-        setOperationAction(ISD::SIGN_EXTEND, VT, Legal);
-        setOperationAction(ISD::ZERO_EXTEND, VT, Legal);
-        setOperationAction(ISD::INSERT_VECTOR_ELT,  VT, Expand);
-        setOperationAction(ISD::EXTRACT_VECTOR_ELT, VT, Custom);
-      } else {
-        setOperationAction(ISD::SIGN_EXTEND, VT, Expand);
-        setOperationAction(ISD::ZERO_EXTEND, VT, Expand);
-        setOperationAction(ISD::INSERT_VECTOR_ELT,  VT, Expand);
-        setOperationAction(ISD::EXTRACT_VECTOR_ELT, VT, Expand);
-      }
-
-      // STORE for vXi1 needs to be custom lowered to expand multiple
-      // instructions.
-      if (VT.getVectorElementType() == MVT::i1) {
-        setOperationAction(ISD::STORE, VT, Custom);
-        setOperationAction(ISD::LOAD, VT, Custom);
-      }
-
-      setOperationAction(ISD::SCALAR_TO_VECTOR,   VT, Expand);
-      if (VT.getVectorElementType() == MVT::i1) {
-        setOperationAction(ISD::BUILD_VECTOR, VT, Custom);
-      } else {
-        setOperationAction(ISD::BUILD_VECTOR, VT, Expand);
-      }
-      setOperationAction(ISD::CONCAT_VECTORS,     VT, Expand);
-      setOperationAction(ISD::INSERT_SUBVECTOR,   VT, Expand);
-      setOperationAction(ISD::EXTRACT_SUBVECTOR,  VT, Expand);
-      setOperationAction(ISD::VECTOR_SHUFFLE,     VT, Expand);
-
-      setOperationAction(ISD::FP_EXTEND, VT, Expand);
-      setOperationAction(ISD::FP_ROUND,  VT, Expand);
-
-      setOperationAction(ISD::FABS,  VT, Expand);
-      setOperationAction(ISD::FNEG,  VT, Expand);
-      setOperationAction(ISD::FADD,  VT, Expand);
-      setOperationAction(ISD::FSUB,  VT, Expand);
-      setOperationAction(ISD::FMUL,  VT, Expand);
-      setOperationAction(ISD::FDIV,  VT, Expand);
-      setOperationAction(ISD::ADD,   VT, Expand);
-      setOperationAction(ISD::SUB,   VT, Expand);
-      setOperationAction(ISD::MUL,   VT, Expand);
-      setOperationAction(ISD::SDIV,  VT, Expand);
-      setOperationAction(ISD::UDIV,  VT, Expand);
-
-      setOperationAction(ISD::SHL,   VT, Expand);
-
-      setOperationAction(ISD::MSCATTER, VT, Expand);
-      setOperationAction(ISD::MGATHER,  VT, Expand);
-      setOperationAction(ISD::MLOAD,    VT, Expand);
-
-      // VE vector unit supports only setcc and vselect
-      setOperationAction(ISD::SELECT_CC, VT, Expand);
-
-      // VE doesn't have instructions for fp<->uint, so expand them by llvm
-      setOperationAction(ISD::FP_TO_UINT, VT, Promote); // use i64
-      setOperationAction(ISD::UINT_TO_FP, VT, Promote); // use i64
-    } else {
-      setOperationAction(ISD::SCALAR_TO_VECTOR,   VT, Legal);
-      setOperationAction(ISD::INSERT_VECTOR_ELT,  VT, Custom);
-      setOperationAction(ISD::EXTRACT_VECTOR_ELT, VT, Custom);
-      setOperationAction(ISD::BUILD_VECTOR,       VT, Custom);
-      setOperationAction(ISD::CONCAT_VECTORS,     VT, Expand);
-      setOperationAction(ISD::INSERT_SUBVECTOR,   VT, Expand);
-      setOperationAction(ISD::EXTRACT_SUBVECTOR,  VT, Expand);
-      setOperationAction(ISD::VECTOR_SHUFFLE,     VT, Custom);
-
-      setOperationAction(ISD::FP_EXTEND, VT, Legal);
-      setOperationAction(ISD::FP_ROUND,  VT, Legal);
-
-      // currently unsupported math functions
-      setOperationAction(ISD::FABS,  VT, Expand);
-
-      // supported calculations
-      setOperationAction(ISD::FNEG,  VT, Legal);
-      setOperationAction(ISD::FADD,  VT, Legal);
-      setOperationAction(ISD::FSUB,  VT, Legal);
-      setOperationAction(ISD::FMUL,  VT, Legal);
-      setOperationAction(ISD::FDIV,  VT, Legal);
-      setOperationAction(ISD::ADD,   VT, Legal);
-      setOperationAction(ISD::SUB,   VT, Legal);
-      setOperationAction(ISD::MUL,   VT, Legal);
-      setOperationAction(ISD::SDIV,  VT, Legal);
-      setOperationAction(ISD::UDIV,  VT, Legal);
-
-      setOperationAction(ISD::SHL,   VT, Legal);
-
-      setOperationAction(ISD::MSCATTER,   VT, Custom);
-      setOperationAction(ISD::MGATHER,   VT, Custom);
-      setOperationAction(ISD::MLOAD, VT, Custom);
-
-      // VE vector unit supports only setcc and vselect
-      setOperationAction(ISD::SELECT_CC, VT, Expand);
-
-      // VE doesn't have instructions for fp<->uint, so expand them by llvm
-      if (VT.getVectorElementType() == MVT::i32) {
-        setOperationAction(ISD::FP_TO_UINT, VT, Promote); // use i64
-        setOperationAction(ISD::UINT_TO_FP, VT, Promote); // use i64
-      } else {
-        setOperationAction(ISD::FP_TO_UINT, VT, Expand);
-        setOperationAction(ISD::UINT_TO_FP, VT, Expand);
-      }
-    }
-  }
-
-  // VE has no packed MUL, SDIV, or UDIV operations.
-  for (MVT VT : { MVT::v512i32, MVT::v512f32 }) {
-    setOperationAction(ISD::MUL,   VT, Expand);
-    setOperationAction(ISD::SDIV,  VT, Expand);
-    setOperationAction(ISD::UDIV,  VT, Expand);
-  }
->>>>>>> 67de4afb
 
   // VE has FAQ, FSQ, FMQ, and FCQ
   setOperationAction(ISD::FADD, MVT::f128, Legal);
@@ -2703,7 +2253,6 @@
   setOperationAction(ISD::FP_EXTEND, MVT::f128, Legal);
   setOperationAction(ISD::FP_ROUND, MVT::f128, Legal);
 
-<<<<<<< HEAD
   // Other configurations related to f128.
   setOperationAction(ISD::SELECT, MVT::f128, Legal);
   setOperationAction(ISD::SELECT_CC, MVT::f128, Legal);
@@ -2847,7 +2396,7 @@
 
   // reductions
   const ISD::NodeType FPOrderedReductionOCs[] = {
-      ISD::VECREDUCE_STRICT_FADD, ISD::VECREDUCE_STRICT_FMUL, END_OF_OCLIST};
+      ISD::VECREDUCE_SEQ_FADD, ISD::VECREDUCE_SEQ_FMUL, END_OF_OCLIST};
 
   // Convenience Opcode loops
   auto ForAll_Opcodes = [](const ISD::NodeType *OCs,
@@ -2887,9 +2436,6 @@
   };
 
   // The simple cases (always expand, custom or legal)
-=======
-// vector fma // TESTING
->>>>>>> 67de4afb
   for (MVT VT : MVT::vector_valuetypes()) {
     // expand all trunc+store, load+ext nodes
     ExpandMemory_TruncExtend_ToValue(VT);
@@ -3164,7 +2710,6 @@
     TARGET_NODE_CASE(GETFUNPLT)
     TARGET_NODE_CASE(GETSTACKTOP)
     TARGET_NODE_CASE(GETTLSADDR)
-    TARGET_NODE_CASE(MEMBARRIER)
     TARGET_NODE_CASE(CALL)
     TARGET_NODE_CASE(RET_FLAG)
     TARGET_NODE_CASE(EQV)
@@ -3177,6 +2722,7 @@
     TARGET_NODE_CASE(EH_SJLJ_SETJMP)
     TARGET_NODE_CASE(EH_SJLJ_LONGJMP)
     TARGET_NODE_CASE(EH_SJLJ_SETUP_DISPATCH)
+    TARGET_NODE_CASE(MEMBARRIER)
     TARGET_NODE_CASE(GLOBAL_BASE_REG)
     TARGET_NODE_CASE(FLUSHW)
     TARGET_NODE_CASE(Wrapper)
@@ -3344,51 +2890,7 @@
     return nullptr; // Nothing to do
   case AtomicOrdering::Release:
   case AtomicOrdering::AcquireRelease:
-    return callIntrinsic(Builder, Intrinsic::ve_fencem1);
-  case AtomicOrdering::SequentiallyConsistent:
-    if (!Inst->hasAtomicStore())
-      return nullptr; // Nothing to do
-    return callIntrinsic(Builder, Intrinsic::ve_fencem3);
-  }
-  llvm_unreachable("Unknown fence ordering in emitLeadingFence");
-}
-
-Instruction *VETargetLowering::emitTrailingFence(IRBuilder<> &Builder,
-                                                 Instruction *Inst,
-                                                 AtomicOrdering Ord) const {
-  switch (Ord) {
-  case AtomicOrdering::NotAtomic:
-  case AtomicOrdering::Unordered:
-    llvm_unreachable("Invalid fence: unordered/not-atomic");
-  case AtomicOrdering::Monotonic:
-  case AtomicOrdering::Release:
-    return nullptr; // Nothing to do
-  case AtomicOrdering::Acquire:
-  case AtomicOrdering::AcquireRelease:
-    return callIntrinsic(Builder, Intrinsic::ve_fencem2);
-  case AtomicOrdering::SequentiallyConsistent:
-    return callIntrinsic(Builder, Intrinsic::ve_fencem3);
-  }
-  llvm_unreachable("Unknown fence ordering in emitTrailingFence");
-}
-
-/// Custom Lower {
-
-// The mappings for emitLeading/TrailingFence for VE is designed by following
-// http://www.cl.cam.ac.uk/~pes20/cpp/cpp0xmappings.html
-Instruction *VETargetLowering::emitLeadingFence(IRBuilder<> &Builder,
-                                                Instruction *Inst,
-                                                AtomicOrdering Ord) const {
-  switch (Ord) {
-  case AtomicOrdering::NotAtomic:
-  case AtomicOrdering::Unordered:
-    llvm_unreachable("Invalid fence: unordered/non-atomic");
-  case AtomicOrdering::Monotonic:
-  case AtomicOrdering::Acquire:
-    return nullptr; // Nothing to do
-  case AtomicOrdering::Release:
-  case AtomicOrdering::AcquireRelease:
-    return Builder.CreateFence(AtomicOrdering::Release);
+      return Builder.CreateFence(AtomicOrdering::Release);
   case AtomicOrdering::SequentiallyConsistent:
     if (!Inst->hasAtomicStore())
       return nullptr; // Nothing to do
@@ -3416,50 +2918,7 @@
   llvm_unreachable("Unknown fence ordering in emitTrailingFence");
 }
 
-SDValue VETargetLowering::lowerATOMIC_FENCE(SDValue Op,
-                                            SelectionDAG &DAG) const {
-  SDLoc DL(Op);
-  AtomicOrdering FenceOrdering = static_cast<AtomicOrdering>(
-      cast<ConstantSDNode>(Op.getOperand(1))->getZExtValue());
-  SyncScope::ID FenceSSID = static_cast<SyncScope::ID>(
-      cast<ConstantSDNode>(Op.getOperand(2))->getZExtValue());
-
-  // VE uses Release consistency, so need a fence instruction if it is a
-  // cross-thread fence.
-  if (FenceSSID == SyncScope::System) {
-    switch (FenceOrdering) {
-    case AtomicOrdering::NotAtomic:
-    case AtomicOrdering::Unordered:
-    case AtomicOrdering::Monotonic:
-      // No need to generate fencem instruction here.
-      break;
-    case AtomicOrdering::Acquire:
-      // Generate "fencem 2" as acquire fence.
-      return SDValue(DAG.getMachineNode(VE::FENCEM, DL, MVT::Other,
-                                        DAG.getTargetConstant(2, DL, MVT::i32),
-                                        Op.getOperand(0)),
-                     0);
-    case AtomicOrdering::Release:
-      // Generate "fencem 1" as release fence.
-      return SDValue(DAG.getMachineNode(VE::FENCEM, DL, MVT::Other,
-                                        DAG.getTargetConstant(1, DL, MVT::i32),
-                                        Op.getOperand(0)),
-                     0);
-    case AtomicOrdering::AcquireRelease:
-    case AtomicOrdering::SequentiallyConsistent:
-      // Generate "fencem 3" as acq_rel and seq_cst fence.
-      // FIXME: "fencem 3" doesn't wait for for PCIe deveices accesses,
-      //        so  seq_cst may require more instruction for them.
-      return SDValue(DAG.getMachineNode(VE::FENCEM, DL, MVT::Other,
-                                        DAG.getTargetConstant(3, DL, MVT::i32),
-                                        Op.getOperand(0)),
-                     0);
-    }
-  }
-
-  // MEMBARRIER is a compiler barrier; it codegens to a no-op.
-  return DAG.getNode(VEISD::MEMBARRIER, DL, MVT::Other, Op.getOperand(0));
-}
+/// Custom Lower {
 
 SDValue VETargetLowering::lowerGlobalAddress(SDValue Op,
                                              SelectionDAG &DAG) const {
@@ -3596,9 +3055,9 @@
 
 // Lower a vXi1 load into following instructions
 //   LDrii %1, (,%addr)
-//   LVMir  %vm, 0, %1
+//   LVMxir  %vm, 0, %1
 //   LDrii %2, 8(,%addr)
-//   LVMir  %vm, 0, %2
+//   LVMxir  %vm, 0, %2
 //   ...
 static SDValue lowerLoadI1(SDValue Op, SelectionDAG &DAG) {
   SDLoc DL(Op);
@@ -3991,7 +3450,6 @@
 #endif
 }
 
-<<<<<<< HEAD
 // Lower a f128 load into two f64 loads.
 static SDValue LowerF128Load(SDValue Op, SelectionDAG &DAG) {
   SDLoc dl(Op);
@@ -4067,7 +3525,7 @@
                                  MachineMemOperand::MONone);
       OutChains[i] = SDValue(Val.getNode(), 1);
 
-      VM = DAG.getMachineNode(VE::LVMxir_x, DL, MVT::i64,
+      VM = DAG.getMachineNode(VE::LVMir_m, DL, MVT::i64,
                               DAG.getTargetConstant(i, DL, MVT::i64),
                               Val, SDValue(VM, 0));
     }
@@ -4193,7 +3651,7 @@
   if (MemVT == MVT::v256i1 || MemVT == MVT::v4i64) {
     SDValue OutChains[4];
     for (int i = 0; i < 4; ++i) {
-      SDNode *V = DAG.getMachineNode(VE::SVMxi, DL, MVT::i64,
+      SDNode *V = DAG.getMachineNode(VE::SVMmi, DL, MVT::i64,
                                      StNode->getValue(),
                                      DAG.getTargetConstant(i, DL, MVT::i64));
       SDValue Addr = DAG.getNode(ISD::ADD, DL, addrVT, BasePtr,
@@ -4299,8 +3757,6 @@
   return DAG.getNode(VEISD::MEMBARRIER, DL, MVT::Other, Op.getOperand(0));
 }
 
-=======
->>>>>>> 67de4afb
 SDValue VETargetLowering::LowerATOMIC_SWAP(SDValue Op,
                                            SelectionDAG &DAG) const {
   AtomicSDNode *N = cast<AtomicSDNode>(Op);
@@ -4507,77 +3963,8 @@
     return CDAG.CreateInsertMask(ActualMaskV, ElemV, IndexV);
   }
 
-<<<<<<< HEAD
   // Insertion is legal for other V64 types.
   return Op;
-=======
-  if (firstrot < 0)
-    firstrot *= -1;
-  else
-    firstrot = 256 - firstrot;
-  if (secondrot < 0)
-    secondrot *= -1;
-  else
-    secondrot = 256 - secondrot;
-
-  EVT i32 = EVT::getIntegerVT(*DAG.getContext(), 32);
-  EVT i64 = EVT::getIntegerVT(*DAG.getContext(), 64);
-  EVT v256i1 = EVT::getVectorVT(*DAG.getContext(), EVT::getIntegerVT(*DAG.getContext(), 1), 256);
-
-  SDValue VL = SDValue(
-    DAG.getMachineNode(VE::LEAzii, dl, MVT::i64,
-                       DAG.getTargetConstant(0, dl, MVT::i32),
-                       DAG.getTargetConstant(0, dl, MVT::i32),
-                       DAG.getTargetConstant(resultSize, dl, MVT::i32)), 0);
-  SDValue SubLow32 = DAG.getTargetConstant(VE::sub_i32, dl, MVT::i32);
-  VL = SDValue(DAG.getMachineNode(
-      TargetOpcode::EXTRACT_SUBREG, dl, i32,
-      VL, SubLow32), 0);
-  //SDValue VL = DAG.getTargetConstant(resultSize, dl, MVT::i32);
-  SDValue firstrotated
-	  = firstrot % 256 != 0
-	  ? SDValue(DAG.getMachineNode(VE::VMVivl, dl, firstVec.getSimpleValueType(),
-				  {DAG.getConstant(firstrot % 256, dl, i32), firstVec, VL}), 0)
-	  : firstVec;
-  SDValue secondrotated
-	  = secondrot % 256 != 0
-	  ? SDValue(DAG.getMachineNode(VE::VMVivl, dl, secondVec.getSimpleValueType(),
-				  {DAG.getConstant(secondrot % 256, dl, i32), secondVec, VL}), 0)
-	  : secondVec;
-
-  int block = firstsecond / 64;
-  int secondblock = firstsecond % 64;
-
-  SDValue Mask = DAG.getUNDEF(v256i1);
-
-  for (int i = 0; i < block; i++) {
-    //set blocks to all 0s
-    SDValue mask = inv_order ? DAG.getConstant(0xffffffffffffffff, dl, i64) : DAG.getConstant(0, dl, i64);
-    SDValue index = DAG.getTargetConstant(i, dl, i64);
-    Mask = SDValue(DAG.getMachineNode(VE::LVMir_m, dl, v256i1,
-                                      {index, mask, Mask}), 0);
-  }
-
-  SDValue mask = DAG.getConstant(0xffffffffffffffff, dl, i64);
-  if (!inv_order)
-    mask = DAG.getNode(ISD::SRL, dl, i64, {mask, DAG.getConstant(secondblock, dl, i64)});
-  else
-    mask = DAG.getNode(ISD::SHL, dl, i64, {mask, DAG.getConstant(64 - secondblock, dl, i64)});
-  Mask = SDValue(DAG.getMachineNode(VE::LVMir_m, dl, v256i1,
-      {DAG.getTargetConstant(block, dl, i64), mask, Mask}), 0);
-
-  for (int i = block + 1; i < 4; i++) {
-    //set blocks to all 1s
-    SDValue mask = inv_order ? DAG.getConstant(0, dl, i64) : DAG.getConstant(0xffffffffffffffff, dl, i64);
-    SDValue index = DAG.getTargetConstant(i, dl, i64);
-    Mask = SDValue(DAG.getMachineNode(VE::LVMir_m, dl, v256i1,
-                                      {index, mask, Mask}), 0);
-  }
-
-  SDValue returnValue = SDValue(DAG.getMachineNode(VE::VMRGvvml, dl, Op.getSimpleValueType(),
-			  {firstrotated, secondrotated, Mask, VL}), 0);
-  return returnValue;
->>>>>>> 67de4afb
 }
 
 SDValue VETargetLowering::LowerEXTRACT_VECTOR_ELT(SDValue Op,
@@ -4709,7 +4096,6 @@
   default:
     llvm_unreachable("Should not custom lower this!");
   case ISD::ATOMIC_FENCE:
-    return lowerATOMIC_FENCE(Op, DAG);
     return LowerATOMIC_FENCE(Op, DAG);
   case ISD::ATOMIC_SWAP:
     return LowerATOMIC_SWAP(Op, DAG);
