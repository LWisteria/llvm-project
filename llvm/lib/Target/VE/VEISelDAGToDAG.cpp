//===-- VEISelDAGToDAG.cpp - A dag to dag inst selector for VE ------------===//
//
// Part of the LLVM Project, under the Apache License v2.0 with LLVM Exceptions.
// See https://llvm.org/LICENSE.txt for license information.
// SPDX-License-Identifier: Apache-2.0 WITH LLVM-exception
//
//===----------------------------------------------------------------------===//
//
// This file defines an instruction selector for the VE target.
//
//===----------------------------------------------------------------------===//

#include "VETargetMachine.h"
#include "llvm/CodeGen/MachineRegisterInfo.h"
#include "llvm/CodeGen/SelectionDAGISel.h"
#include "llvm/IR/Intrinsics.h"
#include "llvm/Support/Debug.h"
#include "llvm/Support/ErrorHandling.h"
#include "llvm/Support/KnownBits.h"
#include "llvm/Support/raw_ostream.h"
using namespace llvm;

#define DEBUG_TYPE "ve-isel"

//===----------------------------------------------------------------------===//
// Instruction Selector Implementation
//===----------------------------------------------------------------------===//

/// Convert a DAG integer condition code to a VE ICC condition.
inline static VECC::CondCode intCondCode2Icc(ISD::CondCode CC) {
  switch (CC) {
  default:
    llvm_unreachable("Unknown integer condition code!");
  case ISD::SETEQ:
    return VECC::CC_IEQ;
  case ISD::SETNE:
    return VECC::CC_INE;
  case ISD::SETLT:
    return VECC::CC_IL;
  case ISD::SETGT:
    return VECC::CC_IG;
  case ISD::SETLE:
    return VECC::CC_ILE;
  case ISD::SETGE:
    return VECC::CC_IGE;
  case ISD::SETULT:
    return VECC::CC_IL;
  case ISD::SETULE:
    return VECC::CC_ILE;
  case ISD::SETUGT:
    return VECC::CC_IG;
  case ISD::SETUGE:
    return VECC::CC_IGE;
  }
}

/// Convert a DAG floating point condition code to a VE FCC condition.
inline static VECC::CondCode fpCondCode2Fcc(ISD::CondCode CC) {
  switch (CC) {
  default:
    llvm_unreachable("Unknown fp condition code!");
  case ISD::SETFALSE:
    return VECC::CC_AF;
  case ISD::SETEQ:
  case ISD::SETOEQ:
    return VECC::CC_EQ;
  case ISD::SETNE:
  case ISD::SETONE:
    return VECC::CC_NE;
  case ISD::SETLT:
  case ISD::SETOLT:
    return VECC::CC_L;
  case ISD::SETGT:
  case ISD::SETOGT:
    return VECC::CC_G;
  case ISD::SETLE:
  case ISD::SETOLE:
    return VECC::CC_LE;
  case ISD::SETGE:
  case ISD::SETOGE:
    return VECC::CC_GE;
  case ISD::SETO:
    return VECC::CC_NUM;
  case ISD::SETUO:
    return VECC::CC_NAN;
  case ISD::SETUEQ:
    return VECC::CC_EQNAN;
  case ISD::SETUNE:
    return VECC::CC_NENAN;
  case ISD::SETULT:
    return VECC::CC_LNAN;
  case ISD::SETUGT:
    return VECC::CC_GNAN;
  case ISD::SETULE:
    return VECC::CC_LENAN;
  case ISD::SETUGE:
    return VECC::CC_GENAN;
  case ISD::SETTRUE:
    return VECC::CC_AT;
  }
}

/// getImmVal - get immediate representation of integer value
inline static uint64_t getImmVal(const ConstantSDNode *N) {
  return N->getSExtValue();
}

/// getFpImmVal - get immediate representation of floating point value
inline static uint64_t getFpImmVal(const ConstantFPSDNode *N) {
  const APInt &Imm = N->getValueAPF().bitcastToAPInt();
  uint64_t Val = Imm.getZExtValue();
  if (Imm.getBitWidth() == 32) {
    // Immediate value of float place places at higher bits on VE.
    Val <<= 32;
  }
  return Val;
}

<<<<<<< HEAD
/// getFpImm - get immediate representation of floating point value as a double value.
inline static double getFpImm(const ConstantFPSDNode *N) {
  const APInt &Imm = N->getValueAPF().bitcastToAPInt();
  uint64_t Val = Imm.getZExtValue();
  if (Imm.getBitWidth() == 32) {
    // Immediate value of float place places at higher bits on VE.
    Val <<= 32;
    union {
      uint32_t Data;
      float FpNumber;
    } CastUnion;
    CastUnion.Data = Val;
    return (double)CastUnion.FpNumber;
  } else {
    assert((Imm.getBitWidth() == 64) && "Unexpected bit width");
    union {
      uint64_t Data;
      double FpNumber;
    } CastUnion;
    CastUnion.Data = Val;
    return CastUnion.FpNumber;
  }
}

/// convMImmVal - Convert a mimm integer immediate value to target immediate.
inline static uint64_t convMImmVal(uint64_t Val) {
  if (Val == 0)
    return 0; // (0)1
  if (Val & (1UL << 63))
    return countLeadingOnes(Val);       // (m)1
  return countLeadingZeros(Val) | 0x40; // (m)0
}

=======
>>>>>>> b913ea98
//===--------------------------------------------------------------------===//
/// VEDAGToDAGISel - VE specific code to select VE machine
/// instructions for SelectionDAG operations.
///
namespace {
class VEDAGToDAGISel : public SelectionDAGISel {
  /// Subtarget - Keep a pointer to the VE Subtarget around so that we can
  /// make the right decision when generating code for different targets.
  const VESubtarget *Subtarget;

public:
  explicit VEDAGToDAGISel(VETargetMachine &tm) : SelectionDAGISel(tm) {}

  bool runOnMachineFunction(MachineFunction &MF) override {
    // Reset the subtarget each time through.
    Subtarget = &MF.getSubtarget<VESubtarget>();
    return SelectionDAGISel::runOnMachineFunction(MF);
  }

  void Select(SDNode *N) override;

  // Complex Pattern Selectors.
  bool selectADDRrri(SDValue N, SDValue &Base, SDValue &Index, SDValue &Offset);
  bool selectADDRrii(SDValue N, SDValue &Base, SDValue &Index, SDValue &Offset);
  bool selectADDRzri(SDValue N, SDValue &Base, SDValue &Index, SDValue &Offset);
  bool selectADDRzii(SDValue N, SDValue &Base, SDValue &Index, SDValue &Offset);
  bool selectADDRri(SDValue N, SDValue &Base, SDValue &Offset);
  bool selectADDRzi(SDValue N, SDValue &Base, SDValue &Offset);

  // broadcast matching
#if 0
  bool selectBroadcast(SDValue N, SDValue &BCast);
  SDValue extractScalarOperand(SDNode* BCN);
#endif

  /// SelectInlineAsmMemoryOperand - Implement addressing mode selection for
  /// inline asm expressions.
  bool SelectInlineAsmMemoryOperand(const SDValue &Op,
                                    unsigned ConstraintID,
                                    std::vector<SDValue> &OutOps) override;

  StringRef getPassName() const override {
    return "VE DAG->DAG Pattern Instruction Selection";
  }

  // Include the pieces autogenerated from the target description.
#include "VEGenDAGISel.inc"

private:
  SDNode *getGlobalBaseReg();

  bool matchADDRrr(SDValue N, SDValue &Base, SDValue &Index);
  bool matchADDRri(SDValue N, SDValue &Base, SDValue &Offset);
};
} // end anonymous namespace

#if 0
static unsigned
getScalarSubregIndex(EVT ScalarVT) {
  if (ScalarVT == MVT::i32) return VE::sub_i32;
  if (ScalarVT == MVT::f32) return VE::sub_f32;
  llvm_unreachable("not implemented.. or not a direct I64 subreg after all");
}

SDValue VEDAGToDAGISel::extractScalarOperand(SDNode* BCN) {
  auto ScaV = BCN->getOperand(0);
  return ScaV;
}

bool VEDAGToDAGISel::selectBroadcast(SDValue N, SDValue &BCast) {
  if (N->getOpcode() != VEISD::VEC_BROADCAST)
    return false;
  BCast = N;
  return true;
}
#endif

bool VEDAGToDAGISel::selectADDRrri(SDValue Addr, SDValue &Base, SDValue &Index,
                                   SDValue &Offset) {
  if (Addr.getOpcode() == ISD::FrameIndex)
    return false;
  if (Addr.getOpcode() == ISD::TargetExternalSymbol ||
      Addr.getOpcode() == ISD::TargetGlobalAddress ||
      Addr.getOpcode() == ISD::TargetGlobalTLSAddress)
    return false; // direct calls.

  SDValue LHS, RHS;
  if (matchADDRri(Addr, LHS, RHS)) {
    if (matchADDRrr(LHS, Base, Index)) {
      Offset = RHS;
      return true;
    }
    // Return false to try selectADDRrii.
    return false;
  }
  if (matchADDRrr(Addr, LHS, RHS)) {
    // Move a frameiindex to LHS.
    if (dyn_cast<FrameIndexSDNode>(RHS))
      std::swap(LHS, RHS);

    if (matchADDRri(RHS, Index, Offset)) {
      Base = LHS;
      return true;
    }
    if (matchADDRri(LHS, Base, Offset)) {
      Index = RHS;
      return true;
    }
    Base = LHS;
    Index = RHS;
    Offset = CurDAG->getTargetConstant(0, SDLoc(Addr), MVT::i32);
    return true;
  }
  return false; // Let the reg+imm(=0) pattern catch this!
}

bool VEDAGToDAGISel::selectADDRrii(SDValue Addr, SDValue &Base, SDValue &Index,
                                   SDValue &Offset) {
  if (matchADDRri(Addr, Base, Offset)) {
    Index = CurDAG->getTargetConstant(0, SDLoc(Addr), MVT::i32);
    return true;
  }

  Base = Addr;
  Index = CurDAG->getTargetConstant(0, SDLoc(Addr), MVT::i32);
  Offset = CurDAG->getTargetConstant(0, SDLoc(Addr), MVT::i32);
  return true;
}

bool VEDAGToDAGISel::selectADDRzri(SDValue Addr, SDValue &Base, SDValue &Index,
                                   SDValue &Offset) {
  // Prefer ADDRrii.
  return false;
}

bool VEDAGToDAGISel::selectADDRzii(SDValue Addr, SDValue &Base, SDValue &Index,
                                   SDValue &Offset) {
  if (dyn_cast<FrameIndexSDNode>(Addr)) {
    return false;
  }
  if (Addr.getOpcode() == ISD::TargetExternalSymbol ||
      Addr.getOpcode() == ISD::TargetGlobalAddress ||
      Addr.getOpcode() == ISD::TargetGlobalTLSAddress)
    return false; // direct calls.

  if (auto *CN = dyn_cast<ConstantSDNode>(Addr)) {
    if (isInt<32>(CN->getSExtValue())) {
      Base = CurDAG->getTargetConstant(0, SDLoc(Addr), MVT::i32);
      Index = CurDAG->getTargetConstant(0, SDLoc(Addr), MVT::i32);
      Offset =
          CurDAG->getTargetConstant(CN->getZExtValue(), SDLoc(Addr), MVT::i32);
      return true;
    }
  }
  return false;
}

bool VEDAGToDAGISel::selectADDRri(SDValue Addr, SDValue &Base,
                                  SDValue &Offset) {
  if (matchADDRri(Addr, Base, Offset))
    return true;

  Base = Addr;
  Offset = CurDAG->getTargetConstant(0, SDLoc(Addr), MVT::i32);
  return true;
}

bool VEDAGToDAGISel::selectADDRzi(SDValue Addr, SDValue &Base,
                                  SDValue &Offset) {
  if (dyn_cast<FrameIndexSDNode>(Addr)) {
    return false;
  }
  if (Addr.getOpcode() == ISD::TargetExternalSymbol ||
      Addr.getOpcode() == ISD::TargetGlobalAddress ||
      Addr.getOpcode() == ISD::TargetGlobalTLSAddress)
    return false;  // direct calls.

  if (auto *CN = dyn_cast<ConstantSDNode>(Addr)) {
    if (isInt<32>(CN->getSExtValue())) {
      Base = CurDAG->getTargetConstant(0, SDLoc(Addr), MVT::i32);
      Offset =
          CurDAG->getTargetConstant(CN->getZExtValue(), SDLoc(Addr), MVT::i32);
      return true;
    }
  }
  return false;
}

bool VEDAGToDAGISel::matchADDRrr(SDValue Addr, SDValue &Base, SDValue &Index) {
  if (isa<FrameIndexSDNode>(Addr))
    return false;
  if (Addr.getOpcode() == ISD::TargetExternalSymbol ||
      Addr.getOpcode() == ISD::TargetGlobalAddress ||
      Addr.getOpcode() == ISD::TargetGlobalTLSAddress)
    return false; // direct calls.

  if (Addr.getOpcode() == ISD::ADD) {
    ; // Nothing to do here.
  } else if (Addr.getOpcode() == ISD::OR) {
    // We want to look through a transform in InstCombine and DAGCombiner that
    // turns 'add' into 'or', so we can treat this 'or' exactly like an 'add'.
    if (!CurDAG->haveNoCommonBitsSet(Addr.getOperand(0), Addr.getOperand(1)))
      return false;
  } else {
    return false;
  }

  if (Addr.getOperand(0).getOpcode() == VEISD::Lo ||
      Addr.getOperand(1).getOpcode() == VEISD::Lo)
    return false; // Let the LEASL patterns catch this!

  Base = Addr.getOperand(0);
  Index = Addr.getOperand(1);
  return true;
}

bool VEDAGToDAGISel::matchADDRri(SDValue Addr, SDValue &Base, SDValue &Offset) {
  auto AddrTy = Addr->getValueType(0);
  if (FrameIndexSDNode *FIN = dyn_cast<FrameIndexSDNode>(Addr)) {
    Base = CurDAG->getTargetFrameIndex(FIN->getIndex(), AddrTy);
    Offset = CurDAG->getTargetConstant(0, SDLoc(Addr), MVT::i32);
    return true;
  }
  if (Addr.getOpcode() == ISD::TargetExternalSymbol ||
      Addr.getOpcode() == ISD::TargetGlobalAddress ||
      Addr.getOpcode() == ISD::TargetGlobalTLSAddress)
    return false; // direct calls.

  if (CurDAG->isBaseWithConstantOffset(Addr)) {
    ConstantSDNode *CN = cast<ConstantSDNode>(Addr.getOperand(1));
    if (isInt<32>(CN->getSExtValue())) {
      if (FrameIndexSDNode *FIN =
              dyn_cast<FrameIndexSDNode>(Addr.getOperand(0))) {
        // Constant offset from frame ref.
        Base = CurDAG->getTargetFrameIndex(FIN->getIndex(), AddrTy);
      } else {
        Base = Addr.getOperand(0);
      }
      Offset =
          CurDAG->getTargetConstant(CN->getZExtValue(), SDLoc(Addr), MVT::i32);
      return true;
    }
  }
  return false;
}

void VEDAGToDAGISel::Select(SDNode *N) {
  SDLoc dl(N);
  if (N->isMachineOpcode()) {
    N->setNodeId(-1);
    return; // Already selected.
  }

  switch (N->getOpcode()) {
  default:
    break;

  // Lower (broadcast 1) and (broadcast 0) to VM[P]0
  case VEISD::VEC_BROADCAST: {
    MVT SplatResTy = N->getSimpleValueType(0);
    if (SplatResTy.getVectorElementType() != MVT::i1)
      break;

    // broadcasting true?
    auto BConst = dyn_cast<ConstantSDNode>(N->getOperand(0));
    if (!BConst)
      break;
    bool BCTrueMask = (BConst->getSExtValue() != 0);
    if (!BCTrueMask)
      break;

    // Decode the register
    SDValue New;
    if (SplatResTy.getVectorNumElements() == 256) {
      New = CurDAG->getCopyFromReg(CurDAG->getEntryNode(), SDLoc(N), VE::VM0,
                                   MVT::v256i1);
    } else if (SplatResTy.getVectorNumElements() == 512) {
      New = CurDAG->getCopyFromReg(CurDAG->getEntryNode(), SDLoc(N), VE::VMP0,
                                   MVT::v512i1);
    } else
      break;

    // ok replace
    ReplaceNode(N, New.getNode());
     return;
   }


  case VEISD::GLOBAL_BASE_REG:
    ReplaceNode(N, getGlobalBaseReg());
    return;
  }

  SelectCode(N);
}

/// SelectInlineAsmMemoryOperand - Implement addressing mode selection for
/// inline asm expressions.
bool
VEDAGToDAGISel::SelectInlineAsmMemoryOperand(const SDValue &Op,
                                             unsigned ConstraintID,
                                             std::vector<SDValue> &OutOps) {
  SDValue Op0, Op1;
  switch (ConstraintID) {
  default:
    llvm_unreachable("Unexpected asm memory constraint");
  case InlineAsm::Constraint_o:
  case InlineAsm::Constraint_m: // memory
    // Try to match ADDRri since reg+imm style is safe for all VE instructions
    // with a memory operand.
    if (selectADDRri(Op, Op0, Op1)) {
      OutOps.push_back(Op0);
      OutOps.push_back(Op1);
      return false;
    }
    // Otherwise, require the address to be in a register and immediate 0.
    OutOps.push_back(Op);
    OutOps.push_back(CurDAG->getTargetConstant(0, SDLoc(Op), MVT::i32));
    return false;
  }
  return true;
}

SDNode *VEDAGToDAGISel::getGlobalBaseReg() {
  Register GlobalBaseReg = Subtarget->getInstrInfo()->getGlobalBaseReg(MF);
  return CurDAG
      ->getRegister(GlobalBaseReg, TLI->getPointerTy(CurDAG->getDataLayout()))
      .getNode();
}

/// createVEISelDag - This pass converts a legalized DAG into a
/// VE-specific DAG, ready for instruction scheduling.
///
FunctionPass *llvm::createVEISelDag(VETargetMachine &TM) {
  return new VEDAGToDAGISel(TM);
}<|MERGE_RESOLUTION|>--- conflicted
+++ resolved
@@ -116,42 +116,6 @@
   return Val;
 }
 
-<<<<<<< HEAD
-/// getFpImm - get immediate representation of floating point value as a double value.
-inline static double getFpImm(const ConstantFPSDNode *N) {
-  const APInt &Imm = N->getValueAPF().bitcastToAPInt();
-  uint64_t Val = Imm.getZExtValue();
-  if (Imm.getBitWidth() == 32) {
-    // Immediate value of float place places at higher bits on VE.
-    Val <<= 32;
-    union {
-      uint32_t Data;
-      float FpNumber;
-    } CastUnion;
-    CastUnion.Data = Val;
-    return (double)CastUnion.FpNumber;
-  } else {
-    assert((Imm.getBitWidth() == 64) && "Unexpected bit width");
-    union {
-      uint64_t Data;
-      double FpNumber;
-    } CastUnion;
-    CastUnion.Data = Val;
-    return CastUnion.FpNumber;
-  }
-}
-
-/// convMImmVal - Convert a mimm integer immediate value to target immediate.
-inline static uint64_t convMImmVal(uint64_t Val) {
-  if (Val == 0)
-    return 0; // (0)1
-  if (Val & (1UL << 63))
-    return countLeadingOnes(Val);       // (m)1
-  return countLeadingZeros(Val) | 0x40; // (m)0
-}
-
-=======
->>>>>>> b913ea98
 //===--------------------------------------------------------------------===//
 /// VEDAGToDAGISel - VE specific code to select VE machine
 /// instructions for SelectionDAG operations.
