--- conflicted
+++ resolved
@@ -74,11 +74,6 @@
   VESubtarget &initializeSubtargetDependencies(StringRef CPU, StringRef FS);
 
   /// Given a actual stack size as determined by FrameInfo, this function
-<<<<<<< HEAD
-  /// returns adjusted framesize which includes space for register window
-  /// spills and arguments.
-  uint64_t getAdjustedFrameSize(uint64_t stackSize) const;
-=======
   /// returns adjusted framesize which includes space for RSA, return
   /// address, and frame poitner.
   uint64_t getAdjustedFrameSize(uint64_t FrameSize) const;
@@ -86,7 +81,6 @@
   /// Get the size of RSA, return address, and frame pointer as described
   /// in VEFrameLowering.cpp.
   unsigned getRsaSize(void) const { return 176; };
->>>>>>> 590aaa50
 
   bool isTargetLinux() const { return TargetTriple.isOSLinux(); }
 };
