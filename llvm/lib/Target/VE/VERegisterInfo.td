--- conflicted
+++ resolved
@@ -86,27 +86,20 @@
 def IC : VEMiscReg<62, "ic">;
 
 //-----------------------------------------------------------------------------
-<<<<<<< HEAD
 // Vector Length Register
-=======
-// Generic Registers
->>>>>>> 68cb29ef
 //-----------------------------------------------------------------------------
 
 def VL : VEMiscReg<63, "vl">;
 
-<<<<<<< HEAD
 // Register classes.
 def VLS : RegisterClass<"VE", [i32], 64, (add VL)>;
 
 //-----------------------------------------------------------------------------
-// Gneric Registers
+// Generic Registers
 //-----------------------------------------------------------------------------
 
 let RegAltNameIndices = [AsmName] in {
 
-=======
->>>>>>> 68cb29ef
 // Generic integer registers - 32 bits wide
 foreach I = 0-63 in
   def SW#I : VEReg<I, "sw"#I, [], ["s"#I]>, DwarfRegNum<[I]>;
