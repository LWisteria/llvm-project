--- conflicted
+++ resolved
@@ -40,11 +40,7 @@
 #define DEBUG_TYPE "ve-isel"
 
 /// Register experimental vector actions which are used under -mattr=+vec.
-<<<<<<< HEAD
-void VETargetLowering::initExperimentalVectorActions() {
-=======
 void VETargetLowering::initSIMDActions() {
->>>>>>> 6456c4de
   if (!Subtarget->simd())
     return;
 
