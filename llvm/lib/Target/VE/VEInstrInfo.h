--- conflicted
+++ resolved
@@ -85,15 +85,7 @@
   void copyPhysReg(MachineBasicBlock &MBB, MachineBasicBlock::iterator I,
                    const DebugLoc &DL, MCRegister DestReg, MCRegister SrcReg,
                    bool KillSrc) const override;
-<<<<<<< HEAD
-  void copyPhysSubRegs(MachineBasicBlock &MBB, MachineBasicBlock::iterator I,
-                       const DebugLoc &DL, MCRegister DestReg,
-                       MCRegister SrcReg, bool KillSrc,
-                       const MCInstrDesc &MCID, unsigned int numSubRegs,
-                       const unsigned* subRegIdx) const;
   /// } Register Copy
-=======
->>>>>>> a2aeb37a
 
   /// Stack Spill & Reload {
   unsigned isLoadFromStackSlot(const MachineInstr &MI,
