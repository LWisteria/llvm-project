//===-- VECallingConv.td - Calling Conventions VE ----------*- tablegen -*-===//
//
// Part of the LLVM Project, under the Apache License v2.0 with LLVM Exceptions.
// See https://llvm.org/LICENSE.txt for license information.
// SPDX-License-Identifier: Apache-2.0 WITH LLVM-exception
//
//===----------------------------------------------------------------------===//
//
// This describes the calling conventions for the VE architectures.
//
//===----------------------------------------------------------------------===//

//===----------------------------------------------------------------------===//
// Aurora VE
//===----------------------------------------------------------------------===//

/// CCIfSubtarget - Match if the current subtarget has a feature F.
class CCIfSubtarget<string F, CCAction A>
    : CCIf<!strconcat("static_cast<const VESubtarget&>"
                       "(State.getMachineFunction().getSubtarget()).", F),
           A>;

/// CCIfNotSubtarget - Match if the current subtarget doesn't has a feature F.
class CCIfNotSubtarget<string F, CCAction A>
    : CCIf<!strconcat("!static_cast<const VESubtarget&>"
                       "(State.getMachineFunction().getSubtarget()).", F),
           A>;

def CC_VE_C_Stack: CallingConv<[
  // F128 are assigned to the stack in 16-byte aligned units
  CCIfType<[f128], CCAssignToStackWithShadow<16, 16, [SX7]>>,

  // float --> need special handling like below.
  //    0      4
  //    +------+------+
  //    | empty| float|
  //    +------+------+
  CCIfType<[f32], CCCustom<"allocateFloat">>,

  // All of the rest are assigned to the stack in 8-byte aligned units.
  CCAssignToStack<0, 8>
]>;

def CC_VE_RegCall : CallingConv<[
  // vector --> generic vector registers
<<<<<<< HEAD
  CCIfType<[v256i32, v256f32, v256i64, v256f64,
            v4i64, v8i64, v512i32, v512f32],
           CCAssignToReg<[V0, V1, V2, V3, V4, V5, V6, V7]>>,

  // vector mask --> generic vector mask registers
  CCIfType<[v256i1],
           CCAssignToReg<[VM1, VM2, VM3, VM4, VM5, VM6, VM7]>>,

  // pair of vector mask --> generic vector mask registers
  CCIfType<[v512i1],
           CCAssignToRegWithShadow<[VMP1, VMP2, VMP3],
                                   [VM1, VM1, VM3]>>,
=======
  CCIfType<[v2i32,   v2i64,   v2f32,   v2f64,
            v4i32,   /*v4i64,*/   v4f32,   v4f64,
            v8i32,   /*v8i64,*/   v8f32,   v8f64,
            v16i32,  v16i64,  v16f32,  v16f64,
            v32i32,  v32i64,  v32f32,  v32f64,
            v64i32,  v64i64,  v64f32,  v64f64,
            v128i32, v128i64, v128f32, v128f64,
            v256i32, v256f32, v256i64, v256f64,
            v512i32, v512f32],
           CCAssignToReg<[V0, V1, V2, V3, V4, V5, V6, V7]>>,

  CCIfSubtarget<"vectorize()",
    CCIfType<[v4i64, v8i64],
             CCAssignToReg<[V0, V1, V2, V3, V4, V5, V6, V7]>>>,

  // vector mask --> generic vector mask registers
  CCIfType<[v256i1, v4i64],
           CCAssignToReg<[VM1, VM2, VM3, VM4, VM5, VM6, VM7]>>,

  CCIfNotSubtarget<"vectorize()",
    CCIfType<[v4i64],
             CCAssignToReg<[VM1, VM2, VM3, VM4, VM5, VM6, VM7]>>>,

  // pair of vector mask --> generic vector mask registers
  CCIfType<[v512i1, v8i64],
           CCAssignToRegWithShadow<[VMP1, VMP2, VMP3], [VM1, VM1, VM3]>>,

  CCIfNotSubtarget<"vectorize()",
    CCIfType<[v8i64],
             CCAssignToRegWithShadow<[VMP1, VMP2, VMP3], [VM1, VM1, VM3]>>>,
>>>>>>> 67c10f34

  // Alternatively, they are assigned to the stack in 8-byte aligned units.
  CCDelegateTo<CC_VE_C_Stack>
]>;

def CC_VE : CallingConv<[
  // All arguments get passed in generic registers if there is space.

  // Promote i1/i8/i16 arguments to i32.
  CCIfType<[i1, i8, i16], CCPromoteToType<i32>>,

  // bool, char, int, enum, long --> generic integer 32 bit registers
  CCIfType<[i32], CCAssignToRegWithShadow<
    [SW0, SW1, SW2, SW3, SW4, SW5, SW6, SW7],
    [SX0, SX1, SX2, SX3, SX4, SX5, SX6, SX7]>>,

  // float --> generic floating point 32 bit registers
  CCIfType<[f32], CCAssignToRegWithShadow<
    [SF0, SF1, SF2, SF3, SF4, SF5, SF6, SF7],
    [SX0, SX1, SX2, SX3, SX4, SX5, SX6, SX7]>>,

  // long long/double --> generic 64 bit registers
  CCIfType<[i64, f64],
           CCAssignToReg<[SX0, SX1, SX2, SX3, SX4, SX5, SX6, SX7]>>,

  // long double --> pair of generic 64 bit registers
  //
  // NOTE: If Q1 is allocated while SX1 is free, llvm tries to allocate SX1 for
  //       following operands, this masks SX1 to avoid such behavior.
  CCIfType<[f128],
           CCAssignToRegWithShadow<[Q0, Q1, Q2, Q3],
                                   [SX0, SX1, SX3, SX5]>>,

<<<<<<< HEAD
  // Unconditionally use the reg-call convention
  CCDelegateTo<CC_VE_RegCall>
=======
  CCIfCC<"CallingConv::X86_RegCall", CCDelegateTo<CC_VE_RegCall>>,

  // Alternatively, they are assigned to the stack in 8-byte aligned units.
  CCDelegateTo<CC_VE_C_Stack>
>>>>>>> 67c10f34
]>;

// All arguments get passed in stack for varargs function or non-prototyped
// function.
def CC_VE2 : CallingConv<[
  // F128 are assigned to the stack in 16-byte aligned units
  CCIfType<[f128], CCAssignToStack<16, 16>>,

  // float --> need special handling like below.
  //    0      4
  //    +------+------+
  //    | empty| float|
  //    +------+------+
  CCIfType<[f32], CCCustom<"allocateFloat">>,

  CCAssignToStack<0, 8>
]>;

def RetCC_VE_RegCall : CallingConv<[
  // vector --> generic vector registers
  CCIfType<[v2i32,   v2i64,   v2f32,   v2f64,
<<<<<<< HEAD
            v4i32,   v4i64,   v4f32,   v4f64,
            v8i32,   v8i64,   v8f32,   v8f64,
=======
            v4i32,   /*v4i64,*/   v4f32,   v4f64,
            v8i32,   /*v8i64,*/   v8f32,   v8f64,
>>>>>>> 67c10f34
            v16i32,  v16i64,  v16f32,  v16f64,
            v32i32,  v32i64,  v32f32,  v32f64,
            v64i32,  v64i64,  v64f32,  v64f64,
            v128i32, v128i64, v128f32, v128f64,
            v256i32, v256f32, v256i64, v256f64,
            v512i32, v512f32],
           CCAssignToReg<[V0, V1, V2, V3, V4, V5, V6, V7]>>,

<<<<<<< HEAD
  // vector mask --> generic vector mask registers
  CCIfType<[v256i1],
           CCAssignToReg<[VM1, VM2, VM3, VM4, VM5, VM6, VM7]>>,

  // pair of vector mask --> generic vector mask registers
  CCIfType<[v512i1],
           CCAssignToRegWithShadow<[VMP1, VMP2, VMP3],
                                   [VM1, VM1, VM3]>>
=======
  CCIfSubtarget<"vectorize()",
    CCIfType<[v4i64, v8i64],
             CCAssignToReg<[V0, V1, V2, V3, V4, V5, V6, V7]>>>,

  // vector mask --> generic vector mask registers
  CCIfType<[v256i1, v4i64],
           CCAssignToReg<[VM1, VM2, VM3, VM4, VM5, VM6, VM7]>>,

  CCIfNotSubtarget<"vectorize()",
    CCIfType<[v4i64],
             CCAssignToReg<[VM1, VM2, VM3, VM4, VM5, VM6, VM7]>>>,

  // pair of vector mask --> generic vector mask registers
  CCIfType<[v512i1, v8i64],
           CCAssignToRegWithShadow<[VMP1, VMP2, VMP3],
                                   [VM1, VM1, VM3]>>,

  CCIfNotSubtarget<"vectorize()",
    CCIfType<[v8i64],
             CCAssignToRegWithShadow<[VMP1, VMP2, VMP3], [VM1, VM1, VM3]>>>,
>>>>>>> 67c10f34
]>;

def RetCC_VE : CallingConv<[
  // Promote i1/i8/i16 arguments to i32.
  CCIfType<[i1, i8, i16], CCPromoteToType<i32>>,

  // bool, char, int, enum, long --> generic integer 32 bit registers
  CCIfType<[i32], CCAssignToRegWithShadow<
    [SW0, SW1, SW2, SW3, SW4, SW5, SW6, SW7],
    [SX0, SX1, SX2, SX3, SX4, SX5, SX6, SX7]>>,

  // float --> generic floating point 32 bit registers
  CCIfType<[f32], CCAssignToRegWithShadow<
    [SF0, SF1, SF2, SF3, SF4, SF5, SF6, SF7],
    [SX0, SX1, SX2, SX3, SX4, SX5, SX6, SX7]>>,

  // long long/double --> generic 64 bit registers
  CCIfType<[i64, f64],
           CCAssignToReg<[SX0, SX1, SX2, SX3, SX4, SX5, SX6, SX7]>>,

  // long double --> pair of generic 64 bit registers
  CCIfType<[f128],
           CCAssignToRegWithShadow<[Q0, Q1, Q2, Q3],
                                   [SX0, SX1, SX3, SX5]>>,

<<<<<<< HEAD
  // Always use regcall
  CCDelegateTo<RetCC_VE_RegCall>
=======
  CCIfCC<"CallingConv::X86_RegCall", CCDelegateTo<RetCC_VE_RegCall>>
>>>>>>> 67c10f34
]>;

// Callee-saved registers
def CSR : CalleeSavedRegs<(add (sequence "SX%u", 18, 33))>;
def CSR_RegCall : CalleeSavedRegs<(add (sequence "SX%u", 18, 33),
                                       (sequence "V%u", 18, 33),
                                       (sequence "VM%u", 8, 15))>;
def CSR_NoRegs : CalleeSavedRegs<(add)>;

<<<<<<< HEAD
// vec_expf destroys s0, s1, s5, s6, s11, s61, s62, s63
=======
// vec_expf destroys s0, s1, s5, s6, s11, s61, s62, s63, v0-6, and vm6
>>>>>>> 67c10f34
def CSR_vec_expf : CalleeSavedRegs<(add (sequence "SX%u", 2, 4),
                                        (sequence "SX%u", 7, 10),
                                        (sequence "SX%u", 12, 60),
                                        (sequence "V%u", 7, 63),
                                        (sequence "VM%u", 1, 5),
                                        (sequence "VM%u", 7, 15)
                                        )>;

// llvm_grow_stack destroys s62 and s63
def CSR_llvm_grow_stack : CalleeSavedRegs<(add (sequence "SX%u", 0, 61),
                                               (sequence "V%u", 0, 63),
                                               (sequence "VM%u", 1, 15)
                                               )>;<|MERGE_RESOLUTION|>--- conflicted
+++ resolved
@@ -43,20 +43,6 @@
 
 def CC_VE_RegCall : CallingConv<[
   // vector --> generic vector registers
-<<<<<<< HEAD
-  CCIfType<[v256i32, v256f32, v256i64, v256f64,
-            v4i64, v8i64, v512i32, v512f32],
-           CCAssignToReg<[V0, V1, V2, V3, V4, V5, V6, V7]>>,
-
-  // vector mask --> generic vector mask registers
-  CCIfType<[v256i1],
-           CCAssignToReg<[VM1, VM2, VM3, VM4, VM5, VM6, VM7]>>,
-
-  // pair of vector mask --> generic vector mask registers
-  CCIfType<[v512i1],
-           CCAssignToRegWithShadow<[VMP1, VMP2, VMP3],
-                                   [VM1, VM1, VM3]>>,
-=======
   CCIfType<[v2i32,   v2i64,   v2f32,   v2f64,
             v4i32,   /*v4i64,*/   v4f32,   v4f64,
             v8i32,   /*v8i64,*/   v8f32,   v8f64,
@@ -87,7 +73,6 @@
   CCIfNotSubtarget<"vectorize()",
     CCIfType<[v8i64],
              CCAssignToRegWithShadow<[VMP1, VMP2, VMP3], [VM1, VM1, VM3]>>>,
->>>>>>> 67c10f34
 
   // Alternatively, they are assigned to the stack in 8-byte aligned units.
   CCDelegateTo<CC_VE_C_Stack>
@@ -121,15 +106,10 @@
            CCAssignToRegWithShadow<[Q0, Q1, Q2, Q3],
                                    [SX0, SX1, SX3, SX5]>>,
 
-<<<<<<< HEAD
-  // Unconditionally use the reg-call convention
-  CCDelegateTo<CC_VE_RegCall>
-=======
   CCIfCC<"CallingConv::X86_RegCall", CCDelegateTo<CC_VE_RegCall>>,
 
   // Alternatively, they are assigned to the stack in 8-byte aligned units.
   CCDelegateTo<CC_VE_C_Stack>
->>>>>>> 67c10f34
 ]>;
 
 // All arguments get passed in stack for varargs function or non-prototyped
@@ -151,13 +131,8 @@
 def RetCC_VE_RegCall : CallingConv<[
   // vector --> generic vector registers
   CCIfType<[v2i32,   v2i64,   v2f32,   v2f64,
-<<<<<<< HEAD
-            v4i32,   v4i64,   v4f32,   v4f64,
-            v8i32,   v8i64,   v8f32,   v8f64,
-=======
             v4i32,   /*v4i64,*/   v4f32,   v4f64,
             v8i32,   /*v8i64,*/   v8f32,   v8f64,
->>>>>>> 67c10f34
             v16i32,  v16i64,  v16f32,  v16f64,
             v32i32,  v32i64,  v32f32,  v32f64,
             v64i32,  v64i64,  v64f32,  v64f64,
@@ -166,16 +141,6 @@
             v512i32, v512f32],
            CCAssignToReg<[V0, V1, V2, V3, V4, V5, V6, V7]>>,
 
-<<<<<<< HEAD
-  // vector mask --> generic vector mask registers
-  CCIfType<[v256i1],
-           CCAssignToReg<[VM1, VM2, VM3, VM4, VM5, VM6, VM7]>>,
-
-  // pair of vector mask --> generic vector mask registers
-  CCIfType<[v512i1],
-           CCAssignToRegWithShadow<[VMP1, VMP2, VMP3],
-                                   [VM1, VM1, VM3]>>
-=======
   CCIfSubtarget<"vectorize()",
     CCIfType<[v4i64, v8i64],
              CCAssignToReg<[V0, V1, V2, V3, V4, V5, V6, V7]>>>,
@@ -196,7 +161,6 @@
   CCIfNotSubtarget<"vectorize()",
     CCIfType<[v8i64],
              CCAssignToRegWithShadow<[VMP1, VMP2, VMP3], [VM1, VM1, VM3]>>>,
->>>>>>> 67c10f34
 ]>;
 
 def RetCC_VE : CallingConv<[
@@ -222,12 +186,7 @@
            CCAssignToRegWithShadow<[Q0, Q1, Q2, Q3],
                                    [SX0, SX1, SX3, SX5]>>,
 
-<<<<<<< HEAD
-  // Always use regcall
-  CCDelegateTo<RetCC_VE_RegCall>
-=======
   CCIfCC<"CallingConv::X86_RegCall", CCDelegateTo<RetCC_VE_RegCall>>
->>>>>>> 67c10f34
 ]>;
 
 // Callee-saved registers
@@ -237,11 +196,7 @@
                                        (sequence "VM%u", 8, 15))>;
 def CSR_NoRegs : CalleeSavedRegs<(add)>;
 
-<<<<<<< HEAD
-// vec_expf destroys s0, s1, s5, s6, s11, s61, s62, s63
-=======
 // vec_expf destroys s0, s1, s5, s6, s11, s61, s62, s63, v0-6, and vm6
->>>>>>> 67c10f34
 def CSR_vec_expf : CalleeSavedRegs<(add (sequence "SX%u", 2, 4),
                                         (sequence "SX%u", 7, 10),
                                         (sequence "SX%u", 12, 60),
