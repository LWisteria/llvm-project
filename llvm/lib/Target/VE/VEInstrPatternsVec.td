//===-- VEInstrPatternsVec.td - VEC_-type SDNodes and isel for VE Target --===//
//
// Part of the LLVM Project, under the Apache License v2.0 with LLVM Exceptions.
// See https://llvm.org/LICENSE.txt for license information.
// SPDX-License-Identifier: Apache-2.0 WITH LLVM-exception
//
//===----------------------------------------------------------------------===//
//
// This file describes the VEC_* prefixed intermediate SDNodes and their
// isel patterns.
//
//===----------------------------------------------------------------------===//

//===----------------------------------------------------------------------===//
// Instruction format superclass
//===----------------------------------------------------------------------===//

multiclass vbrd_elem32<ValueType v32, ValueType s32, SDPatternOperator ImmOp,
                       SDNodeXForm ImmCast, SDNodeXForm SuperRegCast> {
  // VBRDil
  def : Pat<(v32 (vec_broadcast (s32 ImmOp:$sy), i32:$vl)),
            (VBRDil (ImmCast $sy), i32:$vl)>;

  // VBRDrl
  def : Pat<(v32 (vec_broadcast s32:$sy, i32:$vl)),
            (VBRDrl (SuperRegCast $sy), i32:$vl)>;
}

multiclass vbrd_elem64<ValueType v64, ValueType s64,
                       SDPatternOperator ImmOp, SDNodeXForm ImmCast> {
  // VBRDil
  def : Pat<(v64 (vec_broadcast (s64 ImmOp:$sy), i32:$vl)),
            (VBRDil (ImmCast $sy), i32:$vl)>;

  // VBRDrl
  def : Pat<(v64 (vec_broadcast s64:$sy, i32:$vl)),
            (VBRDrl s64:$sy, i32:$vl)>;
}

<<<<<<< HEAD
defm : vbrd_elem64<v256f64, f64, simm7fp, LO7FP>;
defm : vbrd_elem64<v256i64, i64, simm7, LO7>;

//===----------------------------------------------------------------------===//
// Minimum vector instruction patterns for vector intrinsic instructions.
//===----------------------------------------------------------------------===//

// Boardcast for vector mask register.
let Predicates = [IsIntrinsicSubTarget] in {
  def : Pat<(v256i1 (vec_broadcast (i32 0), (i32 256))),
            (LVMim_m 3, 0,
            (LVMim_m 2, 0,
            (LVMim_m 1, 0,
            (LVMim 0, 0))))>;
  def : Pat<(v512i1 (vec_broadcast (i32 0), (i32 512))),
            (LVMyim_y 7, 0,
            (LVMyim_y 6, 0,
            (LVMyim_y 5, 0,
            (LVMyim_y 4, 0,
            (LVMyim_y 3, 0,
            (LVMyim_y 2, 0,
            (LVMyim_y 1, 0,
            (LVMyim 0, 0))))))))>;
}

// Load and store for partiuclar types.
// v512i32, v512f32, v256i32, v256f32, v256i64, and v256f64

let Predicates = [IsIntrinsicSubTarget] in {
  def : Pat<(v512i32 (load I64:$addr)),
            (v512i32 (VLDirl 8, $addr, (VLEN 256)))>;
  def : Pat<(v512f32 (load I64:$addr)),
            (v512f32 (VLDirl 8, $addr, (VLEN 256)))>;
  def : Pat<(v256i32 (load I64:$addr)),
            (v256i32 (VLDLSXirl 4, $addr, (VLEN 256)))>;
  def : Pat<(v256f32 (load I64:$addr)),
            (v256f32 (VLDUirl 4, $addr, (VLEN 256)))>;
  def : Pat<(v256f64 (load I64:$addr)),
            (v256f64 (VLDirl 8, $addr, (VLEN 256)))>;
  def : Pat<(v256i64 (load I64:$addr)),
            (v256i64 (VLDirl 8, $addr, (VLEN 256)))>;
  def : Pat<(store v256i32:$vx, I64:$addr),
            (VSTLirvl 4, $addr, v256i32:$vx, (VLEN 256))>;
  def : Pat<(store v256f32:$vx, I64:$addr),
            (VSTUirvl 4, $addr, v256f32:$vx, (VLEN 256))>;
  def : Pat<(store v256i64:$vx, I64:$addr),
            (VSTirvl 8, $addr, v256i64:$vx, (VLEN 256))>;
  def : Pat<(store v256f64:$vx, I64:$addr),
            (VSTirvl 8, $addr, v256f64:$vx, (VLEN 256))>;
}

// Load/store for mask register using stack/symbol is implemented in custom
// lower.  Only load/store for mask registers using frame index is implemented
// here.

// Load and store for
// v256i1, v512i1

let Predicates = [IsIntrinsicSubTarget] in {
  def : Pat<(v256i1 (load ADDRrii:$addr)),
            (LDVMrii ADDRrii:$addr)>;
  def : Pat<(v512i1 (load ADDRrii:$addr)),
            (LDVM512rii ADDRrii:$addr)>;
  def : Pat<(store v256i1:$vx, ADDRrii:$addr),
            (STVMrii ADDRrii:$addr, $vx)>;
  def : Pat<(store v512i1:$vx, ADDRrii:$addr),
            (STVM512rii ADDRrii:$addr, $vx)>;
}
=======
multiclass extract_insert_elem32<ValueType v32, ValueType s32,
                                 SDNodeXForm SubRegCast,
                                 SDNodeXForm SuperRegCast> {
  // LVSvi
  def: Pat<(s32 (extractelt v32:$vec, uimm7:$idx)),
           (SubRegCast (LVSvi v32:$vec, (ULO7 $idx)))>;
  // LVSvr
  def: Pat<(s32 (extractelt v32:$vec, i64:$idx)),
           (SubRegCast (LVSvr v32:$vec, $idx))>;

  // LSVir
  def: Pat<(v32 (insertelt v32:$vec, s32:$val, uimm7:$idx)),
           (LSVir_v (ULO7 $idx), (SuperRegCast $val), $vec)>;
  // LSVrr
  def: Pat<(v32 (insertelt v32:$vec, s32:$val, i64:$idx)),
           (LSVrr_v $idx, (SuperRegCast $val), $vec)>;
}

multiclass extract_insert_elem64<ValueType v64, ValueType s64> {
  // LVSvi
  def: Pat<(s64 (extractelt v64:$vec, uimm7:$idx)),
           (LVSvi v64:$vec, (ULO7 $idx))>;
  // LVSvr
  def: Pat<(s64 (extractelt v64:$vec, i64:$idx)),
           (LVSvr v64:$vec, $idx)>;

  // LSVir
  def: Pat<(v64 (insertelt v64:$vec, s64:$val, uimm7:$idx)),
           (LSVir_v (ULO7 $idx), $val, $vec)>;
  // LSVrr
  def: Pat<(v64 (insertelt v64:$vec, s64:$val, i64:$idx)),
           (LSVrr_v $idx, $val, $vec)>;
}

multiclass patterns_elem32<ValueType v32, ValueType s32,
                           SDPatternOperator ImmOp, SDNodeXForm ImmCast,
                           SDNodeXForm SubRegCast, SDNodeXForm SuperRegCast> {
  defm : vbrd_elem32<v32, s32, ImmOp, ImmCast, SuperRegCast>;
  defm : extract_insert_elem32<v32, s32, SubRegCast, SuperRegCast>;
}

multiclass patterns_elem64<ValueType v64, ValueType s64,
                           SDPatternOperator ImmOp, SDNodeXForm ImmCast> {
  defm : vbrd_elem64<v64, s64, ImmOp, ImmCast>;
  defm : extract_insert_elem64<v64, s64>;
}

defm : patterns_elem32<v256i32, i32, simm7, LO7, l2i, i2l>;
defm : patterns_elem32<v256f32, f32, simm7fp, LO7FP, l2f, f2l>;

defm : patterns_elem64<v256i64, i64, simm7, LO7>;
defm : patterns_elem64<v256f64, f64, simm7fp, LO7FP>;
>>>>>>> 70474dfe
<|MERGE_RESOLUTION|>--- conflicted
+++ resolved
@@ -37,9 +37,58 @@
             (VBRDrl s64:$sy, i32:$vl)>;
 }
 
-<<<<<<< HEAD
-defm : vbrd_elem64<v256f64, f64, simm7fp, LO7FP>;
-defm : vbrd_elem64<v256i64, i64, simm7, LO7>;
+multiclass extract_insert_elem32<ValueType v32, ValueType s32,
+                                 SDNodeXForm SubRegCast,
+                                 SDNodeXForm SuperRegCast> {
+  // LVSvi
+  def: Pat<(s32 (extractelt v32:$vec, uimm7:$idx)),
+           (SubRegCast (LVSvi v32:$vec, (ULO7 $idx)))>;
+  // LVSvr
+  def: Pat<(s32 (extractelt v32:$vec, i64:$idx)),
+           (SubRegCast (LVSvr v32:$vec, $idx))>;
+
+  // LSVir
+  def: Pat<(v32 (insertelt v32:$vec, s32:$val, uimm7:$idx)),
+           (LSVir_v (ULO7 $idx), (SuperRegCast $val), $vec)>;
+  // LSVrr
+  def: Pat<(v32 (insertelt v32:$vec, s32:$val, i64:$idx)),
+           (LSVrr_v $idx, (SuperRegCast $val), $vec)>;
+}
+
+multiclass extract_insert_elem64<ValueType v64, ValueType s64> {
+  // LVSvi
+  def: Pat<(s64 (extractelt v64:$vec, uimm7:$idx)),
+           (LVSvi v64:$vec, (ULO7 $idx))>;
+  // LVSvr
+  def: Pat<(s64 (extractelt v64:$vec, i64:$idx)),
+           (LVSvr v64:$vec, $idx)>;
+
+  // LSVir
+  def: Pat<(v64 (insertelt v64:$vec, s64:$val, uimm7:$idx)),
+           (LSVir_v (ULO7 $idx), $val, $vec)>;
+  // LSVrr
+  def: Pat<(v64 (insertelt v64:$vec, s64:$val, i64:$idx)),
+           (LSVrr_v $idx, $val, $vec)>;
+}
+
+multiclass patterns_elem32<ValueType v32, ValueType s32,
+                           SDPatternOperator ImmOp, SDNodeXForm ImmCast,
+                           SDNodeXForm SubRegCast, SDNodeXForm SuperRegCast> {
+  defm : vbrd_elem32<v32, s32, ImmOp, ImmCast, SuperRegCast>;
+  defm : extract_insert_elem32<v32, s32, SubRegCast, SuperRegCast>;
+}
+
+multiclass patterns_elem64<ValueType v64, ValueType s64,
+                           SDPatternOperator ImmOp, SDNodeXForm ImmCast> {
+  defm : vbrd_elem64<v64, s64, ImmOp, ImmCast>;
+  defm : extract_insert_elem64<v64, s64>;
+}
+
+defm : patterns_elem32<v256i32, i32, simm7, LO7, l2i, i2l>;
+defm : patterns_elem32<v256f32, f32, simm7fp, LO7FP, l2f, f2l>;
+
+defm : patterns_elem64<v256i64, i64, simm7, LO7>;
+defm : patterns_elem64<v256f64, f64, simm7fp, LO7FP>;
 
 //===----------------------------------------------------------------------===//
 // Minimum vector instruction patterns for vector intrinsic instructions.
@@ -105,58 +154,4 @@
             (STVMrii ADDRrii:$addr, $vx)>;
   def : Pat<(store v512i1:$vx, ADDRrii:$addr),
             (STVM512rii ADDRrii:$addr, $vx)>;
-}
-=======
-multiclass extract_insert_elem32<ValueType v32, ValueType s32,
-                                 SDNodeXForm SubRegCast,
-                                 SDNodeXForm SuperRegCast> {
-  // LVSvi
-  def: Pat<(s32 (extractelt v32:$vec, uimm7:$idx)),
-           (SubRegCast (LVSvi v32:$vec, (ULO7 $idx)))>;
-  // LVSvr
-  def: Pat<(s32 (extractelt v32:$vec, i64:$idx)),
-           (SubRegCast (LVSvr v32:$vec, $idx))>;
-
-  // LSVir
-  def: Pat<(v32 (insertelt v32:$vec, s32:$val, uimm7:$idx)),
-           (LSVir_v (ULO7 $idx), (SuperRegCast $val), $vec)>;
-  // LSVrr
-  def: Pat<(v32 (insertelt v32:$vec, s32:$val, i64:$idx)),
-           (LSVrr_v $idx, (SuperRegCast $val), $vec)>;
-}
-
-multiclass extract_insert_elem64<ValueType v64, ValueType s64> {
-  // LVSvi
-  def: Pat<(s64 (extractelt v64:$vec, uimm7:$idx)),
-           (LVSvi v64:$vec, (ULO7 $idx))>;
-  // LVSvr
-  def: Pat<(s64 (extractelt v64:$vec, i64:$idx)),
-           (LVSvr v64:$vec, $idx)>;
-
-  // LSVir
-  def: Pat<(v64 (insertelt v64:$vec, s64:$val, uimm7:$idx)),
-           (LSVir_v (ULO7 $idx), $val, $vec)>;
-  // LSVrr
-  def: Pat<(v64 (insertelt v64:$vec, s64:$val, i64:$idx)),
-           (LSVrr_v $idx, $val, $vec)>;
-}
-
-multiclass patterns_elem32<ValueType v32, ValueType s32,
-                           SDPatternOperator ImmOp, SDNodeXForm ImmCast,
-                           SDNodeXForm SubRegCast, SDNodeXForm SuperRegCast> {
-  defm : vbrd_elem32<v32, s32, ImmOp, ImmCast, SuperRegCast>;
-  defm : extract_insert_elem32<v32, s32, SubRegCast, SuperRegCast>;
-}
-
-multiclass patterns_elem64<ValueType v64, ValueType s64,
-                           SDPatternOperator ImmOp, SDNodeXForm ImmCast> {
-  defm : vbrd_elem64<v64, s64, ImmOp, ImmCast>;
-  defm : extract_insert_elem64<v64, s64>;
-}
-
-defm : patterns_elem32<v256i32, i32, simm7, LO7, l2i, i2l>;
-defm : patterns_elem32<v256f32, f32, simm7fp, LO7FP, l2f, f2l>;
-
-defm : patterns_elem64<v256i64, i64, simm7, LO7>;
-defm : patterns_elem64<v256f64, f64, simm7fp, LO7FP>;
->>>>>>> 70474dfe
+}