//===-- VESubtarget.cpp - VE Subtarget Information ------------------------===//
//
// Part of the LLVM Project, under the Apache License v2.0 with LLVM Exceptions.
// See https://llvm.org/LICENSE.txt for license information.
// SPDX-License-Identifier: Apache-2.0 WITH LLVM-exception
//
//===----------------------------------------------------------------------===//
//
// This file implements the VE specific subclass of TargetSubtargetInfo.
//
//===----------------------------------------------------------------------===//

#include "VESubtarget.h"
#include "VE.h"
#include "llvm/Support/MathExtras.h"
#include "llvm/Support/TargetRegistry.h"

using namespace llvm;

#define DEBUG_TYPE "ve-subtarget"

#define GET_SUBTARGETINFO_TARGET_DESC
#define GET_SUBTARGETINFO_CTOR
#include "VEGenSubtargetInfo.inc"

void VESubtarget::anchor() {}

VESubtarget &VESubtarget::initializeSubtargetDependencies(StringRef CPU,
                                                          StringRef FS) {
  // Default feature settings
<<<<<<< HEAD
  EnableVPU = false;
  PackedMode = false;
=======
  EnableVPU = true;
>>>>>>> 0fa12f2c

  // Determine default and user specified characteristics
  std::string CPUName = std::string(CPU);
  if (CPUName.empty())
    CPUName = "ve";

  // Parse features string.
  ParseSubtargetFeatures(CPUName, /*TuneCPU=*/CPU, FS);

  return *this;
}

VESubtarget::VESubtarget(const Triple &TT, const std::string &CPU,
                         const std::string &FS, const TargetMachine &TM)
    : VEGenSubtargetInfo(TT, CPU, /*TuneCPU=*/CPU, FS), TargetTriple(TT),
      InstrInfo(initializeSubtargetDependencies(CPU, FS)), TLInfo(TM, *this),
      FrameLowering(*this) {}

uint64_t VESubtarget::getAdjustedFrameSize(uint64_t frameSize) const {

  // VE stack frame:
  //
  //         +----------------------------------------+
  //         | Locals and temporaries                 |
  //         +----------------------------------------+
  //         | Parameter area for callee              |
  // 176(fp) |                                        |
  //         +----------------------------------------+
  //         | Register save area (RSA) for callee    |
  //         |                                        |
  //  16(fp) |                         20 * 8 bytes   |
  //         +----------------------------------------+
  //   8(fp) | Return address                         |
  //         +----------------------------------------+
  //   0(fp) | Frame pointer of caller                |
  // --------+----------------------------------------+--------
  //         | Locals and temporaries for callee      |
  //         +----------------------------------------+
  //         | Parameter area for callee of callee    |
  //         +----------------------------------------+
  //  16(sp) | RSA for callee of callee               |
  //         +----------------------------------------+
  //   8(sp) | Return address                         |
  //         +----------------------------------------+
  //   0(sp) | Frame pointer of callee                |
  //         +----------------------------------------+

  // RSA frame:
  //         +----------------------------------------------+
  // 168(fp) | %s33                                         |
  //         +----------------------------------------------+
  //         | %s19...%s32                                  |
  //         +----------------------------------------------+
  //  48(fp) | %s18                                         |
  //         +----------------------------------------------+
  //  40(fp) | Linkage area register (%s17)                 |
  //         +----------------------------------------------+
  //  32(fp) | Procedure linkage table register (%plt=%s16) |
  //         +----------------------------------------------+
  //  24(fp) | Global offset table register (%got=%s15)     |
  //         +----------------------------------------------+
  //  16(fp) | Thread pointer register (%tp=%s14)           |
  //         +----------------------------------------------+

  frameSize += 176;                     // for RSA, RA, and FP

  return frameSize;
}

bool VESubtarget::enableMachineScheduler() const { return true; }<|MERGE_RESOLUTION|>--- conflicted
+++ resolved
@@ -28,12 +28,8 @@
 VESubtarget &VESubtarget::initializeSubtargetDependencies(StringRef CPU,
                                                           StringRef FS) {
   // Default feature settings
-<<<<<<< HEAD
-  EnableVPU = false;
+  EnableVPU = true;
   PackedMode = false;
-=======
-  EnableVPU = true;
->>>>>>> 0fa12f2c
 
   // Determine default and user specified characteristics
   std::string CPUName = std::string(CPU);
