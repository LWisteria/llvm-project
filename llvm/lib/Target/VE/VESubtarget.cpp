--- conflicted
+++ resolved
@@ -30,7 +30,6 @@
   // Default feature settings
   EnableVPU = false;
   PackedMode = false;
-  VELIntrinsicMode = false;
 
   // Determine default and user specified characteristics
   std::string CPUName = std::string(CPU);
@@ -45,15 +44,9 @@
 
 VESubtarget::VESubtarget(const Triple &TT, const std::string &CPU,
                          const std::string &FS, const TargetMachine &TM)
-<<<<<<< HEAD
-    : VEGenSubtargetInfo(TT, CPU, FS), TargetTriple(TT),
+    : VEGenSubtargetInfo(TT, CPU, /*TuneCPU=*/CPU, FS), TargetTriple(TT),
       InstrInfo(initializeSubtargetDependencies(CPU, FS)), TLInfo(TM, *this),
       FrameLowering(*this) {}
-=======
-    : VEGenSubtargetInfo(TT, CPU, /*TuneCPU=*/CPU, FS), TargetTriple(TT),
-      Vectorize(false), InstrInfo(initializeSubtargetDependencies(CPU, FS)),
-      TLInfo(TM, *this), FrameLowering(*this) {}
->>>>>>> a2aeb37a
 
 uint64_t VESubtarget::getAdjustedFrameSize(uint64_t frameSize) const {
 
