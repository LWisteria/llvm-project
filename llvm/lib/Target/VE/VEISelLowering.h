--- conflicted
+++ resolved
@@ -55,7 +55,6 @@
   GLOBAL_BASE_REG, // Global base reg for PIC.
   FLUSHW,          // FLUSH register windows to stack.
 
-<<<<<<< HEAD
   // Mask support
   VM_EXTRACT, // VM_EXTRACT(v256i1:mask, i32:i) Extract a SX register from a
               // mask register
@@ -74,8 +73,6 @@
 
   // Create a mask that is true where the vector lane is != 0
   VEC_TOMASK, // 0: Vector value, 1: AVL (no mask)
-  // Broadcast an SX register
-  VEC_BROADCAST, // 0: the value, 1: the vector length (no mask)
   // Create a sequence vector
   VEC_SEQ, // 1: the vector length (no mask)
   VEC_VMV, // custom lowering for vp_vshift
@@ -95,21 +92,6 @@
   // Replication on lower/upper32 bit to other half -> I64
   REPL_F32,
   REPL_I32,
-
-// Internal VVP nodes
-#define ADD_VVP_OP(VVP_NAME) VVP_NAME,
-#include "VVPNodes.inc"
-=======
-  VEC_SEQ,       // sequence vector match (Operand 0: the constant stride)
-
-  VEC_VMV,
-
-  /// Scatter and gather instructions.
-  VEC_GATHER,
-  VEC_SCATTER,
-
-  VEC_LVL,
->>>>>>> 207e7371
 
   /// A wrapper node for TargetConstantPool, TargetJumpTable,
   /// TargetExternalSymbol, TargetGlobalAddress, TargetGlobalTLSAddress,
@@ -231,25 +213,9 @@
   SDValue lowerToTLSGeneralDynamicModel(SDValue Op, SelectionDAG &DAG) const;
   SDValue lowerVASTART(SDValue Op, SelectionDAG &DAG) const;
   SDValue lowerVAARG(SDValue Op, SelectionDAG &DAG) const;
-<<<<<<< HEAD
   // legalize the result vector type for operation \p Op
 
   SDValue LowerVPToVVP(SDValue Op, SelectionDAG &DAG, VVPExpansionMode Mode) const;
-
-  SDValue LowerEXTRACT_SUBVECTOR(SDValue Op, SelectionDAG &DAG,
-                                 VVPExpansionMode Mode) const;
-  SDValue LowerVASTART(SDValue Op, SelectionDAG &DAG) const;
-  SDValue LowerVAARG(SDValue Op, SelectionDAG &DAG) const;
-  SDValue LowerBlockAddress(SDValue Op, SelectionDAG &DAG) const;
-  SDValue LowerGlobalAddress(SDValue Op, SelectionDAG &DAG) const;
-  SDValue LowerGlobalTLSAddress(SDValue Op, SelectionDAG &DAG) const;
-  SDValue LowerToTLSGeneralDynamicModel(SDValue Op, SelectionDAG &DAG) const;
-  SDValue LowerConstantPool(SDValue Op, SelectionDAG &DAG) const;
-
-  // SjLj
-  SDValue LowerEH_SJLJ_SETJMP(SDValue Op, SelectionDAG &DAG) const;
-  SDValue LowerEH_SJLJ_LONGJMP(SDValue Op, SelectionDAG &DAG) const;
-  SDValue LowerEH_SJLJ_SETUP_DISPATCH(SDValue Op, SelectionDAG &DAG) const;
 
   // Custom Operations
   // SDValue CreateConstMask(SDLoc DL, unsigned NumElements, SelectionDAG &DAG,
@@ -306,17 +272,6 @@
   SDValue LowerCONCAT_VECTOR(SDValue Op, SelectionDAG &DAG) const;
   /// } Custom Lower
 
-
-=======
-
-  SDValue lowerBUILD_VECTOR(SDValue Op, SelectionDAG &DAG) const;
->>>>>>> 207e7371
-  /// } Custom Lower
-
-  /// VVP Lowering {
-  SDValue lowerToVVP(SDValue Op, SelectionDAG &DAG) const;
-  /// } VVPLowering
-
   /// Custom DAGCombine {
   SDValue PerformDAGCombine(SDNode *N, DAGCombinerInfo &DCI) const override;
 
@@ -423,7 +378,7 @@
   // Widening configuration & legalizer
   SDValue TryNarrowExtractVectorLoad(SDNode *ExtractN, SelectionDAG &DAG) const;
 
-  SDValue ExpandToVVP(SDValue Op, SelectionDAG &DAG,
+  SDValue lowerToVVP(SDValue Op, SelectionDAG &DAG,
                       VVPExpansionMode Mode) const;
   // main entry point for regular OC to VVP_* ISD expansion
   // Called in TL::ReplaceNodeResults
