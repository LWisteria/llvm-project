//===-- VEAsmPrinter.cpp - VE LLVM assembly writer ------------------------===//
//
// Part of the LLVM Project, under the Apache License v2.0 with LLVM Exceptions.
// See https://llvm.org/LICENSE.txt for license information.
// SPDX-License-Identifier: Apache-2.0 WITH LLVM-exception
//
//===----------------------------------------------------------------------===//
//
// This file contains a printer that converts from our internal representation
// of machine-dependent LLVM code to GAS-format VE assembly language.
//
//===----------------------------------------------------------------------===//

<<<<<<< HEAD
#include "MCTargetDesc/VEInstPrinter.h"
=======
#include "InstPrinter/VEInstPrinter.h"
>>>>>>> a35b7288
#include "MCTargetDesc/VEMCExpr.h"
#include "MCTargetDesc/VETargetStreamer.h"
#include "VE.h"
#include "VEInstrInfo.h"
#include "VETargetMachine.h"
#include "TargetInfo/VETargetInfo.h"
#include "llvm/CodeGen/AsmPrinter.h"
#include "llvm/CodeGen/MachineInstr.h"
#include "llvm/CodeGen/MachineModuleInfoImpls.h"
#include "llvm/CodeGen/MachineRegisterInfo.h"
#include "llvm/CodeGen/TargetLoweringObjectFileImpl.h"
#include "llvm/IR/Mangler.h"
#include "llvm/MC/MCAsmInfo.h"
#include "llvm/MC/MCContext.h"
#include "llvm/MC/MCInst.h"
#include "llvm/MC/MCInstBuilder.h"
#include "llvm/MC/MCStreamer.h"
#include "llvm/MC/MCSymbol.h"
#include "llvm/Support/TargetRegistry.h"
#include "llvm/Support/raw_ostream.h"
using namespace llvm;

#define DEBUG_TYPE "ve-asmprinter"

namespace {
class VEAsmPrinter : public AsmPrinter {
  VETargetStreamer &getTargetStreamer() {
    return static_cast<VETargetStreamer &>(*OutStreamer->getTargetStreamer());
  }

public:
  explicit VEAsmPrinter(TargetMachine &TM, std::unique_ptr<MCStreamer> Streamer)
      : AsmPrinter(TM, std::move(Streamer)) {}

  StringRef getPassName() const override { return "VE Assembly Printer"; }

<<<<<<< HEAD
  void printOperand(const MachineInstr *MI, int opNum, raw_ostream &OS);
  void printMemASXOperand(const MachineInstr *MI, int opNum, raw_ostream &OS,
                          const char *Modifier = nullptr);
  void printMemASOperand(const MachineInstr *MI, int opNum, raw_ostream &OS,
                         const char *Modifier = nullptr);
=======
  void lowerGETGOTAndEmitMCInsts(const MachineInstr *MI,
                                 const MCSubtargetInfo &STI);
  void lowerGETFunPLTAndEmitMCInsts(const MachineInstr *MI,
                                    const MCSubtargetInfo &STI);
>>>>>>> a35b7288

  void emitInstruction(const MachineInstr *MI) override;

  static const char *getRegisterName(unsigned RegNo) {
    return VEInstPrinter::getRegisterName(RegNo);
  }
  bool PrintAsmOperand(const MachineInstr *MI, unsigned OpNo,
                       const char *ExtraCode, raw_ostream &O) override;
  bool PrintAsmMemoryOperand(const MachineInstr *MI, unsigned OpNo,
                             const char *ExtraCode, raw_ostream &O) override;

  void LowerGETGOTAndEmitMCInsts(const MachineInstr *MI,
                                 const MCSubtargetInfo &STI);
  void LowerGETFunPLTAndEmitMCInsts(const MachineInstr *MI,
                                    const MCSubtargetInfo &STI);
  void LowerGETTLSAddrAndEmitMCInsts(const MachineInstr *MI,
                                     const MCSubtargetInfo &STI);
};
} // end of anonymous namespace

<<<<<<< HEAD
static MCOperand createVEMCOperand(VEMCExpr::VariantKind Kind,
                                      MCSymbol *Sym, MCContext &OutContext) {
  const MCSymbolRefExpr *MCSym = MCSymbolRefExpr::create(Sym,
                                                         OutContext);
  const VEMCExpr *expr = VEMCExpr::create(Kind, MCSym, OutContext);
  return MCOperand::createExpr(expr);

}

static MCOperand createGOTRelExprOp(VEMCExpr::VariantKind Kind,
                                    MCSymbol *GOTLabel,
                                    MCContext &OutContext)
{
=======
static MCOperand createVEMCOperand(VEMCExpr::VariantKind Kind, MCSymbol *Sym,
                                   MCContext &OutContext) {
  const MCSymbolRefExpr *MCSym = MCSymbolRefExpr::create(Sym, OutContext);
  const VEMCExpr *expr = VEMCExpr::create(Kind, MCSym, OutContext);
  return MCOperand::createExpr(expr);
}

static MCOperand createGOTRelExprOp(VEMCExpr::VariantKind Kind,
                                    MCSymbol *GOTLabel, MCContext &OutContext) {
>>>>>>> a35b7288
  const MCSymbolRefExpr *GOT = MCSymbolRefExpr::create(GOTLabel, OutContext);
  const VEMCExpr *expr = VEMCExpr::create(Kind, GOT, OutContext);
  return MCOperand::createExpr(expr);
}

<<<<<<< HEAD
static void EmitSIC(MCStreamer &OutStreamer,
                    MCOperand &RD, const MCSubtargetInfo &STI) {
=======
static void emitSIC(MCStreamer &OutStreamer, MCOperand &RD,
                    const MCSubtargetInfo &STI) {
>>>>>>> a35b7288
  MCInst SICInst;
  SICInst.setOpcode(VE::SIC);
  SICInst.addOperand(RD);
  OutStreamer.emitInstruction(SICInst, STI);
}

<<<<<<< HEAD
static void EmitBSIC(MCStreamer &OutStreamer,
                    MCOperand &R1, MCOperand &R2, const MCSubtargetInfo &STI) {
  MCInst BSICInst;
  BSICInst.setOpcode(VE::BSIC);
  BSICInst.addOperand(R1);
  BSICInst.addOperand(R2);
  OutStreamer.emitInstruction(BSICInst, STI);
}

static void EmitLEAzzi(MCStreamer &OutStreamer,
                    MCOperand &Imm, MCOperand &RD,
                    const MCSubtargetInfo &STI)
{
  MCInst LEAInst;
  LEAInst.setOpcode(VE::LEAzii);
  LEAInst.addOperand(RD);
  MCOperand czero = MCOperand::createImm(0);
  LEAInst.addOperand(czero);
  LEAInst.addOperand(czero);
=======
static void emitLEAzzi(MCStreamer &OutStreamer, MCOperand &Imm, MCOperand &RD,
                       const MCSubtargetInfo &STI) {
  MCInst LEAInst;
  LEAInst.setOpcode(VE::LEAzzi);
  LEAInst.addOperand(RD);
>>>>>>> a35b7288
  LEAInst.addOperand(Imm);
  OutStreamer.emitInstruction(LEAInst, STI);
}

<<<<<<< HEAD
static void EmitLEASLzzi(MCStreamer &OutStreamer,
                      MCOperand &Imm, MCOperand &RD,
                      const MCSubtargetInfo &STI)
{
  MCInst LEASLInst;
  LEASLInst.setOpcode(VE::LEASLzii);
  LEASLInst.addOperand(RD);
  MCOperand czero = MCOperand::createImm(0);
  LEASLInst.addOperand(czero);
  LEASLInst.addOperand(czero);
=======
static void emitLEASLzzi(MCStreamer &OutStreamer, MCOperand &Imm, MCOperand &RD,
                         const MCSubtargetInfo &STI) {
  MCInst LEASLInst;
  LEASLInst.setOpcode(VE::LEASLzzi);
  LEASLInst.addOperand(RD);
>>>>>>> a35b7288
  LEASLInst.addOperand(Imm);
  OutStreamer.emitInstruction(LEASLInst, STI);
}

<<<<<<< HEAD
static void EmitLEAzii(MCStreamer &OutStreamer,
                       MCOperand &RS1, MCOperand &Imm, MCOperand &RD,
                       const MCSubtargetInfo &STI)
{
  MCInst LEAInst;
  LEAInst.setOpcode(VE::LEAzii);
  LEAInst.addOperand(RD);
  MCOperand czero = MCOperand::createImm(0);
  LEAInst.addOperand(czero);
=======
static void emitLEAzii(MCStreamer &OutStreamer, MCOperand &RS1, MCOperand &Imm,
                       MCOperand &RD, const MCSubtargetInfo &STI) {
  MCInst LEAInst;
  LEAInst.setOpcode(VE::LEAzii);
  LEAInst.addOperand(RD);
>>>>>>> a35b7288
  LEAInst.addOperand(RS1);
  LEAInst.addOperand(Imm);
  OutStreamer.emitInstruction(LEAInst, STI);
}

<<<<<<< HEAD
static void EmitLEASLrri(MCStreamer &OutStreamer,
                         MCOperand &Dest, MCOperand &Base,
                         MCOperand &Index, MCOperand &Imm,
                         const MCSubtargetInfo &STI)
{
  MCInst LEASLInst;
  LEASLInst.setOpcode(VE::LEASLrri);
  LEASLInst.addOperand(Dest);
  LEASLInst.addOperand(Base);
  LEASLInst.addOperand(Index);
=======
static void emitLEASLrri(MCStreamer &OutStreamer, MCOperand &RS1,
                         MCOperand &RS2, MCOperand &Imm, MCOperand &RD,
                         const MCSubtargetInfo &STI) {
  MCInst LEASLInst;
  LEASLInst.setOpcode(VE::LEASLrri);
  LEASLInst.addOperand(RS1);
  LEASLInst.addOperand(RS2);
  LEASLInst.addOperand(RD);
>>>>>>> a35b7288
  LEASLInst.addOperand(Imm);
  OutStreamer.emitInstruction(LEASLInst, STI);
}

<<<<<<< HEAD
static void EmitBinary(MCStreamer &OutStreamer, unsigned Opcode,
                       MCOperand &RS1, MCOperand &Src2, MCOperand &RD,
                       const MCSubtargetInfo &STI)
{
=======
static void emitBinary(MCStreamer &OutStreamer, unsigned Opcode, MCOperand &RS1,
                       MCOperand &Src2, MCOperand &RD,
                       const MCSubtargetInfo &STI) {
>>>>>>> a35b7288
  MCInst Inst;
  Inst.setOpcode(Opcode);
  Inst.addOperand(RD);
  Inst.addOperand(RS1);
  Inst.addOperand(Src2);
  OutStreamer.emitInstruction(Inst, STI);
}

<<<<<<< HEAD
static void EmitANDrm0(MCStreamer &OutStreamer,
                       MCOperand &RS1, MCOperand &Imm, MCOperand &RD,
                       const MCSubtargetInfo &STI) {
  EmitBinary(OutStreamer, VE::ANDrm0, RS1, Imm, RD, STI);
}

#if 0
static void EmitOR(MCStreamer &OutStreamer,
                   MCOperand &RS1, MCOperand &Imm, MCOperand &RD,
                   const MCSubtargetInfo &STI) {
  EmitBinary(OutStreamer, VE::ORri, RS1, Imm, RD, STI);
}

static void EmitADD(MCStreamer &OutStreamer,
                    MCOperand &RS1, MCOperand &RS2, MCOperand &RD,
                    const MCSubtargetInfo &STI) {
  EmitBinary(OutStreamer, VE::ADDrr, RS1, RS2, RD, STI);
}

static void EmitSHL(MCStreamer &OutStreamer,
                    MCOperand &RS1, MCOperand &Imm, MCOperand &RD,
                    const MCSubtargetInfo &STI) {
  EmitBinary(OutStreamer, VE::SLLri, RS1, Imm, RD, STI);
}
#endif

static void EmitHiLo(MCStreamer &OutStreamer,  MCSymbol *GOTSym,
                     VEMCExpr::VariantKind HiKind,
                     VEMCExpr::VariantKind LoKind,
                     MCOperand &RD,
                     MCContext &OutContext,
=======
static void emitANDrm0(MCStreamer &OutStreamer, MCOperand &RS1, MCOperand &Imm,
                       MCOperand &RD, const MCSubtargetInfo &STI) {
  emitBinary(OutStreamer, VE::ANDrm0, RS1, Imm, RD, STI);
}

static void emitHiLo(MCStreamer &OutStreamer, MCSymbol *GOTSym,
                     VEMCExpr::VariantKind HiKind, VEMCExpr::VariantKind LoKind,
                     MCOperand &RD, MCContext &OutContext,
>>>>>>> a35b7288
                     const MCSubtargetInfo &STI) {

  MCOperand hi = createVEMCOperand(HiKind, GOTSym, OutContext);
  MCOperand lo = createVEMCOperand(LoKind, GOTSym, OutContext);
  MCOperand ci32 = MCOperand::createImm(32);
<<<<<<< HEAD
  EmitLEAzzi(OutStreamer, lo, RD, STI);
  EmitANDrm0(OutStreamer, RD, ci32, RD, STI);
  EmitLEASLzzi(OutStreamer, hi, RD, STI);
}

void VEAsmPrinter::LowerGETGOTAndEmitMCInsts(const MachineInstr *MI,
                                             const MCSubtargetInfo &STI)
{
  MCSymbol *GOTLabel   =
    OutContext.getOrCreateSymbol(Twine("_GLOBAL_OFFSET_TABLE_"));
=======
  emitLEAzzi(OutStreamer, lo, RD, STI);
  emitANDrm0(OutStreamer, RD, ci32, RD, STI);
  emitLEASLzzi(OutStreamer, hi, RD, STI);
}

void VEAsmPrinter::lowerGETGOTAndEmitMCInsts(const MachineInstr *MI,
                                             const MCSubtargetInfo &STI) {
  MCSymbol *GOTLabel =
      OutContext.getOrCreateSymbol(Twine("_GLOBAL_OFFSET_TABLE_"));
>>>>>>> a35b7288

  const MachineOperand &MO = MI->getOperand(0);
  MCOperand MCRegOP = MCOperand::createReg(MO.getReg());

<<<<<<< HEAD

  if (!isPositionIndependent()) {
    // Just load the address of GOT to MCRegOP.
    switch(TM.getCodeModel()) {
=======
  if (!isPositionIndependent()) {
    // Just load the address of GOT to MCRegOP.
    switch (TM.getCodeModel()) {
>>>>>>> a35b7288
    default:
      llvm_unreachable("Unsupported absolute code model");
    case CodeModel::Small:
    case CodeModel::Medium:
    case CodeModel::Large:
<<<<<<< HEAD
      EmitHiLo(*OutStreamer, GOTLabel,
               VEMCExpr::VK_VE_HI32, VEMCExpr::VK_VE_LO32,
               MCRegOP, OutContext, STI);
=======
      emitHiLo(*OutStreamer, GOTLabel, VEMCExpr::VK_VE_HI32,
               VEMCExpr::VK_VE_LO32, MCRegOP, OutContext, STI);
>>>>>>> a35b7288
      break;
    }
    return;
  }

<<<<<<< HEAD
  MCOperand RegGOT   = MCOperand::createReg(VE::SX15);  // GOT
  MCOperand RegPLT   = MCOperand::createReg(VE::SX16);  // PLT
=======
  MCOperand RegGOT = MCOperand::createReg(VE::SX15); // GOT
  MCOperand RegPLT = MCOperand::createReg(VE::SX16); // PLT
>>>>>>> a35b7288

  // lea %got, _GLOBAL_OFFSET_TABLE_@PC_LO(-24)
  // and %got, %got, (32)0
  // sic %plt
<<<<<<< HEAD
  // lea.sl %got, _GLOBAL_OFFSET_TABLE_@PC_HI(%plt, %got)
  MCOperand cim24 = MCOperand::createImm(-24);
  MCOperand loImm = createGOTRelExprOp(VEMCExpr::VK_VE_PC_LO32,
                                       GOTLabel,
                                       OutContext);
  EmitLEAzii(*OutStreamer, cim24, loImm, MCRegOP, STI);
  MCOperand ci32 = MCOperand::createImm(32);
  EmitANDrm0(*OutStreamer, MCRegOP, ci32, MCRegOP, STI);
  EmitSIC(*OutStreamer, RegPLT, STI);
  MCOperand hiImm = createGOTRelExprOp(VEMCExpr::VK_VE_PC_HI32,
                                       GOTLabel,
                                       OutContext);
  EmitLEASLrri(*OutStreamer, RegGOT, MCRegOP, RegPLT, hiImm, STI);
}

void VEAsmPrinter::LowerGETFunPLTAndEmitMCInsts(const MachineInstr *MI,
                                                const MCSubtargetInfo &STI)
{
  const MachineOperand &MO = MI->getOperand(0);
  MCOperand MCRegOP = MCOperand::createReg(MO.getReg());
  const MachineOperand &Addr = MI->getOperand(1);
  MCSymbol* AddrSym = nullptr;

  switch (Addr.getType()) {
  default:
    llvm_unreachable ("<unknown operand type>");
    return;
  case MachineOperand::MO_MachineBasicBlock:
    report_fatal_error("MBB is not supporeted yet");
    return;
  case MachineOperand::MO_ConstantPoolIndex:
    report_fatal_error("ConstantPool is not supporeted yet");
=======
  // lea.sl %got, _GLOBAL_OFFSET_TABLE_@PC_HI(%got, %plt)
  MCOperand cim24 = MCOperand::createImm(-24);
  MCOperand loImm =
      createGOTRelExprOp(VEMCExpr::VK_VE_PC_LO32, GOTLabel, OutContext);
  emitLEAzii(*OutStreamer, cim24, loImm, MCRegOP, STI);
  MCOperand ci32 = MCOperand::createImm(32);
  emitANDrm0(*OutStreamer, MCRegOP, ci32, MCRegOP, STI);
  emitSIC(*OutStreamer, RegPLT, STI);
  MCOperand hiImm =
      createGOTRelExprOp(VEMCExpr::VK_VE_PC_HI32, GOTLabel, OutContext);
  emitLEASLrri(*OutStreamer, RegGOT, RegPLT, hiImm, MCRegOP, STI);
}

void VEAsmPrinter::lowerGETFunPLTAndEmitMCInsts(const MachineInstr *MI,
                                                const MCSubtargetInfo &STI) {
  const MachineOperand &MO = MI->getOperand(0);
  MCOperand MCRegOP = MCOperand::createReg(MO.getReg());
  const MachineOperand &Addr = MI->getOperand(1);
  MCSymbol *AddrSym = nullptr;

  switch (Addr.getType()) {
  default:
    llvm_unreachable("<unknown operand type>");
    return;
  case MachineOperand::MO_MachineBasicBlock:
    report_fatal_error("MBB is not supported yet");
    return;
  case MachineOperand::MO_ConstantPoolIndex:
    report_fatal_error("ConstantPool is not supported yet");
>>>>>>> a35b7288
    return;
  case MachineOperand::MO_ExternalSymbol:
    AddrSym = GetExternalSymbolSymbol(Addr.getSymbolName());
    break;
  case MachineOperand::MO_GlobalAddress:
    AddrSym = getSymbol(Addr.getGlobal());
    break;
  }

  if (!isPositionIndependent()) {
    llvm_unreachable("Unsupported uses of %plt in not PIC code");
    return;
  }

<<<<<<< HEAD
  MCOperand RegPLT   = MCOperand::createReg(VE::SX16);  // PLT
=======
  MCOperand RegPLT = MCOperand::createReg(VE::SX16); // PLT
>>>>>>> a35b7288

  // lea %dst, %plt_lo(func)(-24)
  // and %dst, %dst, (32)0
  // sic %plt                            ; FIXME: is it safe to use %plt here?
<<<<<<< HEAD
  // lea.sl %dst, %plt_hi(func)(%plt, %dst)
  MCOperand cim24 = MCOperand::createImm(-24);
  MCOperand loImm = createGOTRelExprOp(VEMCExpr::VK_VE_PLT_LO32,
                                       AddrSym,
                                       OutContext);
  EmitLEAzii(*OutStreamer, cim24, loImm, MCRegOP, STI);
  MCOperand ci32 = MCOperand::createImm(32);
  EmitANDrm0(*OutStreamer, MCRegOP, ci32, MCRegOP, STI);
  EmitSIC(*OutStreamer, RegPLT, STI);
  MCOperand hiImm = createGOTRelExprOp(VEMCExpr::VK_VE_PLT_HI32,
                                       AddrSym,
                                       OutContext);
  EmitLEASLrri(*OutStreamer, MCRegOP, MCRegOP, RegPLT, hiImm, STI);
}

void VEAsmPrinter::LowerGETTLSAddrAndEmitMCInsts(const MachineInstr *MI,
                                                 const MCSubtargetInfo &STI)
{
  const MachineOperand &Addr = MI->getOperand(0);
  MCSymbol* AddrSym = nullptr;

  switch (Addr.getType()) {
  default:
    llvm_unreachable ("<unknown operand type>");
    return;
  case MachineOperand::MO_MachineBasicBlock:
    report_fatal_error("MBB is not supporeted yet");
    return;
  case MachineOperand::MO_ConstantPoolIndex:
    report_fatal_error("ConstantPool is not supporeted yet");
    return;
  case MachineOperand::MO_ExternalSymbol:
    AddrSym = GetExternalSymbolSymbol(Addr.getSymbolName());
    break;
  case MachineOperand::MO_GlobalAddress:
    AddrSym = getSymbol(Addr.getGlobal());
    break;
  }

  MCOperand RegLR   = MCOperand::createReg(VE::SX10);   // LR
  MCOperand RegS0   = MCOperand::createReg(VE::SX0);    // S0
  MCOperand RegS12  = MCOperand::createReg(VE::SX12);   // S12
  MCSymbol *GetTLSLabel   =
    OutContext.getOrCreateSymbol(Twine("__tls_get_addr"));

  // lea %s0, sym@tls_gd_lo(-24)
  // and %s0, %s0, (32)0
  // sic %lr
  // lea.sl %s0, sym@tls_gd_hi(%lr, %s0)
  // lea %s12, __tls_get_addr@plt_lo(8)
  // and %s12, %s12, (32)0
  // lea.sl %s12, __tls_get_addr@plt_hi(%lr, %s12)
  // bsic %lr, (, %s12)
  MCOperand cim24 = MCOperand::createImm(-24);
  MCOperand loImm = createGOTRelExprOp(VEMCExpr::VK_VE_TLS_GD_LO32,
                                       AddrSym,
                                       OutContext);
  EmitLEAzii(*OutStreamer, cim24, loImm, RegS0, STI);
  MCOperand ci32 = MCOperand::createImm(32);
  EmitANDrm0(*OutStreamer, RegS0, ci32, RegS0, STI);
  EmitSIC(*OutStreamer, RegLR, STI);
  MCOperand hiImm = createGOTRelExprOp(VEMCExpr::VK_VE_TLS_GD_HI32,
                                       AddrSym,
                                       OutContext);
  EmitLEASLrri(*OutStreamer, RegS0, RegS0, RegLR, hiImm, STI);
  MCOperand ci8 = MCOperand::createImm(8);
  MCOperand loImm2 = createGOTRelExprOp(VEMCExpr::VK_VE_PLT_LO32,
                                        GetTLSLabel,
                                        OutContext);
  EmitLEAzii(*OutStreamer, ci8, loImm2, RegS12, STI);
  EmitANDrm0(*OutStreamer, RegS12, ci32, RegS12, STI);
  MCOperand hiImm2 = createGOTRelExprOp(VEMCExpr::VK_VE_PLT_HI32,
                                        GetTLSLabel,
                                        OutContext);
  EmitLEASLrri(*OutStreamer, RegS12, RegS12, RegLR, hiImm2, STI);
  EmitBSIC(*OutStreamer, RegLR, RegS12, STI);
=======
  // lea.sl %dst, %plt_hi(func)(%dst, %plt)
  MCOperand cim24 = MCOperand::createImm(-24);
  MCOperand loImm =
      createGOTRelExprOp(VEMCExpr::VK_VE_PLT_LO32, AddrSym, OutContext);
  emitLEAzii(*OutStreamer, cim24, loImm, MCRegOP, STI);
  MCOperand ci32 = MCOperand::createImm(32);
  emitANDrm0(*OutStreamer, MCRegOP, ci32, MCRegOP, STI);
  emitSIC(*OutStreamer, RegPLT, STI);
  MCOperand hiImm =
      createGOTRelExprOp(VEMCExpr::VK_VE_PLT_HI32, AddrSym, OutContext);
  emitLEASLrri(*OutStreamer, MCRegOP, RegPLT, hiImm, MCRegOP, STI);
>>>>>>> a35b7288
}

void VEAsmPrinter::emitInstruction(const MachineInstr *MI) {

  switch (MI->getOpcode()) {
  default:
    break;
  case TargetOpcode::DBG_VALUE:
    // FIXME: Debug Value.
    return;
  case VE::GETGOT:
<<<<<<< HEAD
    LowerGETGOTAndEmitMCInsts(MI, getSubtargetInfo());
    return;
  case VE::GETFUNPLT:
    LowerGETFunPLTAndEmitMCInsts(MI, getSubtargetInfo());
    return;
  case VE::GETTLSADDR:
    LowerGETTLSAddrAndEmitMCInsts(MI, getSubtargetInfo());
    return;
  // Emit nothing here but a comment if we can.
  case VE::MEMBARRIER:
    OutStreamer->emitRawComment("MEMBARRIER");
=======
    lowerGETGOTAndEmitMCInsts(MI, getSubtargetInfo());
    return;
  case VE::GETFUNPLT:
    lowerGETFunPLTAndEmitMCInsts(MI, getSubtargetInfo());
>>>>>>> a35b7288
    return;
  }

  MachineBasicBlock::const_instr_iterator I = MI->getIterator();
  MachineBasicBlock::const_instr_iterator E = MI->getParent()->instr_end();
  do {
    MCInst TmpInst;
    LowerVEMachineInstrToMCInst(&*I, TmpInst, *this);
    EmitToStreamer(*OutStreamer, TmpInst);
  } while ((++I != E) && I->isInsideBundle()); // Delay slot check.
}

void VEAsmPrinter::printOperand(const MachineInstr *MI, int opNum,
                                   raw_ostream &O) {
  const DataLayout &DL = getDataLayout();
  const MachineOperand &MO = MI->getOperand (opNum);
  VEMCExpr::VariantKind TF = (VEMCExpr::VariantKind) MO.getTargetFlags();

#ifndef NDEBUG
  // Verify the target flags.
  if (MO.isGlobal() || MO.isSymbol() || MO.isCPI()) {
#if 0
    if (MI->getOpcode() == SP::CALL)
      assert(TF == VEMCExpr::VK_VE_None &&
             "Cannot handle target flags on call address");
    else if (MI->getOpcode() == VE::LEASL)
      assert((TF == VEMCExpr::VK_VE_HI
              || TF == VEMCExpr::VK_VE_H44
              || TF == VEMCExpr::VK_VE_HH
              || TF == VEMCExpr::VK_VE_TLS_GD_HI22
              || TF == VEMCExpr::VK_VE_TLS_LDM_HI22
              || TF == VEMCExpr::VK_VE_TLS_LDO_HIX22
              || TF == VEMCExpr::VK_VE_TLS_IE_HI22
              || TF == VEMCExpr::VK_VE_TLS_LE_HIX22) &&
             "Invalid target flags for address operand on sethi");
    else if (MI->getOpcode() == SP::TLS_CALL)
      assert((TF == VEMCExpr::VK_VE_None
              || TF == VEMCExpr::VK_VE_TLS_GD_CALL
              || TF == VEMCExpr::VK_VE_TLS_LDM_CALL) &&
             "Cannot handle target flags on tls call address");
    else if (MI->getOpcode() == SP::TLS_ADDrr)
      assert((TF == VEMCExpr::VK_VE_TLS_GD_ADD
              || TF == VEMCExpr::VK_VE_TLS_LDM_ADD
              || TF == VEMCExpr::VK_VE_TLS_LDO_ADD
              || TF == VEMCExpr::VK_VE_TLS_IE_ADD) &&
             "Cannot handle target flags on add for TLS");
    else if (MI->getOpcode() == SP::TLS_LDrr)
      assert(TF == VEMCExpr::VK_VE_TLS_IE_LD &&
             "Cannot handle target flags on ld for TLS");
    else if (MI->getOpcode() == SP::TLS_LDXrr)
      assert(TF == VEMCExpr::VK_VE_TLS_IE_LDX &&
             "Cannot handle target flags on ldx for TLS");
    else if (MI->getOpcode() == SP::XORri || MI->getOpcode() == SP::XORXri)
      assert((TF == VEMCExpr::VK_VE_TLS_LDO_LOX10
              || TF == VEMCExpr::VK_VE_TLS_LE_LOX10) &&
             "Cannot handle target flags on xor for TLS");
    else
      assert((TF == VEMCExpr::VK_VE_LO
              || TF == VEMCExpr::VK_VE_M44
              || TF == VEMCExpr::VK_VE_L44
              || TF == VEMCExpr::VK_VE_HM
              || TF == VEMCExpr::VK_VE_TLS_GD_LO10
              || TF == VEMCExpr::VK_VE_TLS_LDM_LO10
              || TF == VEMCExpr::VK_VE_TLS_IE_LO10 ) &&
             "Invalid target flags for small address operand");
#endif
  }
#endif


  bool CloseParen = VEMCExpr::printVariantKind(O, TF);

  switch (MO.getType()) {
  case MachineOperand::MO_Register:
    O << "%" << StringRef(getRegisterName(MO.getReg())).lower();
    break;

  case MachineOperand::MO_Immediate:
    O << (int)MO.getImm();
    break;
  case MachineOperand::MO_MachineBasicBlock:
    MO.getMBB()->getSymbol()->print(O, MAI);
    return;
  case MachineOperand::MO_GlobalAddress:
    getSymbol(MO.getGlobal())->print(O, MAI);
    break;
  case MachineOperand::MO_BlockAddress:
    O <<  GetBlockAddressSymbol(MO.getBlockAddress())->getName();
    break;
  case MachineOperand::MO_ExternalSymbol:
    O << MO.getSymbolName();
    break;
  case MachineOperand::MO_ConstantPoolIndex:
    O << DL.getPrivateGlobalPrefix() << "CPI" << getFunctionNumber() << "_"
      << MO.getIndex();
    break;
  case MachineOperand::MO_Metadata:
    MO.getMetadata()->printAsOperand(O, MMI->getModule());
    break;
  default:
    llvm_unreachable("<unknown operand type>");
  }
  if (CloseParen) O << ")";
  VEMCExpr::printVariantKindSuffix(O, TF);
}

void VEAsmPrinter::printMemASXOperand(const MachineInstr *MI, int opNum,
                                      raw_ostream &O, const char *Modifier) {
  // If this is an ADD operand, emit it like normal operands.
  if (Modifier && !strcmp(Modifier, "arith")) {
    printOperand(MI, opNum, O);
    O << ", ";
    printOperand(MI, opNum+1, O);
    return;
  }

  if (MI->getOperand(opNum+2).isImm() &&
      MI->getOperand(opNum+2).getImm() == 0) {
    // don't print "+0"
  } else {
    printOperand(MI, opNum+2, O);
  }
  if (MI->getOperand(opNum+1).isImm() &&
      MI->getOperand(opNum+1).getImm() == 0 &&
      MI->getOperand(opNum).isImm() &&
      MI->getOperand(opNum).getImm() == 0) {
    if (MI->getOperand(opNum+2).isImm() &&
        MI->getOperand(opNum+2).getImm() == 0) {
      O << "0";
    } else {
      // don't print "(0)"
    }
  } else {
    O << "(";
    if (MI->getOperand(opNum+1).isImm() &&
        MI->getOperand(opNum+1).getImm() == 0) {
      // don't print "+0"
    } else {
      printOperand(MI, opNum+1, O);
    }
    if (MI->getOperand(opNum).isImm() &&
        MI->getOperand(opNum).getImm() == 0) {
      // don't print "+0"
    } else {
      O << ", ";
      printOperand(MI, opNum, O);
    }
    O << ")";
  }
}

void VEAsmPrinter::printMemASOperand(const MachineInstr *MI, int opNum,
                                      raw_ostream &O, const char *Modifier) {
  // If this is an ADD operand, emit it like normal operands.
  if (Modifier && !strcmp(Modifier, "arith")) {
    printOperand(MI, opNum, O);
    O << ", ";
    printOperand(MI, opNum+2, O);
    return;
  }

  if (MI->getOperand(opNum+2).isImm() &&
      MI->getOperand(opNum+2).getImm() == 0) {
    // don't print "+0"
  } else {
    printOperand(MI, opNum+2, O);
  }
  assert(MI->getOperand(opNum+1).isImm() &&
         MI->getOperand(opNum+1).getImm() == 0 &&
         "AS format must have 0 index");
  if (MI->getOperand(opNum).isImm() &&
      MI->getOperand(opNum).getImm() == 0) {
    if (MI->getOperand(opNum+2).isImm() &&
        MI->getOperand(opNum+2).getImm() == 0) {
      O << "0";
    } else {
      // don't print "(0)"
    }
  } else {
    O << "(";
    printOperand(MI, opNum, O);
    O << ")";
  }
}

/// PrintAsmOperand - Print out an operand for an inline asm expression.
///
bool VEAsmPrinter::PrintAsmOperand(const MachineInstr *MI, unsigned OpNo,
                                   const char *ExtraCode,
                                   raw_ostream &O) {
  if (ExtraCode && ExtraCode[0]) {
    if (ExtraCode[1] != 0) return true; // Unknown modifier.

    switch (ExtraCode[0]) {
    default:
      // See if this is a generic print operand
      return AsmPrinter::PrintAsmOperand(MI, OpNo, ExtraCode, O);
    case 'f':
    case 'r':
     break;
    }
  }

  printOperand(MI, OpNo, O);

  return false;
}

bool VEAsmPrinter::PrintAsmMemoryOperand(const MachineInstr *MI, unsigned OpNo,
                                         const char *ExtraCode,
                                         raw_ostream &O) {
  if (ExtraCode && ExtraCode[0])
    return true;  // Unknown modifier

  O << '[';
  printMemASXOperand(MI, OpNo, O);
  O << ']';

  return false;
}

// Force static initialization.
extern "C" void LLVMInitializeVEAsmPrinter() {
  RegisterAsmPrinter<VEAsmPrinter> X(getTheVETarget());
}<|MERGE_RESOLUTION|>--- conflicted
+++ resolved
@@ -11,11 +11,7 @@
 //
 //===----------------------------------------------------------------------===//
 
-<<<<<<< HEAD
 #include "MCTargetDesc/VEInstPrinter.h"
-=======
-#include "InstPrinter/VEInstPrinter.h"
->>>>>>> a35b7288
 #include "MCTargetDesc/VEMCExpr.h"
 #include "MCTargetDesc/VETargetStreamer.h"
 #include "VE.h"
@@ -52,18 +48,17 @@
 
   StringRef getPassName() const override { return "VE Assembly Printer"; }
 
-<<<<<<< HEAD
   void printOperand(const MachineInstr *MI, int opNum, raw_ostream &OS);
   void printMemASXOperand(const MachineInstr *MI, int opNum, raw_ostream &OS,
                           const char *Modifier = nullptr);
   void printMemASOperand(const MachineInstr *MI, int opNum, raw_ostream &OS,
                          const char *Modifier = nullptr);
-=======
   void lowerGETGOTAndEmitMCInsts(const MachineInstr *MI,
                                  const MCSubtargetInfo &STI);
   void lowerGETFunPLTAndEmitMCInsts(const MachineInstr *MI,
                                     const MCSubtargetInfo &STI);
->>>>>>> a35b7288
+  void lowerGETTLSAddrAndEmitMCInsts(const MachineInstr *MI,
+                                     const MCSubtargetInfo &STI);
 
   void emitInstruction(const MachineInstr *MI) override;
 
@@ -74,31 +69,9 @@
                        const char *ExtraCode, raw_ostream &O) override;
   bool PrintAsmMemoryOperand(const MachineInstr *MI, unsigned OpNo,
                              const char *ExtraCode, raw_ostream &O) override;
-
-  void LowerGETGOTAndEmitMCInsts(const MachineInstr *MI,
-                                 const MCSubtargetInfo &STI);
-  void LowerGETFunPLTAndEmitMCInsts(const MachineInstr *MI,
-                                    const MCSubtargetInfo &STI);
-  void LowerGETTLSAddrAndEmitMCInsts(const MachineInstr *MI,
-                                     const MCSubtargetInfo &STI);
 };
 } // end of anonymous namespace
 
-<<<<<<< HEAD
-static MCOperand createVEMCOperand(VEMCExpr::VariantKind Kind,
-                                      MCSymbol *Sym, MCContext &OutContext) {
-  const MCSymbolRefExpr *MCSym = MCSymbolRefExpr::create(Sym,
-                                                         OutContext);
-  const VEMCExpr *expr = VEMCExpr::create(Kind, MCSym, OutContext);
-  return MCOperand::createExpr(expr);
-
-}
-
-static MCOperand createGOTRelExprOp(VEMCExpr::VariantKind Kind,
-                                    MCSymbol *GOTLabel,
-                                    MCContext &OutContext)
-{
-=======
 static MCOperand createVEMCOperand(VEMCExpr::VariantKind Kind, MCSymbol *Sym,
                                    MCContext &OutContext) {
   const MCSymbolRefExpr *MCSym = MCSymbolRefExpr::create(Sym, OutContext);
@@ -108,28 +81,21 @@
 
 static MCOperand createGOTRelExprOp(VEMCExpr::VariantKind Kind,
                                     MCSymbol *GOTLabel, MCContext &OutContext) {
->>>>>>> a35b7288
   const MCSymbolRefExpr *GOT = MCSymbolRefExpr::create(GOTLabel, OutContext);
   const VEMCExpr *expr = VEMCExpr::create(Kind, GOT, OutContext);
   return MCOperand::createExpr(expr);
 }
 
-<<<<<<< HEAD
-static void EmitSIC(MCStreamer &OutStreamer,
-                    MCOperand &RD, const MCSubtargetInfo &STI) {
-=======
 static void emitSIC(MCStreamer &OutStreamer, MCOperand &RD,
                     const MCSubtargetInfo &STI) {
->>>>>>> a35b7288
   MCInst SICInst;
   SICInst.setOpcode(VE::SIC);
   SICInst.addOperand(RD);
   OutStreamer.emitInstruction(SICInst, STI);
 }
 
-<<<<<<< HEAD
-static void EmitBSIC(MCStreamer &OutStreamer,
-                    MCOperand &R1, MCOperand &R2, const MCSubtargetInfo &STI) {
+static void emitBSIC(MCStreamer &OutStreamer, MCOperand &R1, MCOperand &R2,
+                     const MCSubtargetInfo &STI) {
   MCInst BSICInst;
   BSICInst.setOpcode(VE::BSIC);
   BSICInst.addOperand(R1);
@@ -137,106 +103,57 @@
   OutStreamer.emitInstruction(BSICInst, STI);
 }
 
-static void EmitLEAzzi(MCStreamer &OutStreamer,
-                    MCOperand &Imm, MCOperand &RD,
-                    const MCSubtargetInfo &STI)
-{
+static void emitLEAzzi(MCStreamer &OutStreamer, MCOperand &Imm, MCOperand &RD,
+                       const MCSubtargetInfo &STI) {
   MCInst LEAInst;
   LEAInst.setOpcode(VE::LEAzii);
   LEAInst.addOperand(RD);
   MCOperand czero = MCOperand::createImm(0);
   LEAInst.addOperand(czero);
   LEAInst.addOperand(czero);
-=======
-static void emitLEAzzi(MCStreamer &OutStreamer, MCOperand &Imm, MCOperand &RD,
-                       const MCSubtargetInfo &STI) {
-  MCInst LEAInst;
-  LEAInst.setOpcode(VE::LEAzzi);
-  LEAInst.addOperand(RD);
->>>>>>> a35b7288
   LEAInst.addOperand(Imm);
   OutStreamer.emitInstruction(LEAInst, STI);
 }
 
-<<<<<<< HEAD
-static void EmitLEASLzzi(MCStreamer &OutStreamer,
-                      MCOperand &Imm, MCOperand &RD,
-                      const MCSubtargetInfo &STI)
-{
+static void emitLEASLzzi(MCStreamer &OutStreamer, MCOperand &Imm, MCOperand &RD,
+                         const MCSubtargetInfo &STI) {
   MCInst LEASLInst;
   LEASLInst.setOpcode(VE::LEASLzii);
   LEASLInst.addOperand(RD);
   MCOperand czero = MCOperand::createImm(0);
   LEASLInst.addOperand(czero);
   LEASLInst.addOperand(czero);
-=======
-static void emitLEASLzzi(MCStreamer &OutStreamer, MCOperand &Imm, MCOperand &RD,
-                         const MCSubtargetInfo &STI) {
-  MCInst LEASLInst;
-  LEASLInst.setOpcode(VE::LEASLzzi);
-  LEASLInst.addOperand(RD);
->>>>>>> a35b7288
   LEASLInst.addOperand(Imm);
   OutStreamer.emitInstruction(LEASLInst, STI);
 }
 
-<<<<<<< HEAD
-static void EmitLEAzii(MCStreamer &OutStreamer,
-                       MCOperand &RS1, MCOperand &Imm, MCOperand &RD,
-                       const MCSubtargetInfo &STI)
-{
+static void emitLEAzii(MCStreamer &OutStreamer, MCOperand &RS1, MCOperand &Imm,
+                       MCOperand &RD, const MCSubtargetInfo &STI) {
   MCInst LEAInst;
   LEAInst.setOpcode(VE::LEAzii);
   LEAInst.addOperand(RD);
   MCOperand czero = MCOperand::createImm(0);
   LEAInst.addOperand(czero);
-=======
-static void emitLEAzii(MCStreamer &OutStreamer, MCOperand &RS1, MCOperand &Imm,
-                       MCOperand &RD, const MCSubtargetInfo &STI) {
-  MCInst LEAInst;
-  LEAInst.setOpcode(VE::LEAzii);
-  LEAInst.addOperand(RD);
->>>>>>> a35b7288
   LEAInst.addOperand(RS1);
   LEAInst.addOperand(Imm);
   OutStreamer.emitInstruction(LEAInst, STI);
 }
 
-<<<<<<< HEAD
-static void EmitLEASLrri(MCStreamer &OutStreamer,
-                         MCOperand &Dest, MCOperand &Base,
-                         MCOperand &Index, MCOperand &Imm,
-                         const MCSubtargetInfo &STI)
-{
-  MCInst LEASLInst;
-  LEASLInst.setOpcode(VE::LEASLrri);
-  LEASLInst.addOperand(Dest);
-  LEASLInst.addOperand(Base);
-  LEASLInst.addOperand(Index);
-=======
 static void emitLEASLrri(MCStreamer &OutStreamer, MCOperand &RS1,
                          MCOperand &RS2, MCOperand &Imm, MCOperand &RD,
                          const MCSubtargetInfo &STI) {
   MCInst LEASLInst;
   LEASLInst.setOpcode(VE::LEASLrri);
+  LEASLInst.addOperand(RD);
   LEASLInst.addOperand(RS1);
   LEASLInst.addOperand(RS2);
-  LEASLInst.addOperand(RD);
->>>>>>> a35b7288
   LEASLInst.addOperand(Imm);
   OutStreamer.emitInstruction(LEASLInst, STI);
 }
 
-<<<<<<< HEAD
-static void EmitBinary(MCStreamer &OutStreamer, unsigned Opcode,
-                       MCOperand &RS1, MCOperand &Src2, MCOperand &RD,
-                       const MCSubtargetInfo &STI)
-{
-=======
 static void emitBinary(MCStreamer &OutStreamer, unsigned Opcode, MCOperand &RS1,
                        MCOperand &Src2, MCOperand &RD,
                        const MCSubtargetInfo &STI) {
->>>>>>> a35b7288
   MCInst Inst;
   Inst.setOpcode(Opcode);
   Inst.addOperand(RD);
@@ -245,39 +162,6 @@
   OutStreamer.emitInstruction(Inst, STI);
 }
 
-<<<<<<< HEAD
-static void EmitANDrm0(MCStreamer &OutStreamer,
-                       MCOperand &RS1, MCOperand &Imm, MCOperand &RD,
-                       const MCSubtargetInfo &STI) {
-  EmitBinary(OutStreamer, VE::ANDrm0, RS1, Imm, RD, STI);
-}
-
-#if 0
-static void EmitOR(MCStreamer &OutStreamer,
-                   MCOperand &RS1, MCOperand &Imm, MCOperand &RD,
-                   const MCSubtargetInfo &STI) {
-  EmitBinary(OutStreamer, VE::ORri, RS1, Imm, RD, STI);
-}
-
-static void EmitADD(MCStreamer &OutStreamer,
-                    MCOperand &RS1, MCOperand &RS2, MCOperand &RD,
-                    const MCSubtargetInfo &STI) {
-  EmitBinary(OutStreamer, VE::ADDrr, RS1, RS2, RD, STI);
-}
-
-static void EmitSHL(MCStreamer &OutStreamer,
-                    MCOperand &RS1, MCOperand &Imm, MCOperand &RD,
-                    const MCSubtargetInfo &STI) {
-  EmitBinary(OutStreamer, VE::SLLri, RS1, Imm, RD, STI);
-}
-#endif
-
-static void EmitHiLo(MCStreamer &OutStreamer,  MCSymbol *GOTSym,
-                     VEMCExpr::VariantKind HiKind,
-                     VEMCExpr::VariantKind LoKind,
-                     MCOperand &RD,
-                     MCContext &OutContext,
-=======
 static void emitANDrm0(MCStreamer &OutStreamer, MCOperand &RS1, MCOperand &Imm,
                        MCOperand &RD, const MCSubtargetInfo &STI) {
   emitBinary(OutStreamer, VE::ANDrm0, RS1, Imm, RD, STI);
@@ -286,24 +170,11 @@
 static void emitHiLo(MCStreamer &OutStreamer, MCSymbol *GOTSym,
                      VEMCExpr::VariantKind HiKind, VEMCExpr::VariantKind LoKind,
                      MCOperand &RD, MCContext &OutContext,
->>>>>>> a35b7288
                      const MCSubtargetInfo &STI) {
 
   MCOperand hi = createVEMCOperand(HiKind, GOTSym, OutContext);
   MCOperand lo = createVEMCOperand(LoKind, GOTSym, OutContext);
   MCOperand ci32 = MCOperand::createImm(32);
-<<<<<<< HEAD
-  EmitLEAzzi(OutStreamer, lo, RD, STI);
-  EmitANDrm0(OutStreamer, RD, ci32, RD, STI);
-  EmitLEASLzzi(OutStreamer, hi, RD, STI);
-}
-
-void VEAsmPrinter::LowerGETGOTAndEmitMCInsts(const MachineInstr *MI,
-                                             const MCSubtargetInfo &STI)
-{
-  MCSymbol *GOTLabel   =
-    OutContext.getOrCreateSymbol(Twine("_GLOBAL_OFFSET_TABLE_"));
-=======
   emitLEAzzi(OutStreamer, lo, RD, STI);
   emitANDrm0(OutStreamer, RD, ci32, RD, STI);
   emitLEASLzzi(OutStreamer, hi, RD, STI);
@@ -311,87 +182,34 @@
 
 void VEAsmPrinter::lowerGETGOTAndEmitMCInsts(const MachineInstr *MI,
                                              const MCSubtargetInfo &STI) {
-  MCSymbol *GOTLabel =
+  MCSymbol *GOTLabel   =
       OutContext.getOrCreateSymbol(Twine("_GLOBAL_OFFSET_TABLE_"));
->>>>>>> a35b7288
 
   const MachineOperand &MO = MI->getOperand(0);
   MCOperand MCRegOP = MCOperand::createReg(MO.getReg());
 
-<<<<<<< HEAD
-
-  if (!isPositionIndependent()) {
-    // Just load the address of GOT to MCRegOP.
-    switch(TM.getCodeModel()) {
-=======
   if (!isPositionIndependent()) {
     // Just load the address of GOT to MCRegOP.
     switch (TM.getCodeModel()) {
->>>>>>> a35b7288
     default:
       llvm_unreachable("Unsupported absolute code model");
     case CodeModel::Small:
     case CodeModel::Medium:
     case CodeModel::Large:
-<<<<<<< HEAD
-      EmitHiLo(*OutStreamer, GOTLabel,
-               VEMCExpr::VK_VE_HI32, VEMCExpr::VK_VE_LO32,
-               MCRegOP, OutContext, STI);
-=======
       emitHiLo(*OutStreamer, GOTLabel, VEMCExpr::VK_VE_HI32,
                VEMCExpr::VK_VE_LO32, MCRegOP, OutContext, STI);
->>>>>>> a35b7288
       break;
     }
     return;
   }
 
-<<<<<<< HEAD
-  MCOperand RegGOT   = MCOperand::createReg(VE::SX15);  // GOT
-  MCOperand RegPLT   = MCOperand::createReg(VE::SX16);  // PLT
-=======
   MCOperand RegGOT = MCOperand::createReg(VE::SX15); // GOT
   MCOperand RegPLT = MCOperand::createReg(VE::SX16); // PLT
->>>>>>> a35b7288
 
   // lea %got, _GLOBAL_OFFSET_TABLE_@PC_LO(-24)
   // and %got, %got, (32)0
   // sic %plt
-<<<<<<< HEAD
   // lea.sl %got, _GLOBAL_OFFSET_TABLE_@PC_HI(%plt, %got)
-  MCOperand cim24 = MCOperand::createImm(-24);
-  MCOperand loImm = createGOTRelExprOp(VEMCExpr::VK_VE_PC_LO32,
-                                       GOTLabel,
-                                       OutContext);
-  EmitLEAzii(*OutStreamer, cim24, loImm, MCRegOP, STI);
-  MCOperand ci32 = MCOperand::createImm(32);
-  EmitANDrm0(*OutStreamer, MCRegOP, ci32, MCRegOP, STI);
-  EmitSIC(*OutStreamer, RegPLT, STI);
-  MCOperand hiImm = createGOTRelExprOp(VEMCExpr::VK_VE_PC_HI32,
-                                       GOTLabel,
-                                       OutContext);
-  EmitLEASLrri(*OutStreamer, RegGOT, MCRegOP, RegPLT, hiImm, STI);
-}
-
-void VEAsmPrinter::LowerGETFunPLTAndEmitMCInsts(const MachineInstr *MI,
-                                                const MCSubtargetInfo &STI)
-{
-  const MachineOperand &MO = MI->getOperand(0);
-  MCOperand MCRegOP = MCOperand::createReg(MO.getReg());
-  const MachineOperand &Addr = MI->getOperand(1);
-  MCSymbol* AddrSym = nullptr;
-
-  switch (Addr.getType()) {
-  default:
-    llvm_unreachable ("<unknown operand type>");
-    return;
-  case MachineOperand::MO_MachineBasicBlock:
-    report_fatal_error("MBB is not supporeted yet");
-    return;
-  case MachineOperand::MO_ConstantPoolIndex:
-    report_fatal_error("ConstantPool is not supporeted yet");
-=======
-  // lea.sl %got, _GLOBAL_OFFSET_TABLE_@PC_HI(%got, %plt)
   MCOperand cim24 = MCOperand::createImm(-24);
   MCOperand loImm =
       createGOTRelExprOp(VEMCExpr::VK_VE_PC_LO32, GOTLabel, OutContext);
@@ -420,7 +238,6 @@
     return;
   case MachineOperand::MO_ConstantPoolIndex:
     report_fatal_error("ConstantPool is not supported yet");
->>>>>>> a35b7288
     return;
   case MachineOperand::MO_ExternalSymbol:
     AddrSym = GetExternalSymbolSymbol(Addr.getSymbolName());
@@ -435,32 +252,25 @@
     return;
   }
 
-<<<<<<< HEAD
-  MCOperand RegPLT   = MCOperand::createReg(VE::SX16);  // PLT
-=======
   MCOperand RegPLT = MCOperand::createReg(VE::SX16); // PLT
->>>>>>> a35b7288
 
   // lea %dst, %plt_lo(func)(-24)
   // and %dst, %dst, (32)0
   // sic %plt                            ; FIXME: is it safe to use %plt here?
-<<<<<<< HEAD
   // lea.sl %dst, %plt_hi(func)(%plt, %dst)
   MCOperand cim24 = MCOperand::createImm(-24);
-  MCOperand loImm = createGOTRelExprOp(VEMCExpr::VK_VE_PLT_LO32,
-                                       AddrSym,
-                                       OutContext);
-  EmitLEAzii(*OutStreamer, cim24, loImm, MCRegOP, STI);
+  MCOperand loImm =
+      createGOTRelExprOp(VEMCExpr::VK_VE_PLT_LO32, AddrSym, OutContext);
+  emitLEAzii(*OutStreamer, cim24, loImm, MCRegOP, STI);
   MCOperand ci32 = MCOperand::createImm(32);
-  EmitANDrm0(*OutStreamer, MCRegOP, ci32, MCRegOP, STI);
-  EmitSIC(*OutStreamer, RegPLT, STI);
-  MCOperand hiImm = createGOTRelExprOp(VEMCExpr::VK_VE_PLT_HI32,
-                                       AddrSym,
-                                       OutContext);
-  EmitLEASLrri(*OutStreamer, MCRegOP, MCRegOP, RegPLT, hiImm, STI);
-}
-
-void VEAsmPrinter::LowerGETTLSAddrAndEmitMCInsts(const MachineInstr *MI,
+  emitANDrm0(*OutStreamer, MCRegOP, ci32, MCRegOP, STI);
+  emitSIC(*OutStreamer, RegPLT, STI);
+  MCOperand hiImm =
+      createGOTRelExprOp(VEMCExpr::VK_VE_PLT_HI32, AddrSym, OutContext);
+  emitLEASLrri(*OutStreamer, MCRegOP, RegPLT, hiImm, MCRegOP, STI);
+}
+
+void VEAsmPrinter::lowerGETTLSAddrAndEmitMCInsts(const MachineInstr *MI,
                                                  const MCSubtargetInfo &STI)
 {
   const MachineOperand &Addr = MI->getOperand(0);
@@ -502,38 +312,25 @@
   MCOperand loImm = createGOTRelExprOp(VEMCExpr::VK_VE_TLS_GD_LO32,
                                        AddrSym,
                                        OutContext);
-  EmitLEAzii(*OutStreamer, cim24, loImm, RegS0, STI);
+  emitLEAzii(*OutStreamer, cim24, loImm, RegS0, STI);
   MCOperand ci32 = MCOperand::createImm(32);
-  EmitANDrm0(*OutStreamer, RegS0, ci32, RegS0, STI);
-  EmitSIC(*OutStreamer, RegLR, STI);
+  emitANDrm0(*OutStreamer, RegS0, ci32, RegS0, STI);
+  emitSIC(*OutStreamer, RegLR, STI);
   MCOperand hiImm = createGOTRelExprOp(VEMCExpr::VK_VE_TLS_GD_HI32,
                                        AddrSym,
                                        OutContext);
-  EmitLEASLrri(*OutStreamer, RegS0, RegS0, RegLR, hiImm, STI);
+  emitLEASLrri(*OutStreamer, RegS0, RegLR, hiImm, RegS0, STI);
   MCOperand ci8 = MCOperand::createImm(8);
   MCOperand loImm2 = createGOTRelExprOp(VEMCExpr::VK_VE_PLT_LO32,
                                         GetTLSLabel,
                                         OutContext);
-  EmitLEAzii(*OutStreamer, ci8, loImm2, RegS12, STI);
-  EmitANDrm0(*OutStreamer, RegS12, ci32, RegS12, STI);
+  emitLEAzii(*OutStreamer, ci8, loImm2, RegS12, STI);
+  emitANDrm0(*OutStreamer, RegS12, ci32, RegS12, STI);
   MCOperand hiImm2 = createGOTRelExprOp(VEMCExpr::VK_VE_PLT_HI32,
                                         GetTLSLabel,
                                         OutContext);
-  EmitLEASLrri(*OutStreamer, RegS12, RegS12, RegLR, hiImm2, STI);
-  EmitBSIC(*OutStreamer, RegLR, RegS12, STI);
-=======
-  // lea.sl %dst, %plt_hi(func)(%dst, %plt)
-  MCOperand cim24 = MCOperand::createImm(-24);
-  MCOperand loImm =
-      createGOTRelExprOp(VEMCExpr::VK_VE_PLT_LO32, AddrSym, OutContext);
-  emitLEAzii(*OutStreamer, cim24, loImm, MCRegOP, STI);
-  MCOperand ci32 = MCOperand::createImm(32);
-  emitANDrm0(*OutStreamer, MCRegOP, ci32, MCRegOP, STI);
-  emitSIC(*OutStreamer, RegPLT, STI);
-  MCOperand hiImm =
-      createGOTRelExprOp(VEMCExpr::VK_VE_PLT_HI32, AddrSym, OutContext);
-  emitLEASLrri(*OutStreamer, MCRegOP, RegPLT, hiImm, MCRegOP, STI);
->>>>>>> a35b7288
+  emitLEASLrri(*OutStreamer, RegS12, RegLR, hiImm2, RegS12, STI);
+  emitBSIC(*OutStreamer, RegLR, RegS12, STI);
 }
 
 void VEAsmPrinter::emitInstruction(const MachineInstr *MI) {
@@ -545,24 +342,17 @@
     // FIXME: Debug Value.
     return;
   case VE::GETGOT:
-<<<<<<< HEAD
-    LowerGETGOTAndEmitMCInsts(MI, getSubtargetInfo());
+    lowerGETGOTAndEmitMCInsts(MI, getSubtargetInfo());
     return;
   case VE::GETFUNPLT:
-    LowerGETFunPLTAndEmitMCInsts(MI, getSubtargetInfo());
+    lowerGETFunPLTAndEmitMCInsts(MI, getSubtargetInfo());
     return;
   case VE::GETTLSADDR:
-    LowerGETTLSAddrAndEmitMCInsts(MI, getSubtargetInfo());
+    lowerGETTLSAddrAndEmitMCInsts(MI, getSubtargetInfo());
     return;
   // Emit nothing here but a comment if we can.
   case VE::MEMBARRIER:
     OutStreamer->emitRawComment("MEMBARRIER");
-=======
-    lowerGETGOTAndEmitMCInsts(MI, getSubtargetInfo());
-    return;
-  case VE::GETFUNPLT:
-    lowerGETFunPLTAndEmitMCInsts(MI, getSubtargetInfo());
->>>>>>> a35b7288
     return;
   }
 
