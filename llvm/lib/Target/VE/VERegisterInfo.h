--- conflicted
+++ resolved
@@ -20,10 +20,6 @@
 
 namespace llvm {
 struct VERegisterInfo : public VEGenRegisterInfo {
-<<<<<<< HEAD
-public:
-=======
->>>>>>> f334156b
   VERegisterInfo();
 
   /// Code Generation virtual methods...
