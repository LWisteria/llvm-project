//===-- VEInstrInfo.td - Target Description for VE Target -----------------===//
//
// Part of the LLVM Project, under the Apache License v2.0 with LLVM Exceptions.
// See https://llvm.org/LICENSE.txt for license information.
// SPDX-License-Identifier: Apache-2.0 WITH LLVM-exception
//
//===----------------------------------------------------------------------===//
//
// This file describes the VE instructions in TableGen format.
//
//===----------------------------------------------------------------------===//

//===----------------------------------------------------------------------===//
// Instruction format superclass
//===----------------------------------------------------------------------===//

include "VEInstrFormats.td"

//===----------------------------------------------------------------------===//
// Helper functions to retrieve target constants.
//
// VE instructions have a space to hold following immediates
//   $sy has 7 bits to represent simm7, uimm7, simm7fp, or uimm7fp.
//   $sz also has 7 bits to represent mimm or mimmfp.
//   $disp has 32 bits to represent simm32.
//
// The mimm is a special immediate value of sequential bit stream of 0 or 1.
//     `(m)0`: Represents 0 sequence then 1 sequence like 0b00...0011...11,
//             where `m` is equal to the number of leading zeros.
//     `(m)1`: Represents 1 sequence then 0 sequence like 0b11...1100...00,
//             where `m` is equal to the number of leading ones.
// Each bit of mimm's 7 bits is used like below:
//     bit 6  : If `(m)0`, this bit is 1.  Otherwise, this bit is 0.
//     bit 5-0: Represents the m (0-63).
// Use `!add(m, 64)` to generates an immediate value in pattern matchings.
//
// The floating point immediate value is not something like compacted value.
// It is simple integer representation, so it works rarely.
//     e.g. 0.0 (0x00000000) or -2.0 (0xC0000000=(2)1).
//===----------------------------------------------------------------------===//

def ULO7 : SDNodeXForm<imm, [{
  return CurDAG->getTargetConstant(N->getZExtValue() & 0x7f,
                                   SDLoc(N), MVT::i32);
}]>;
def LO7 : SDNodeXForm<imm, [{
  return CurDAG->getTargetConstant(SignExtend32(N->getSExtValue(), 7),
                                   SDLoc(N), MVT::i32);
}]>;
def MIMM : SDNodeXForm<imm, [{
  return CurDAG->getTargetConstant(val2MImm(getImmVal(N)),
                                   SDLoc(N), MVT::i32);
}]>;
def LO32 : SDNodeXForm<imm, [{
  return CurDAG->getTargetConstant(Lo_32(N->getZExtValue()),
                                   SDLoc(N), MVT::i32);
}]>;
def HI32 : SDNodeXForm<imm, [{
  // Transformation function: shift the immediate value down into the low bits.
  return CurDAG->getTargetConstant(Hi_32(N->getZExtValue()),
                                   SDLoc(N), MVT::i32);
}]>;

def LO7FP : SDNodeXForm<fpimm, [{
  uint64_t Val = getFpImmVal(N);
  return CurDAG->getTargetConstant(SignExtend32(Val, 7), SDLoc(N), MVT::i32);
}]>;
def MIMMFP : SDNodeXForm<fpimm, [{
  return CurDAG->getTargetConstant(val2MImm(getFpImmVal(N)),
                                   SDLoc(N), MVT::i32);
}]>;
def LOFP32 : SDNodeXForm<fpimm, [{
  return CurDAG->getTargetConstant(Lo_32(getFpImmVal(N) & 0xffffffff),
                                   SDLoc(N), MVT::i32);
}]>;
def HIFP32 : SDNodeXForm<fpimm, [{
  return CurDAG->getTargetConstant(Hi_32(getFpImmVal(N)), SDLoc(N), MVT::i32);
}]>;

def icond2cc : SDNodeXForm<cond, [{
  VECC::CondCode VECC = intCondCode2Icc(N->get());
  return CurDAG->getTargetConstant(VECC, SDLoc(N), MVT::i32);
}]>;

def icond2ccSwap : SDNodeXForm<cond, [{
  ISD::CondCode CC = getSetCCSwappedOperands(N->get());
  VECC::CondCode VECC = intCondCode2Icc(CC);
  return CurDAG->getTargetConstant(VECC, SDLoc(N), MVT::i32);
}]>;

def icond2ccInv : SDNodeXForm<cond, [{
  ISD::CondCode CC = ISD::GlobalISel::getSetCCInverse(N->get(), true);
  VECC::CondCode VECC = intCondCode2Icc(CC);
  return CurDAG->getTargetConstant(VECC, SDLoc(N), MVT::i32);
}]>;

def icond2ccSwapInv : SDNodeXForm<cond, [{
  ISD::CondCode CC = getSetCCSwappedOperands(N->get());
  CC = ISD::GlobalISel::getSetCCInverse(CC, true);
  VECC::CondCode VECC = intCondCode2Icc(CC);
  return CurDAG->getTargetConstant(VECC, SDLoc(N), MVT::i32);
}]>;

def fcond2cc : SDNodeXForm<cond, [{
  VECC::CondCode VECC = fpCondCode2Fcc(N->get());
  return CurDAG->getTargetConstant(VECC, SDLoc(N), MVT::i32);
}]>;

def fcond2ccSwap : SDNodeXForm<cond, [{
  ISD::CondCode CC = getSetCCSwappedOperands(N->get());
  VECC::CondCode VECC = fpCondCode2Fcc(CC);
  return CurDAG->getTargetConstant(VECC, SDLoc(N), MVT::i32);
}]>;

def fcond2ccInv : SDNodeXForm<cond, [{
  ISD::CondCode CC = ISD::GlobalISel::getSetCCInverse(N->get(), false);
  VECC::CondCode VECC = fpCondCode2Fcc(CC);
  return CurDAG->getTargetConstant(VECC, SDLoc(N), MVT::i32);
}]>;

def fcond2ccSwapInv : SDNodeXForm<cond, [{
  ISD::CondCode CC = getSetCCSwappedOperands(N->get());
  CC = ISD::GlobalISel::getSetCCInverse(CC, false);
  VECC::CondCode VECC = fpCondCode2Fcc(CC);
  return CurDAG->getTargetConstant(VECC, SDLoc(N), MVT::i32);
}]>;

def CCOP : SDNodeXForm<imm, [{
  return CurDAG->getTargetConstant(N->getZExtValue(),
                                   SDLoc(N), MVT::i32);
}]>;

//===----------------------------------------------------------------------===//
// Feature predicates.
//===----------------------------------------------------------------------===//

//===----------------------------------------------------------------------===//
// Instruction Pattern Stuff
//===----------------------------------------------------------------------===//

// zero
def ZeroAsmOperand : AsmOperandClass {
  let Name = "Zero";
}
def zero : Operand<i32>, PatLeaf<(imm), [{
    return N->getSExtValue() == 0; }]> {
  let ParserMatchClass = ZeroAsmOperand;
}

// uimm0to2 - Special immediate value represents 0, 1, and 2.
def UImm0to2AsmOperand : AsmOperandClass {
  let Name = "UImm0to2";
}
def uimm0to2 : Operand<i32>, PatLeaf<(imm), [{
    return N->getZExtValue() < 3; }], ULO7> {
  let ParserMatchClass = UImm0to2AsmOperand;
}

// uimm1 - Generic immediate value.
def UImm1AsmOperand : AsmOperandClass {
  let Name = "UImm1";
}
def uimm1 : Operand<i32>, PatLeaf<(imm), [{
    return isUInt<1>(N->getZExtValue()); }], ULO7> {
  let ParserMatchClass = UImm1AsmOperand;
}

// uimm2 - Generic immediate value.
def UImm2AsmOperand : AsmOperandClass {
  let Name = "UImm2";
}
def uimm2 : Operand<i32>, PatLeaf<(imm), [{
    return isUInt<2>(N->getZExtValue()); }], ULO7> {
  let ParserMatchClass = UImm2AsmOperand;
}

// uimm3 - Generic immediate value.
def UImm3AsmOperand : AsmOperandClass {
  let Name = "UImm3";
}
def uimm3 : Operand<i32>, PatLeaf<(imm), [{
    return isUInt<3>(N->getZExtValue()); }], ULO7> {
  let ParserMatchClass = UImm3AsmOperand;
}

// uimm4 - Generic immediate value.
def UImm4AsmOperand : AsmOperandClass {
  let Name = "UImm4";
}
def uimm4 : Operand<i32>, PatLeaf<(imm), [{
    return isUInt<4>(N->getZExtValue()); }], ULO7> {
  let ParserMatchClass = UImm4AsmOperand;
}

// uimm6 - Generic immediate value.
def UImm6AsmOperand : AsmOperandClass {
  let Name = "UImm6";
}
def uimm6 : Operand<i32>, PatLeaf<(imm), [{
    return isUInt<6>(N->getZExtValue()); }], ULO7> {
  let ParserMatchClass = UImm6AsmOperand;
}

// uimm7 - Generic immediate value.
def UImm7AsmOperand : AsmOperandClass {
  let Name = "UImm7";
}
def uimm7 : Operand<i32>, PatLeaf<(imm), [{
    return isUInt<7>(N->getZExtValue()); }], ULO7> {
  let ParserMatchClass = UImm7AsmOperand;
}

// simm7 - Generic immediate value.
def SImm7AsmOperand : AsmOperandClass {
  let Name = "SImm7";
}
def simm7 : Operand<i32>, PatLeaf<(imm), [{
    return isInt<7>(N->getSExtValue()); }], LO7> {
  let ParserMatchClass = SImm7AsmOperand;
  let DecoderMethod = "DecodeSIMM7";
}

// mimm - Special immediate value of sequential bit stream of 0 or 1.
def MImmAsmOperand : AsmOperandClass {
  let Name = "MImm";
  let ParserMethod = "parseMImmOperand";
}
def mimm : Operand<i32>, PatLeaf<(imm), [{
    return isMImmVal(getImmVal(N)); }], MIMM> {
  let ParserMatchClass = MImmAsmOperand;
  let PrintMethod = "printMImmOperand";
}

// zerofp - Generic fp immediate zero value.
def zerofp : Operand<i32>, PatLeaf<(fpimm), [{
    return getFpImmVal(N) == 0; }]> {
  let ParserMatchClass = ZeroAsmOperand;
}

// simm7fp - Generic fp immediate value.
def simm7fp : Operand<i32>, PatLeaf<(fpimm), [{
    return isInt<7>(getFpImmVal(N));
  }], LO7FP> {
  let ParserMatchClass = SImm7AsmOperand;
  let DecoderMethod = "DecodeSIMM7";
}

// mimmfp - Special fp immediate value of sequential bit stream of 0 or 1.
def mimmfp : Operand<i32>, PatLeaf<(fpimm), [{
    return isMImmVal(getFpImmVal(N)); }], MIMMFP> {
  let ParserMatchClass = MImmAsmOperand;
  let PrintMethod = "printMImmOperand";
}

// mimmfp32 - 32 bit width mimmfp
//   Float value places at higher bits, so ignore lower 32 bits.
def mimmfp32 : Operand<i32>, PatLeaf<(fpimm), [{
    return isMImm32Val(getFpImmVal(N) >> 32); }], MIMMFP> {
  let ParserMatchClass = MImmAsmOperand;
  let PrintMethod = "printMImmOperand";
}

// other generic patterns to use in pattern matchings
def simm32      : PatLeaf<(imm), [{ return isInt<32>(N->getSExtValue()); }]>;
def uimm32      : PatLeaf<(imm), [{ return isUInt<32>(N->getZExtValue()); }]>;
def lomsbzero   : PatLeaf<(imm), [{ return (N->getZExtValue() & 0x80000000)
                                      == 0; }]>;
def lozero      : PatLeaf<(imm), [{ return (N->getZExtValue() & 0xffffffff)
                                      == 0; }]>;
def fpzero      : PatLeaf<(fpimm), [{ return getFpImmVal(N) == 0; }]>;
def fplomsbzero : PatLeaf<(fpimm), [{ return (getFpImmVal(N) & 0x80000000)
                                        == 0; }]>;
def fplozero    : PatLeaf<(fpimm), [{ return (getFpImmVal(N) & 0xffffffff)
                                        == 0; }]>;
def nonzero     : PatLeaf<(imm), [{ return N->getSExtValue() !=0 ; }]>;

def CCSIOp : PatLeaf<(cond), [{
  switch (N->get()) {
  default:          return true;
  case ISD::SETULT:
  case ISD::SETULE:
  case ISD::SETUGT:
  case ISD::SETUGE: return false;
  }
}]>;

def CCUIOp : PatLeaf<(cond), [{
  switch (N->get()) {
  default:         return true;
  case ISD::SETLT:
  case ISD::SETLE:
  case ISD::SETGT:
  case ISD::SETGE: return false;
  }
}]>;

def LEASLimm : PatLeaf<(imm), [{
  return isShiftedUInt<32, 32>(N->getZExtValue());
}], HI32>;

// KnownZExt - i64 known as higher 32 bits are 0.
def KnownZExt : PatLeaf<(i64 I64:$src), [{
  SDValue Val(N, 0);
  KnownBits OpKnown = CurDAG->computeKnownBits(Val);
  return OpKnown.getMaxValue().getZExtValue() <= 0xFFFFFFFF;
}]>;

//===----------------------------------------------------------------------===//
// Addressing modes.
// SX-Aurora has following fields.
//    sz: register or 0
//    sy: register or immediate (-64 to 63)
//    disp: immediate (-2147483648 to 2147483647)
//
// There are two kinds of instruction.
//    ASX format uses sz + sy + disp.
//    AS format uses sz + disp.
//
// Moreover, there are four kinds of assembly instruction format.
//    ASX format uses "disp", "disp(, sz)", "disp(sy)", "disp(sy, sz)",
//    "(, sz)", "(sy)", or "(sy, sz)".
//    AS format uses "disp", "disp(, sz)", or "(, sz)" in general.
//    AS format in RRM format uses "disp", "disp(sz)", or "(sz)".
//    AS format in RRM format for host memory access uses "sz", "(sz)",
//    or "disp(sz)".
//
// We defined them below.
//
// ASX format:
//    MEMrri, MEMrii, MEMzri, MEMzii
// AS format:
//    MEMriASX, MEMziASX    : simple AS format
//    MEMriRRM, MEMziRRM    : AS format in RRM format
//    MEMriHM, MEMziHM      : AS format in RRM format for host memory access
//===----------------------------------------------------------------------===//

// DAG selections for both ASX and AS formats.
def ADDRrri : ComplexPattern<iPTR, 3, "selectADDRrri", [frameindex], []>;
def ADDRrii : ComplexPattern<iPTR, 3, "selectADDRrii", [frameindex], []>;
def ADDRzri : ComplexPattern<iPTR, 3, "selectADDRzri", [], []>;
def ADDRzii : ComplexPattern<iPTR, 3, "selectADDRzii", [], []>;
def ADDRri : ComplexPattern<iPTR, 2, "selectADDRri", [frameindex], []>;
def ADDRzi : ComplexPattern<iPTR, 2, "selectADDRzi", [], []>;

// ASX format.
def VEMEMrriAsmOperand : AsmOperandClass {
  let Name = "MEMrri";
  let ParserMethod = "parseMEMOperand";
}
def VEMEMriiAsmOperand : AsmOperandClass {
  let Name = "MEMrii";
  let ParserMethod = "parseMEMOperand";
}
def VEMEMzriAsmOperand : AsmOperandClass {
  let Name = "MEMzri";
  let ParserMethod = "parseMEMOperand";
}
def VEMEMziiAsmOperand : AsmOperandClass {
  let Name = "MEMzii";
  let ParserMethod = "parseMEMOperand";
}

// ASX format uses single assembly instruction format.
def MEMrri : Operand<iPTR> {
  let PrintMethod = "printMemASXOperand";
  let MIOperandInfo = (ops ptr_rc, ptr_rc, i32imm);
  let ParserMatchClass = VEMEMrriAsmOperand;
}
def MEMrii : Operand<iPTR> {
  let PrintMethod = "printMemASXOperand";
  let MIOperandInfo = (ops ptr_rc, i32imm, i32imm);
  let ParserMatchClass = VEMEMriiAsmOperand;
}
def MEMzri : Operand<iPTR> {
  let PrintMethod = "printMemASXOperand";
  let MIOperandInfo = (ops i32imm /* = 0 */, ptr_rc, i32imm);
  let ParserMatchClass = VEMEMzriAsmOperand;
}
def MEMzii : Operand<iPTR> {
  let PrintMethod = "printMemASXOperand";
  let MIOperandInfo = (ops i32imm /* = 0 */, i32imm, i32imm);
  let ParserMatchClass = VEMEMziiAsmOperand;
}

// AS format.
def VEMEMriAsmOperand : AsmOperandClass {
  let Name = "MEMri";
  let ParserMethod = "parseMEMAsOperand";
}
def VEMEMziAsmOperand : AsmOperandClass {
  let Name = "MEMzi";
  let ParserMethod = "parseMEMAsOperand";
}

// AS format uses multiple assembly instruction formats
//   1. AS generic assembly instruction format:
def MEMriASX : Operand<iPTR> {
  let PrintMethod = "printMemASOperandASX";
  let MIOperandInfo = (ops ptr_rc, i32imm);
  let ParserMatchClass = VEMEMriAsmOperand;
}
def MEMziASX : Operand<iPTR> {
  let PrintMethod = "printMemASOperandASX";
  let MIOperandInfo = (ops i32imm /* = 0 */, i32imm);
  let ParserMatchClass = VEMEMziAsmOperand;
}

//   2. AS RRM style assembly instruction format:
def MEMriRRM : Operand<iPTR> {
  let PrintMethod = "printMemASOperandRRM";
  let MIOperandInfo = (ops ptr_rc, i32imm);
  let ParserMatchClass = VEMEMriAsmOperand;
}
def MEMziRRM : Operand<iPTR> {
  let PrintMethod = "printMemASOperandRRM";
  let MIOperandInfo = (ops i32imm /* = 0 */, i32imm);
  let ParserMatchClass = VEMEMziAsmOperand;
}

//   3. AS HM style assembly instruction format:
def MEMriHM : Operand<iPTR> {
  let PrintMethod = "printMemASOperandHM";
  let MIOperandInfo = (ops ptr_rc, i32imm);
  let ParserMatchClass = VEMEMriAsmOperand;
}
def MEMziHM : Operand<iPTR> {
  let PrintMethod = "printMemASOperandHM";
  let MIOperandInfo = (ops i32imm /* = 0 */, i32imm);
  let ParserMatchClass = VEMEMziAsmOperand;
}

//===----------------------------------------------------------------------===//
// Other operands.
//===----------------------------------------------------------------------===//

// Branch targets have OtherVT type.
def brtarget32 : Operand<OtherVT> {
  let EncoderMethod = "getBranchTargetOpValue";
  let DecoderMethod = "DecodeSIMM32";
}

def TLSSym : Operand<iPTR>;

// Operand for printing out a condition code.
def CCOpAsmOperand : AsmOperandClass { let Name = "CCOp"; }
def CCOp : Operand<i32>, ImmLeaf<i32, [{
    return Imm >= 0 && Imm < 22; }], CCOP> {
  let PrintMethod = "printCCOperand";
  let DecoderMethod = "DecodeCCOperand";
  let EncoderMethod = "getCCOpValue";
  let ParserMatchClass = CCOpAsmOperand;
}

// Operand for a rounding mode code.
def RDOpAsmOperand : AsmOperandClass {
  let Name = "RDOp";
}
def RDOp : Operand<i32> {
  let PrintMethod = "printRDOperand";
  let DecoderMethod = "DecodeRDOperand";
  let EncoderMethod = "getRDOpValue";
  let ParserMatchClass = RDOpAsmOperand;
}

def VEhi    : SDNode<"VEISD::Hi", SDTIntUnaryOp>;
def VElo    : SDNode<"VEISD::Lo", SDTIntUnaryOp>;

//  These are target-independent nodes, but have target-specific formats.
def SDT_SPCallSeqStart : SDCallSeqStart<[ SDTCisVT<0, i64>,
                                          SDTCisVT<1, i64> ]>;
def SDT_SPCallSeqEnd   : SDCallSeqEnd<[ SDTCisVT<0, i64>,
                                        SDTCisVT<1, i64> ]>;

def callseq_start : SDNode<"ISD::CALLSEQ_START", SDT_SPCallSeqStart,
                           [SDNPHasChain, SDNPOutGlue]>;
def callseq_end   : SDNode<"ISD::CALLSEQ_END",   SDT_SPCallSeqEnd,
                           [SDNPHasChain, SDNPOptInGlue, SDNPOutGlue]>;

def SDT_SPCall    : SDTypeProfile<0, -1, [SDTCisVT<0, i64>]>;
def call          : SDNode<"VEISD::CALL", SDT_SPCall,
                           [SDNPHasChain, SDNPOptInGlue, SDNPOutGlue,
                            SDNPVariadic]>;

def retflag       : SDNode<"VEISD::RET_FLAG", SDTNone,
                           [SDNPHasChain, SDNPOptInGlue, SDNPVariadic]>;

def getGOT        : Operand<iPTR>;
def getFunPLT     : Operand<iPTR> {
  let PrintMethod = "printGetFunPLT";
}

// res = cmov cmp, t, f, cond
def SDTCmovOp : SDTypeProfile<1, 4, [SDTCisSameAs<0, 2>, SDTCisSameAs<2, 3>,
                                     SDTCisVT<4, i32>]>;
def EQV : SDNode<"VEISD::EQV", SDTIntBinOp>;
def XOR : SDNode<"VEISD::XOR", SDTIntBinOp>;
def CMPI : SDNode<"VEISD::CMPI", SDTIntBinOp>;
def CMPU : SDNode<"VEISD::CMPU", SDTIntBinOp>;
def CMPF : SDNode<"VEISD::CMPF", SDTFPBinOp>;
def SDTFPCmpQOp : SDTypeProfile<1, 2, [
  SDTCisSameAs<1, 2>, SDTCisFP<0>, SDTCisFP<2>
]>;
def CMPQ : SDNode<"VEISD::CMPQ", SDTFPCmpQOp>;
def CMOV : SDNode<"VEISD::CMOV", SDTCmovOp>;

def VEeh_sjlj_setjmp: SDNode<"VEISD::EH_SJLJ_SETJMP",
                             SDTypeProfile<1, 1, [SDTCisInt<0>,
                                                  SDTCisPtrTy<1>]>,
                             [SDNPHasChain, SDNPSideEffect]>;
def VEeh_sjlj_longjmp: SDNode<"VEISD::EH_SJLJ_LONGJMP",
                              SDTypeProfile<0, 1, [SDTCisPtrTy<0>]>,
                              [SDNPHasChain, SDNPSideEffect]>;
def VEeh_sjlj_setup_dispatch: SDNode<"VEISD::EH_SJLJ_SETUP_DISPATCH",
                                     SDTypeProfile<0, 0, []>,
                                     [SDNPHasChain, SDNPSideEffect]>;

// GETFUNPLT for PIC
def GetFunPLT : SDNode<"VEISD::GETFUNPLT", SDTIntUnaryOp>;

// GETTLSADDR for TLS
def GetTLSAddr : SDNode<"VEISD::GETTLSADDR", SDT_SPCall,
                        [SDNPHasChain, SDNPOptInGlue, SDNPOutGlue,
                         SDNPVariadic]>;

// GETSTACKTOP
def GetStackTop : SDNode<"VEISD::GETSTACKTOP", SDTNone,
                        [SDNPHasChain, SDNPSideEffect]>;

// MEMBARRIER
def MemBarrier : SDNode<"VEISD::MEMBARRIER", SDTNone,
                        [SDNPHasChain, SDNPSideEffect]>;

// TS1AM
def SDT_TS1AM : SDTypeProfile<1, 3, [SDTCisSameAs<0, 3>, SDTCisPtrTy<1>,
                                     SDTCisVT<2, i32>, SDTCisInt<3>]>;
def ts1am     : SDNode<"VEISD::TS1AM", SDT_TS1AM,
                       [SDNPHasChain, SDNPMayStore, SDNPMayLoad,
                        SDNPMemOperand]>;

//===----------------------------------------------------------------------===//
// VE Flag Conditions
//===----------------------------------------------------------------------===//

// Note that these values must be kept in sync with the CCOp::CondCode enum
// values.
class CC_VAL<int N> : PatLeaf<(i32 N)>;
def CC_IG    : CC_VAL< 0>;  // Greater
def CC_IL    : CC_VAL< 1>;  // Less
def CC_INE   : CC_VAL< 2>;  // Not Equal
def CC_IEQ   : CC_VAL< 3>;  // Equal
def CC_IGE   : CC_VAL< 4>;  // Greater or Equal
def CC_ILE   : CC_VAL< 5>;  // Less or Equal
def CC_AF    : CC_VAL< 6>;  // Always false
def CC_G     : CC_VAL< 7>;  // Greater
def CC_L     : CC_VAL< 8>;  // Less
def CC_NE    : CC_VAL< 9>;  // Not Equal
def CC_EQ    : CC_VAL<10>;  // Equal
def CC_GE    : CC_VAL<11>;  // Greater or Equal
def CC_LE    : CC_VAL<12>;  // Less or Equal
def CC_NUM   : CC_VAL<13>;  // Number
def CC_NAN   : CC_VAL<14>;  // NaN
def CC_GNAN  : CC_VAL<15>;  // Greater or NaN
def CC_LNAN  : CC_VAL<16>;  // Less or NaN
def CC_NENAN : CC_VAL<17>;  // Not Equal or NaN
def CC_EQNAN : CC_VAL<18>;  // Equal or NaN
def CC_GENAN : CC_VAL<19>;  // Greater or Equal or NaN
def CC_LENAN : CC_VAL<20>;  // Less or Equal or NaN
def CC_AT    : CC_VAL<21>;  // Always true

//===----------------------------------------------------------------------===//
// VE Rounding Mode
//===----------------------------------------------------------------------===//

// Note that these values must be kept in sync with the VERD::RoundingMode enum
// values.
class RD_VAL<int N> : PatLeaf<(i32 N)>;
def RD_NONE  : RD_VAL< 0>;  // According to PSW
def RD_RZ    : RD_VAL< 8>;  // Round toward Zero
def RD_RP    : RD_VAL< 9>;  // Round toward Plus infinity
def RD_RM    : RD_VAL<10>;  // Round toward Minus infinity
def RD_RN    : RD_VAL<11>;  // Round to Nearest (ties to Even)
def RD_RA    : RD_VAL<12>;  // Round to Nearest (ties to Away)

//===----------------------------------------------------------------------===//
// VE Multiclasses for common instruction formats
//===----------------------------------------------------------------------===//

// Multiclass for generic RR type instructions
let hasSideEffects = 0 in
multiclass RRbm<string opcStr, bits<8>opc,
                RegisterClass RCo, ValueType Tyo,
                RegisterClass RCi, ValueType Tyi,
                SDPatternOperator OpNode = null_frag,
                Operand immOp = simm7, Operand mOp = mimm,
                bit MoveImm = 0> {
  def rr : RR<opc, (outs RCo:$sx), (ins RCi:$sy, RCi:$sz),
              !strconcat(opcStr, " $sx, $sy, $sz"),
              [(set Tyo:$sx, (OpNode Tyi:$sy, Tyi:$sz))]>;
  // VE calculates (OpNode $sy, $sz), but llvm requires to have immediate
  // in RHS, so we use following definition.
  let cy = 0 in
  def ri : RR<opc, (outs RCo:$sx), (ins RCi:$sz, immOp:$sy),
              !strconcat(opcStr, " $sx, $sy, $sz"),
              [(set Tyo:$sx, (OpNode Tyi:$sz, (Tyi immOp:$sy)))]>;
  let cz = 0 in
  def rm : RR<opc, (outs RCo:$sx), (ins RCi:$sy, mOp:$sz),
              !strconcat(opcStr, " $sx, $sy, $sz"),
              [(set Tyo:$sx, (OpNode Tyi:$sy, (Tyi mOp:$sz)))]>;
  let cy = 0, cz = 0 in
  def im : RR<opc, (outs RCo:$sx), (ins immOp:$sy, mOp:$sz),
              !strconcat(opcStr, " $sx, $sy, $sz"),
              [(set Tyo:$sx, (OpNode (Tyi immOp:$sy), (Tyi mOp:$sz)))]> {
    // VE uses ORim as a move immediate instruction, so declare it here.
    // An instruction declared as MoveImm will be optimized in FoldImmediate
    // later.
    let isMoveImm = MoveImm;
  }
}

// Multiclass for non-commutative RR type instructions
let hasSideEffects = 0 in
multiclass RRNCbm<string opcStr, bits<8>opc,
                RegisterClass RCo, ValueType Tyo,
                RegisterClass RCi, ValueType Tyi,
                SDPatternOperator OpNode = null_frag,
                Operand immOp = simm7, Operand mOp = mimm> {
  def rr : RR<opc, (outs RCo:$sx), (ins RCi:$sy, RCi:$sz),
              !strconcat(opcStr, " $sx, $sy, $sz"),
              [(set Tyo:$sx, (OpNode Tyi:$sy, Tyi:$sz))]>;
  let cy = 0 in
  def ir : RR<opc, (outs RCo:$sx), (ins immOp:$sy, RCi:$sz),
              !strconcat(opcStr, " $sx, $sy, $sz"),
              [(set Tyo:$sx, (OpNode (Tyi immOp:$sy), Tyi:$sz))]>;
  let cz = 0 in
  def rm : RR<opc, (outs RCo:$sx), (ins RCi:$sy, mOp:$sz),
              !strconcat(opcStr, " $sx, $sy, $sz"),
              [(set Tyo:$sx, (OpNode Tyi:$sy, (Tyi mOp:$sz)))]>;
  let cy = 0, cz = 0 in
  def im : RR<opc, (outs RCo:$sx), (ins immOp:$sy, mOp:$sz),
              !strconcat(opcStr, " $sx, $sy, $sz"),
              [(set Tyo:$sx, (OpNode (Tyi immOp:$sy), (Tyi mOp:$sz)))]>;
}

// Generic RR multiclass with 2 arguments.
//   e.g. ADDUL, ADDSWSX, ADDSWZX, and etc.
multiclass RRm<string opcStr, bits<8>opc,
               RegisterClass RC, ValueType Ty,
               SDPatternOperator OpNode = null_frag,
               Operand immOp = simm7, Operand mOp = mimm, bit MoveImm = 0> :
  RRbm<opcStr, opc, RC, Ty, RC, Ty, OpNode, immOp, mOp, MoveImm>;

// Generic RR multiclass for non-commutative instructions with 2 arguments.
//   e.g. SUBUL, SUBUW, SUBSWSX, and etc.
multiclass RRNCm<string opcStr, bits<8>opc,
                 RegisterClass RC, ValueType Ty,
                 SDPatternOperator OpNode = null_frag,
                 Operand immOp = simm7, Operand mOp = mimm> :
  RRNCbm<opcStr, opc, RC, Ty, RC, Ty, OpNode, immOp, mOp>;

// Generic RR multiclass for floating point instructions with 2 arguments.
//   e.g. FADDD, FADDS, FSUBD, and etc.
multiclass RRFm<string opcStr, bits<8>opc,
                RegisterClass RC, ValueType Ty,
                SDPatternOperator OpNode = null_frag,
                Operand immOp = simm7fp, Operand mOp = mimmfp> :
  RRNCbm<opcStr, opc, RC, Ty, RC, Ty, OpNode, immOp, mOp>;

// Generic RR multiclass for shift instructions with 2 arguments.
//   e.g. SLL, SRL, SLAWSX, and etc.
let hasSideEffects = 0 in
multiclass RRIm<string opcStr, bits<8>opc,
                RegisterClass RC, ValueType Ty,
                SDPatternOperator OpNode = null_frag> {
  def rr : RR<opc, (outs RC:$sx), (ins RC:$sz, I32:$sy),
              !strconcat(opcStr, " $sx, $sz, $sy"),
              [(set Ty:$sx, (OpNode Ty:$sz, i32:$sy))]>;
  let cz = 0 in
  def mr : RR<opc, (outs RC:$sx), (ins mimm:$sz, I32:$sy),
              !strconcat(opcStr, " $sx, $sz, $sy"),
              [(set Ty:$sx, (OpNode (Ty mimm:$sz), i32:$sy))]>;
  let cy = 0 in
  def ri : RR<opc, (outs RC:$sx), (ins RC:$sz, uimm7:$sy),
              !strconcat(opcStr, " $sx, $sz, $sy"),
              [(set Ty:$sx, (OpNode Ty:$sz, (i32 uimm7:$sy)))]>;
  let cy = 0, cz = 0 in
  def mi : RR<opc, (outs RC:$sx), (ins mimm:$sz, uimm7:$sy),
              !strconcat(opcStr, " $sx, $sz, $sy"),
              [(set Ty:$sx, (OpNode (Ty mimm:$sz), (i32 uimm7:$sy)))]>;
}

// Special RR multiclass for 128 bits shift left instruction.
//   e.g. SLD
let Constraints = "$hi = $sx", DisableEncoding = "$hi", hasSideEffects = 0 in
multiclass RRILDm<string opcStr, bits<8>opc,
                  RegisterClass RC, ValueType Ty,
                  SDPatternOperator OpNode = null_frag> {
  def rrr : RR<opc, (outs RC:$sx), (ins RC:$hi, RC:$sz, I32:$sy),
              !strconcat(opcStr, " $sx, $sz, $sy")>;
  let cz = 0 in
  def rmr : RR<opc, (outs RC:$sx), (ins RC:$hi, mimm:$sz, I32:$sy),
              !strconcat(opcStr, " $sx, $sz, $sy")>;
  let cy = 0 in
  def rri : RR<opc, (outs RC:$sx), (ins RC:$hi, RC:$sz, uimm7:$sy),
              !strconcat(opcStr, " $sx, $sz, $sy")>;
  let cy = 0, cz = 0 in
  def rmi : RR<opc, (outs RC:$sx), (ins RC:$hi, mimm:$sz, uimm7:$sy),
              !strconcat(opcStr, " $sx, $sz, $sy")>;
}

// Special RR multiclass for 128 bits shift right instruction.
//   e.g. SRD
let Constraints = "$low = $sx", DisableEncoding = "$low", hasSideEffects = 0 in
multiclass RRIRDm<string opcStr, bits<8>opc,
                  RegisterClass RC, ValueType Ty,
                  SDPatternOperator OpNode = null_frag> {
  def rrr : RR<opc, (outs RC:$sx), (ins RC:$sz, RC:$low, I32:$sy),
              !strconcat(opcStr, " $sx, $sz, $sy")>;
  let cz = 0 in
  def mrr : RR<opc, (outs RC:$sx), (ins mimm:$sz, RC:$low, I32:$sy),
              !strconcat(opcStr, " $sx, $sz, $sy")>;
  let cy = 0 in
  def rri : RR<opc, (outs RC:$sx), (ins RC:$sz, RC:$low, uimm7:$sy),
              !strconcat(opcStr, " $sx, $sz, $sy")>;
  let cy = 0, cz = 0 in
  def mri : RR<opc, (outs RC:$sx), (ins mimm:$sz, RC:$low, uimm7:$sy),
              !strconcat(opcStr, " $sx, $sz, $sy")>;
}

// Generic RR multiclass with an argument.
//   e.g. LDZ, PCNT, and  BRV
let cy = 0, sy = 0, hasSideEffects = 0 in
multiclass RRI1m<string opcStr, bits<8>opc, RegisterClass RC, ValueType Ty,
                 SDPatternOperator OpNode = null_frag> {
  def r : RR<opc, (outs RC:$sx), (ins RC:$sz), !strconcat(opcStr, " $sx, $sz"),
             [(set Ty:$sx, (OpNode Ty:$sz))]>;
  let cz = 0 in
  def m : RR<opc, (outs RC:$sx), (ins mimm:$sz),
             !strconcat(opcStr, " $sx, $sz"),
             [(set Ty:$sx, (OpNode (Ty mimm:$sz)))]>;
}

// Special RR multiclass for MRG instruction.
//   e.g. MRG
let Constraints = "$sx = $sd", DisableEncoding = "$sd", hasSideEffects = 0 in
multiclass RRMRGm<string opcStr, bits<8>opc, RegisterClass RC, ValueType Ty> {
  def rr : RR<opc, (outs RC:$sx), (ins RC:$sy, RC:$sz, RC:$sd),
              !strconcat(opcStr, " $sx, $sy, $sz")>;
  let cy = 0 in
  def ir : RR<opc, (outs RC:$sx), (ins simm7:$sy, RC:$sz, RC:$sd),
              !strconcat(opcStr, " $sx, $sy, $sz")>;
  let cz = 0 in
  def rm : RR<opc, (outs RC:$sx), (ins RC:$sy, mimm:$sz, RC:$sd),
              !strconcat(opcStr, " $sx, $sy, $sz")>;
  let cy = 0, cz = 0 in
  def im : RR<opc, (outs RC:$sx), (ins simm7:$sy, mimm:$sz, RC:$sd),
              !strconcat(opcStr, " $sx, $sy, $sz")>;
}

// Special RR multiclass for BSWP instruction.
//   e.g. BSWP
let hasSideEffects = 0 in
multiclass RRSWPm<string opcStr, bits<8>opc,
                  RegisterClass RC, ValueType Ty,
                  SDPatternOperator OpNode = null_frag> {
  let cy = 0 in
  def ri : RR<opc, (outs RC:$sx), (ins RC:$sz, uimm1:$sy),
              !strconcat(opcStr, " $sx, $sz, $sy"),
              [(set Ty:$sx, (OpNode Ty:$sz, (i32 uimm1:$sy)))]>;
  let cy = 0, cz = 0 in
  def mi : RR<opc, (outs RC:$sx), (ins mimm:$sz, uimm1:$sy),
              !strconcat(opcStr, " $sx, $sz, $sy"),
              [(set Ty:$sx, (OpNode (Ty mimm:$sz), (i32 uimm1:$sy)))]>;
}

// Multiclass for CMOV instructions.
//   e.g. CMOVL, CMOVW, CMOVD, and etc.
let Constraints = "$sx = $sd", DisableEncoding = "$sd", hasSideEffects = 0,
    cfw = ? in
multiclass RRCMOVm<string opcStr, bits<8>opc, RegisterClass RC, ValueType Ty,
                   SDPatternOperator OpNode = null_frag,
                   Operand immOp = simm7> {
  def rr : RR<opc, (outs I64:$sx), (ins CCOp:$cfw, RC:$sy, I64:$sz, I64:$sd),
              !strconcat(opcStr, " $sx, $sz, $sy"),
              [(set i64:$sx, (OpNode Ty:$sy, i64:$sz, i64:$sd,
                                     (i32 CCOp:$cfw)))]>;
  let cy = 0 in
  def ir : RR<opc, (outs I64:$sx),
              (ins CCOp:$cfw, immOp:$sy, I64:$sz, I64:$sd),
              !strconcat(opcStr, " $sx, $sz, $sy"),
              [(set i64:$sx, (OpNode (Ty immOp:$sy), i64:$sz, i64:$sd,
                                     (i32 CCOp:$cfw)))]>;
  let cz = 0 in
  def rm : RR<opc, (outs I64:$sx),
              (ins CCOp:$cfw, RC:$sy, mimm:$sz, I64:$sd),
              !strconcat(opcStr, " $sx, $sz, $sy"),
              [(set i64:$sx, (OpNode Ty:$sy, (i64 mimm:$sz), i64:$sd,
                                     (i32 CCOp:$cfw)))]>;
  let cy = 0, cz = 0 in
  def im : RR<opc, (outs I64:$sx),
              (ins CCOp:$cfw, immOp:$sy, mimm:$sz, I64:$sd),
              !strconcat(opcStr, " $sx, $sz, $sy"),
              [(set i64:$sx, (OpNode (Ty immOp:$sy), (i64 mimm:$sz), i64:$sd,
                                     (i32 CCOp:$cfw)))]>;
}

// Multiclass for floating point conversion instructions.
//   e.g. CVTWDSX, CVTWDZX, CVTWSSX, and etc.
// sz{3-0} = rounding mode
let cz = 0, hasSideEffects = 0 in
multiclass CVTRDm<string opcStr, bits<8> opc, RegisterClass RCo, ValueType Tyo,
                  RegisterClass RCi, ValueType Tyi> {
  def r : RR<opc, (outs RCo:$sx), (ins RDOp:$rd, RCi:$sy),
             !strconcat(opcStr, "${rd} $sx, $sy")> {
    bits<4> rd;
    let sz{5-4} = 0;
    let sz{3-0} = rd;
  }
  let cy = 0 in
  def i : RR<opc, (outs RCo:$sx), (ins RDOp:$rd, simm7:$sy),
             !strconcat(opcStr, "${rd} $sx, $sy")> {
    bits<4> rd;
    let sz{5-4} = 0;
    let sz{3-0} = rd;
  }
}

// Multiclass for floating point conversion instructions.
//   e.g. CVTDW, CVTSW, CVTDL, and etc.
let cz = 0, sz = 0, hasSideEffects = 0 in
multiclass CVTm<string opcStr, bits<8> opc, RegisterClass RCo, ValueType Tyo,
                RegisterClass RCi, ValueType Tyi,
                SDPatternOperator OpNode = null_frag> {
  def r : RR<opc, (outs RCo:$sx), (ins RCi:$sy),
             !strconcat(opcStr, " $sx, $sy"),
             [(set Tyo:$sx, (OpNode Tyi:$sy))]>;
  let cy = 0 in
  def i : RR<opc, (outs RCo:$sx), (ins simm7:$sy),
             !strconcat(opcStr, " $sx, $sy")>;
}

// Multiclass for PFCH instructions.
//   e.g. PFCH
let sx = 0, hasSideEffects = 0 in
multiclass PFCHm<string opcStr, bits<8>opc> {
  def rri : RM<opc, (outs), (ins MEMrri:$addr), !strconcat(opcStr, " $addr"),
               [(prefetch ADDRrri:$addr, imm, imm, (i32 1))]>;
  let cy = 0 in
  def rii : RM<opc, (outs), (ins MEMrii:$addr), !strconcat(opcStr, " $addr"),
               [(prefetch ADDRrii:$addr, imm, imm, (i32 1))]>;
  let cz = 0 in
  def zri : RM<opc, (outs), (ins MEMzri:$addr), !strconcat(opcStr, " $addr"),
               [(prefetch ADDRzri:$addr, imm, imm, (i32 1))]>;
  let cy = 0, cz = 0 in
  def zii : RM<opc, (outs), (ins MEMzii:$addr), !strconcat(opcStr, " $addr"),
               [(prefetch ADDRzii:$addr, imm, imm, (i32 1))]>;
}

// Multiclass for CAS instructions.
//   e.g. TS1AML, TS1AMW, TS2AM, and etc.
let Constraints = "$dest = $sd", DisableEncoding = "$sd",
    mayStore=1, mayLoad = 1, hasSideEffects = 0 in
multiclass RRCAStgm<string opcStr, bits<8>opc, RegisterClass RC, ValueType Ty,
                    Operand immOp, Operand MEM, Operand ADDR,
                    SDPatternOperator OpNode = null_frag> {
  def r : RRM<opc, (outs RC:$dest), (ins MEM:$addr, RC:$sy, RC:$sd),
              !strconcat(opcStr, " $dest, $addr, $sy"),
              [(set Ty:$dest, (OpNode ADDR:$addr, Ty:$sy, Ty:$sd))]>;
  let cy = 0 in
  def i : RRM<opc, (outs RC:$dest), (ins MEM:$addr, immOp:$sy, RC:$sd),
              !strconcat(opcStr, " $dest, $addr, $sy"),
              [(set Ty:$dest, (OpNode ADDR:$addr, (Ty immOp:$sy), Ty:$sd))]>;
}
multiclass RRCASm<string opcStr, bits<8>opc, RegisterClass RC, ValueType Ty,
                  Operand immOp, SDPatternOperator OpNode = null_frag> {
  defm ri : RRCAStgm<opcStr, opc, RC, Ty, immOp, MEMriRRM, ADDRri, OpNode>;
  let cz = 0 in
  defm zi : RRCAStgm<opcStr, opc, RC, Ty, immOp, MEMziRRM, ADDRzi, OpNode>;
}

// Multiclass for branch instructions
//   e.g. BCFL, BCFW, BCFD, and etc.
let isBranch = 1, isTerminator = 1, isIndirectBranch = 1, hasSideEffects = 0 in
multiclass BCbpfm<string opcStr, string cmpStr, bits<8> opc, dag cond,
                  Operand ADDR> {
  let bpf = 0 /* NONE */ in
  def "" : CF<opc, (outs), !con(cond, (ins ADDR:$addr)),
              !strconcat(opcStr, " ", cmpStr, "$addr")>;
  let bpf = 2 /* NOT TAKEN */ in
  def _nt : CF<opc, (outs), !con(cond, (ins ADDR:$addr)),
               !strconcat(opcStr, ".nt ", cmpStr, "$addr")>;
  let bpf = 3 /* TAKEN */ in
  def _t : CF<opc, (outs), !con(cond, (ins ADDR:$addr)),
              !strconcat(opcStr, ".t ", cmpStr, "$addr")>;
}
multiclass BCtgm<string opcStr, string cmpStr, bits<8> opc, dag cond> {
  defm ri : BCbpfm<opcStr, cmpStr, opc, cond, MEMriASX>;
  let cz = 0 in defm zi : BCbpfm<opcStr, cmpStr, opc, cond, MEMziASX>;
}
multiclass BCm<string opcStr, string opcStrAt, string opcStrAf, bits<8> opc,
               RegisterClass RC, Operand immOp> {
  let DecoderMethod = "DecodeBranchCondition" in
  defm r : BCtgm<opcStr, "$comp, ", opc, (ins CCOp:$cond, RC:$comp)>;
  let DecoderMethod = "DecodeBranchCondition", cy = 0 in
  defm i : BCtgm<opcStr, "$comp, ", opc, (ins CCOp:$cond, immOp:$comp)>;
  let DecoderMethod = "DecodeBranchConditionAlways", cy = 0, sy = 0,
      cf = 15 /* AT */, isBarrier = 1 in
  defm a : BCtgm<opcStrAt, "", opc, (ins)>;
  let DecoderMethod = "DecodeBranchConditionAlways", cy = 0, sy = 0,
      cf = 0 /* AF */ in
  defm na : BCtgm<opcStrAf, "", opc, (ins)>;
}

// Multiclass for relative branch instructions
//   e.g. BRCFL, BRCFW, BRCFD, and etc.
let isBranch = 1, isTerminator = 1, hasSideEffects = 0 in
multiclass BCRbpfm<string opcStr, string cmpStr, bits<8> opc, dag cond> {
  let bpf = 0 /* NONE */ in
  def "" : CF<opc, (outs), !con(cond, (ins brtarget32:$imm32)),
              !strconcat(opcStr, " ", cmpStr, "$imm32")>;
  let bpf = 2 /* NOT TAKEN */ in
  def _nt : CF<opc, (outs), !con(cond, (ins brtarget32:$imm32)),
               !strconcat(opcStr, ".nt ", cmpStr, "$imm32")>;
  let bpf = 3 /* TAKEN */ in
  def _t : CF<opc, (outs), !con(cond, (ins brtarget32:$imm32)),
              !strconcat(opcStr, ".t ", cmpStr, "$imm32")>;
}
multiclass BCRm<string opcStr, string opcStrAt, string opcStrAf, bits<8> opc,
               RegisterClass RC, Operand immOp, Operand zeroOp> {
  defm rr : BCRbpfm<opcStr, "$sy, $sz, ", opc, (ins CCOp:$cf, RC:$sy, RC:$sz)>;
  let cy = 0 in
  defm ir : BCRbpfm<opcStr, "$sy, $sz, ", opc, (ins CCOp:$cf, immOp:$sy,
                                                    RC:$sz)>;
  let cz = 0 in
  defm rz : BCRbpfm<opcStr, "$sy, $sz, ", opc, (ins CCOp:$cf, RC:$sy,
                                                    zeroOp:$sz)>;
  let cy = 0, cz = 0 in
  defm iz : BCRbpfm<opcStr, "$sy, $sz, ", opc, (ins CCOp:$cf, immOp:$sy,
                                                    zeroOp:$sz)>;
  let cy = 0, sy = 0, cz = 0, sz = 0, cf = 15 /* AT */, isBarrier = 1 in
  defm a : BCRbpfm<opcStrAt, "", opc, (ins)>;
  let cy = 0, sy = 0, cz = 0, sz = 0, cf = 0 /* AF */ in
  defm na : BCRbpfm<opcStrAf, "", opc, (ins)>;
}

// Multiclass for communication register instructions.
//   e.g. LCR
let hasSideEffects = 1 in
multiclass LOADCRm<string opcStr, bits<8>opc, RegisterClass RC> {
  def rr : RR<opc, (outs RC:$sx), (ins RC:$sz, RC:$sy),
              !strconcat(opcStr, " $sx, $sy, $sz")>;
  let cy = 0 in def ri : RR<opc, (outs RC:$sx), (ins RC:$sz, simm7:$sy),
                            !strconcat(opcStr, " $sx, $sy, $sz")>;
  let cz = 0 in def zr : RR<opc, (outs RC:$sx), (ins zero:$sz, RC:$sy),
                            !strconcat(opcStr, " $sx, $sy, $sz")>;
  let cy = 0, cz = 0 in
  def zi : RR<opc, (outs RC:$sx), (ins zero:$sz, simm7:$sy),
              !strconcat(opcStr, " $sx, $sy, $sz")>;
}

// Multiclass for communication register instructions.
//   e.g. SCR
let hasSideEffects = 1 in
multiclass STORECRm<string opcStr, bits<8>opc, RegisterClass RC> {
  def rr : RR<opc, (outs), (ins RC:$sz, RC:$sy, RC:$sx),
              !strconcat(opcStr, " $sx, $sy, $sz")>;
  let cy = 0 in def ri : RR<opc, (outs), (ins RC:$sz, simm7:$sy, RC:$sx),
                            !strconcat(opcStr, " $sx, $sy, $sz")>;
  let cz = 0 in def zr : RR<opc, (outs), (ins zero:$sz, RC:$sy, RC:$sx),
                            !strconcat(opcStr, " $sx, $sy, $sz")>;
  let cy = 0, cz = 0 in
  def zi : RR<opc, (outs), (ins zero:$sz, simm7:$sy, RC:$sx),
              !strconcat(opcStr, " $sx, $sy, $sz")>;
}

// Multiclass for communication register instructions.
//   e.g. FIDCR
let cz = 0, hasSideEffects = 1 in
multiclass FIDCRm<string opcStr, bits<8>opc, RegisterClass RC> {
  def ri : RR<opc, (outs RC:$sx), (ins RC:$sy, uimm3:$sz),
              !strconcat(opcStr, " $sx, $sy, $sz")>;
  let cy = 0 in def ii : RR<opc, (outs RC:$sx), (ins simm7:$sy, uimm3:$sz),
                            !strconcat(opcStr, " $sx, $sy, $sz")>;
}

// Multiclass for LHM instruction.
let mayLoad = 1, hasSideEffects = 0 in
multiclass LHMm<string opcStr, bits<8> opc, RegisterClass RC> {
  def ri : RRMHM<opc, (outs RC:$dest), (ins MEMriHM:$addr),
                 !strconcat(opcStr, " $dest, $addr")>;
  let cz = 0 in
  def zi : RRMHM<opc, (outs RC:$dest), (ins MEMziHM:$addr),
                 !strconcat(opcStr, " $dest, $addr")>;
}

// Multiclass for SHM instruction.
let mayStore = 1, hasSideEffects = 0 in
multiclass SHMm<string opcStr, bits<8> opc, RegisterClass RC> {
  def ri : RRMHM<opc, (outs), (ins MEMriHM:$addr, RC:$sx),
                 !strconcat(opcStr, " $sx, $addr")>;
  let cz = 0 in
  def zi : RRMHM<opc, (outs), (ins MEMziHM:$addr, RC:$sx),
                 !strconcat(opcStr, " $sx, $addr")>;
}

//===----------------------------------------------------------------------===//
// Instructions
//
// Define all scalar instructions defined in SX-Aurora TSUBASA Architecture
// Guide here.  As those mnemonics, we use mnemonics defined in Vector Engine
// Assembly Language Reference Manual.
//===----------------------------------------------------------------------===//

//-----------------------------------------------------------------------------
// Section 8.2 - Load/Store instructions
//-----------------------------------------------------------------------------

// Multiclass for generic RM instructions
let hasSideEffects = 0 in
multiclass RMm<string opcStr, bits<8>opc, RegisterClass RC, bit MoveImm = 0> {
  def rri : RM<opc, (outs RC:$dest), (ins MEMrri:$addr),
               !strconcat(opcStr, " $dest, $addr"), []>;
  let cy = 0 in
  def rii : RM<opc, (outs RC:$dest), (ins MEMrii:$addr),
               !strconcat(opcStr, " $dest, $addr"), []>;
  let cz = 0 in
  def zri : RM<opc, (outs RC:$dest), (ins MEMzri:$addr),
               !strconcat(opcStr, " $dest, $addr"), []>;
  let cy = 0, cz = 0 in
  def zii : RM<opc, (outs RC:$dest), (ins MEMzii:$addr),
               !strconcat(opcStr, " $dest, $addr"), []> {
    // VE uses LEAzii and LEASLzii as a move immediate instruction, so declare
    // it here.  An instruction declared as MoveImm will be optimized in
    // FoldImmediate later.
    let isMoveImm = MoveImm;
  }
}

// Section 8.2.1 - LEA
let isReMaterializable = 1, isAsCheapAsAMove = 1,
    DecoderMethod = "DecodeLoadI64" in {
  let cx = 0 in defm LEA : RMm<"lea", 0x06, I64, /* MoveImm */ 1>;
  let cx = 1 in defm LEASL : RMm<"lea.sl", 0x06, I64, /* MoveImm */ 1>;
}

// LEA basic patterns.
//   Need to be defined here to prioritize LEA over ADX.
def : Pat<(iPTR ADDRrri:$addr), (LEArri MEMrri:$addr)>;
def : Pat<(iPTR ADDRrii:$addr), (LEArii MEMrii:$addr)>;
def : Pat<(add I64:$base, simm32:$disp), (LEArii $base, 0, (LO32 $disp))>;
def : Pat<(add I64:$base, lozero:$disp), (LEASLrii $base, 0, (HI32 $disp))>;

// Multiclass for load instructions.
let mayLoad = 1, hasSideEffects = 0 in
multiclass LOADm<string opcStr, bits<8> opc, RegisterClass RC, ValueType Ty,
                 SDPatternOperator OpNode = null_frag> {
  def rri : RM<opc, (outs RC:$dest), (ins MEMrri:$addr),
               !strconcat(opcStr, " $dest, $addr"),
               [(set Ty:$dest, (OpNode ADDRrri:$addr))]>;
  let cy = 0 in
  def rii : RM<opc, (outs RC:$dest), (ins MEMrii:$addr),
               !strconcat(opcStr, " $dest, $addr"),
               [(set Ty:$dest, (OpNode ADDRrii:$addr))]>;
  let cz = 0 in
  def zri : RM<opc, (outs RC:$dest), (ins MEMzri:$addr),
               !strconcat(opcStr, " $dest, $addr"),
               [(set Ty:$dest, (OpNode ADDRzri:$addr))]>;
  let cy = 0, cz = 0 in
  def zii : RM<opc, (outs RC:$dest), (ins MEMzii:$addr),
               !strconcat(opcStr, " $dest, $addr"),
               [(set Ty:$dest, (OpNode ADDRzii:$addr))]>;
}

// Section 8.2.2 - LDS
let DecoderMethod = "DecodeLoadI64" in
defm LD : LOADm<"ld", 0x01, I64, i64, load>;
def : Pat<(f64 (load ADDRrri:$addr)), (LDrri MEMrri:$addr)>;
def : Pat<(f64 (load ADDRrii:$addr)), (LDrii MEMrii:$addr)>;
def : Pat<(f64 (load ADDRzri:$addr)), (LDzri MEMzri:$addr)>;
def : Pat<(f64 (load ADDRzii:$addr)), (LDzii MEMzii:$addr)>;

// Section 8.2.3 - LDU
let DecoderMethod = "DecodeLoadF32" in
defm LDU : LOADm<"ldu", 0x02, F32, f32, load>;

// Section 8.2.4 - LDL
let DecoderMethod = "DecodeLoadI32" in
defm LDLSX : LOADm<"ldl.sx", 0x03, I32, i32, load>;
let cx = 1, DecoderMethod = "DecodeLoadI32" in
defm LDLZX : LOADm<"ldl.zx", 0x03, I32, i32, load>;

// Section 8.2.5 - LD2B
let DecoderMethod = "DecodeLoadI32" in
defm LD2BSX : LOADm<"ld2b.sx", 0x04, I32, i32, sextloadi16>;
let cx = 1, DecoderMethod = "DecodeLoadI32" in
defm LD2BZX : LOADm<"ld2b.zx", 0x04, I32, i32, zextloadi16>;

// Section 8.2.6 - LD1B
let DecoderMethod = "DecodeLoadI32" in
defm LD1BSX : LOADm<"ld1b.sx", 0x05, I32, i32, sextloadi8>;
let cx = 1, DecoderMethod = "DecodeLoadI32" in
defm LD1BZX : LOADm<"ld1b.zx", 0x05, I32, i32, zextloadi8>;

// LDQ pseudo instructions
let mayLoad = 1, hasSideEffects = 0 in {
  def LDQrri : Pseudo<(outs F128:$dest), (ins MEMrri:$addr),
                      "# pseudo ldq $dest, $addr",
                      [(set f128:$dest, (load ADDRrri:$addr))]>;
  def LDQrii : Pseudo<(outs F128:$dest), (ins MEMrii:$addr),
                      "# pseudo ldq $dest, $addr",
                      [(set f128:$dest, (load ADDRrii:$addr))]>;
  def LDQzri : Pseudo<(outs F128:$dest), (ins MEMzri:$addr),
                      "# pseudo ldq $dest, $addr",
                      [(set f128:$dest, (load ADDRzri:$addr))]>;
  def LDQzii : Pseudo<(outs F128:$dest), (ins MEMzii:$addr),
                      "# pseudo ldq $dest, $addr",
                      [(set f128:$dest, (load ADDRzii:$addr))]>;
}

// Multiclass for store instructions.
let mayStore = 1, hasSideEffects = 0 in
multiclass STOREm<string opcStr, bits<8> opc, RegisterClass RC, ValueType Ty,
                  SDPatternOperator OpNode = null_frag> {
  def rri : RM<opc, (outs), (ins MEMrri:$addr, RC:$sx),
               !strconcat(opcStr, " $sx, $addr"),
               [(OpNode Ty:$sx, ADDRrri:$addr)]>;
  let cy = 0 in
  def rii : RM<opc, (outs), (ins MEMrii:$addr, RC:$sx),
               !strconcat(opcStr, " $sx, $addr"),
               [(OpNode Ty:$sx, ADDRrii:$addr)]>;
  let cz = 0 in
  def zri : RM<opc, (outs), (ins MEMzri:$addr, RC:$sx),
               !strconcat(opcStr, " $sx, $addr"),
               [(OpNode Ty:$sx, ADDRzri:$addr)]>;
  let cy = 0, cz = 0 in
  def zii : RM<opc, (outs), (ins MEMzii:$addr, RC:$sx),
               !strconcat(opcStr, " $sx, $addr"),
               [(OpNode Ty:$sx, ADDRzii:$addr)]>;
}

// Section 8.2.7 - STS
let DecoderMethod = "DecodeStoreI64" in
defm ST : STOREm<"st", 0x11, I64, i64, store>;
def : Pat<(store f64:$src, ADDRrri:$addr), (STrri MEMrri:$addr, $src)>;
def : Pat<(store f64:$src, ADDRrii:$addr), (STrii MEMrii:$addr, $src)>;
def : Pat<(store f64:$src, ADDRzri:$addr), (STzri MEMzri:$addr, $src)>;
def : Pat<(store f64:$src, ADDRzii:$addr), (STzii MEMzii:$addr, $src)>;

// Section 8.2.8 - STU
let DecoderMethod = "DecodeStoreF32" in
defm STU : STOREm<"stu", 0x12, F32, f32, store>;

// Section 8.2.9 - STL
let DecoderMethod = "DecodeStoreI32" in
defm STL : STOREm<"stl", 0x13, I32, i32, store>;

// Section 8.2.10 - ST2B
let DecoderMethod = "DecodeStoreI32" in
defm ST2B : STOREm<"st2b", 0x14, I32, i32, truncstorei16>;

// Section 8.2.11 - ST1B
let DecoderMethod = "DecodeStoreI32" in
defm ST1B : STOREm<"st1b", 0x15, I32, i32, truncstorei8>;

// STQ pseudo instructions
let mayStore = 1, hasSideEffects = 0 in {
  def STQrri : Pseudo<(outs), (ins MEMrri:$addr, F128:$sx),
                      "# pseudo stq $sx, $addr",
                      [(store f128:$sx, ADDRrri:$addr)]>;
  def STQrii : Pseudo<(outs), (ins MEMrii:$addr, F128:$sx),
                      "# pseudo stq $sx, $addr",
                      [(store f128:$sx, ADDRrii:$addr)]>;
  def STQzri : Pseudo<(outs), (ins MEMzri:$addr, F128:$sx),
                      "# pseudo stq $sx, $addr",
                      [(store f128:$sx, ADDRzri:$addr)]>;
  def STQzii : Pseudo<(outs), (ins MEMzii:$addr, F128:$sx),
                      "# pseudo stq $sx, $addr",
                      [(store f128:$sx, ADDRzii:$addr)]>;
}

// Section 8.2.12 - DLDS
let DecoderMethod = "DecodeLoadI64" in
defm DLD : LOADm<"dld", 0x09, I64, i64, load>;

// Section 8.2.13 - DLDU
let DecoderMethod = "DecodeLoadF32" in
defm DLDU : LOADm<"dldu", 0x0a, F32, f32, load>;

// Section 8.2.14 - DLDL
let DecoderMethod = "DecodeLoadI32" in
defm DLDLSX : LOADm<"dldl.sx", 0x0b, I32, i32, load>;
let cx = 1, DecoderMethod = "DecodeLoadI32" in
defm DLDLZX : LOADm<"dldl.zx", 0x0b, I32, i32, load>;

// Section 8.2.15 - PFCH
let DecoderMethod = "DecodeASX" in
defm PFCH : PFCHm<"pfch", 0x0c>;

// Section 8.2.16 - TS1AM (Test and Set 1 AM)
let DecoderMethod = "DecodeTS1AMI64" in
defm TS1AML : RRCASm<"ts1am.l", 0x42, I64, i64, uimm7>;
let DecoderMethod = "DecodeTS1AMI32", cx = 1 in
defm TS1AMW : RRCASm<"ts1am.w", 0x42, I32, i32, uimm7>;

// Section 8.2.17 - TS2AM (Test and Set 2 AM)
let DecoderMethod = "DecodeTS1AMI64" in
defm TS2AM : RRCASm<"ts2am", 0x43, I64, i64, uimm7>;

// Section 8.2.18 - TS3AM (Test and Set 3 AM)
let DecoderMethod = "DecodeTS1AMI64" in
defm TS3AM : RRCASm<"ts3am", 0x52, I64, i64, uimm1>;

// Section 8.2.19 - ATMAM (Atomic AM)
let DecoderMethod = "DecodeTS1AMI64" in
defm ATMAM : RRCASm<"atmam", 0x53, I64, i64, uimm0to2>;

// Section 8.2.20 - CAS (Compare and Swap)
let DecoderMethod = "DecodeCASI64" in
defm CASL : RRCASm<"cas.l", 0x62, I64, i64, simm7, atomic_cmp_swap_64>;
let DecoderMethod = "DecodeCASI32", cx = 1 in
defm CASW : RRCASm<"cas.w", 0x62, I32, i32, simm7, atomic_cmp_swap_32>;

//-----------------------------------------------------------------------------
// Section 8.3 - Transfer Control Instructions
//-----------------------------------------------------------------------------

// Section 8.3.1 - FENCE (Fence)
let hasSideEffects = 1 in {
  let avo = 1 in def FENCEI : RRFENCE<0x20, (outs), (ins), "fencei">;
  def FENCEM : RRFENCE<0x20, (outs), (ins uimm2:$kind), "fencem $kind"> {
    bits<2> kind;
    let lf = kind{1};
    let sf = kind{0};
  }
  def FENCEC : RRFENCE<0x20, (outs), (ins uimm3:$kind), "fencec $kind"> {
    bits<3> kind;
    let c2 = kind{2};
    let c1 = kind{1};
    let c0 = kind{0};
  }
}

// Section 8.3.2 - SVOB (Set Vector Out-of-order memory access Boundary)
let sx = 0, cy = 0, sy = 0, cz = 0, sz = 0, hasSideEffects = 1 in
def SVOB : RR<0x30, (outs), (ins), "svob">;

//-----------------------------------------------------------------------------
// Section 8.4 - Fixed-point Operation Instructions
//-----------------------------------------------------------------------------

let isReMaterializable = 1, isAsCheapAsAMove = 1 in {

// Section 8.4.1 - ADD (Add)
defm ADDUL : RRm<"addu.l", 0x48, I64, i64>;
let cx = 1 in defm ADDUW : RRm<"addu.w", 0x48, I32, i32>;

// Section 8.4.2 - ADS (Add Single)
defm ADDSWSX : RRm<"adds.w.sx", 0x4A, I32, i32, add>;
let cx = 1 in defm ADDSWZX : RRm<"adds.w.zx", 0x4A, I32, i32>;

// Section 8.4.3 - ADX (Add)
defm ADDSL : RRm<"adds.l", 0x59, I64, i64, add>;

// Section 8.4.4 - SUB (Subtract)
defm SUBUL : RRNCm<"subu.l", 0x58, I64, i64>;
let cx = 1 in defm SUBUW : RRNCm<"subu.w", 0x58, I32, i32>;

// Section 8.4.5 - SBS (Subtract Single)
defm SUBSWSX : RRNCm<"subs.w.sx", 0x5A, I32, i32, sub>;
let cx = 1 in defm SUBSWZX : RRNCm<"subs.w.zx", 0x5A, I32, i32>;

// Section 8.4.6 - SBX (Subtract)
defm SUBSL : RRNCm<"subs.l", 0x5B, I64, i64, sub>;

} // isReMaterializable, isAsCheapAsAMove

// Section 8.4.7 - MPY (Multiply)
defm MULUL : RRm<"mulu.l", 0x49, I64, i64>;
let cx = 1 in defm MULUW : RRm<"mulu.w", 0x49, I32, i32>;

// Section 8.4.8 - MPS (Multiply Single)
defm MULSWSX : RRm<"muls.w.sx", 0x4B, I32, i32, mul>;
let cx = 1 in defm MULSWZX : RRm<"muls.w.zx", 0x4B, I32, i32>;

// Section 8.4.9 - MPX (Multiply)
defm MULSL : RRm<"muls.l", 0x6E, I64, i64, mul>;

// Section 8.4.10 - MPD (Multiply)
defm MULSLW : RRbm<"muls.l.w", 0x6B, I64, i64, I32, i32>;

// Section 8.4.11 - DIV (Divide)
defm DIVUL : RRNCm<"divu.l", 0x6F, I64, i64, udiv>;
let cx = 1 in defm DIVUW : RRNCm<"divu.w", 0x6F, I32, i32, udiv>;

// Section 8.4.12 - DVS (Divide Single)
defm DIVSWSX : RRNCm<"divs.w.sx", 0x7B, I32, i32, sdiv>;
let cx = 1 in defm DIVSWZX : RRNCm<"divs.w.zx", 0x7B, I32, i32>;

// Section 8.4.13 - DVX (Divide)
defm DIVSL : RRNCm<"divs.l", 0x7F, I64, i64, sdiv>;

let isReMaterializable = 1, isAsCheapAsAMove = 1 in {

// Section 8.4.14 - CMP (Compare)
defm CMPUL : RRNCm<"cmpu.l", 0x55, I64, i64, CMPU>;
let cx = 1 in defm CMPUW : RRNCm<"cmpu.w", 0x55, I32, i32, CMPU>;

// Section 8.4.15 - CPS (Compare Single)
defm CMPSWSX : RRNCm<"cmps.w.sx", 0x7A, I32, i32>;
let cx = 1 in defm CMPSWZX : RRNCm<"cmps.w.zx", 0x7A, I32, i32, CMPI>;

// Section 8.4.16 - CPX (Compare)
defm CMPSL : RRNCm<"cmps.l", 0x6A, I64, i64, CMPI>;

// Section 8.4.17 - CMS (Compare and Select Maximum/Minimum Single)
// cx: sx/zx, cw: max/min
defm MAXSWSX : RRm<"maxs.w.sx", 0x78, I32, i32, smax>;
let cx = 1 in defm MAXSWZX : RRm<"maxs.w.zx", 0x78, I32, i32>;
let cw = 1 in defm MINSWSX : RRm<"mins.w.sx", 0x78, I32, i32, smin>;
let cx = 1, cw = 1 in defm MINSWZX : RRm<"mins.w.zx", 0x78, I32, i32>;

// Section 8.4.18 - CMX (Compare and Select Maximum/Minimum)
defm MAXSL : RRm<"maxs.l", 0x68, I64, i64, smax>;
let cw = 1 in defm MINSL : RRm<"mins.l", 0x68, I64, i64, smin>;

} // isReMaterializable, isAsCheapAsAMove

//-----------------------------------------------------------------------------
// Section 8.5 - Logical Operation Instructions
//-----------------------------------------------------------------------------

// Section 8.5.1 - AND (AND)
let isReMaterializable = 1, isAsCheapAsAMove = 1 in
defm AND : RRm<"and", 0x44, I64, i64, and>;

// Section 8.5.2 - OR (OR)
let isReMaterializable = 1, isAsCheapAsAMove = 1 in
defm OR : RRm<"or", 0x45, I64, i64, or, simm7, mimm, /* MoveImm */ 1>;

// Section 8.5.3 - XOR (Exclusive OR)
def xor_pat : PatFrags<(ops node:$lhs, node:$rhs),
                       [(xor node:$lhs, node:$rhs),
                        (XOR node:$lhs, node:$rhs)]>;
let isReMaterializable = 1, isAsCheapAsAMove = 1 in
defm XOR : RRm<"xor", 0x46, I64, i64, xor_pat>;

// Section 8.5.4 - EQV (Equivalence)
let isReMaterializable = 1, isAsCheapAsAMove = 1 in
defm EQV : RRm<"eqv", 0x47, I64, i64, EQV>;

// Section 8.5.5 - NND (Negate AND)
def and_not : PatFrags<(ops node:$x, node:$y),
                       [(and (not node:$x), node:$y)]>;
let isReMaterializable = 1, isAsCheapAsAMove = 1 in
defm NND : RRNCm<"nnd", 0x54, I64, i64, and_not>;

// Section 8.5.6 - MRG (Merge)
defm MRG : RRMRGm<"mrg", 0x56, I64, i64>;

// Section 8.5.7 - LDZ (Leading Zero Count)
def ctlz_pat : PatFrags<(ops node:$src),
                        [(ctlz node:$src),
                         (ctlz_zero_undef node:$src)]>;
let isReMaterializable = 1, isAsCheapAsAMove = 1 in
defm LDZ : RRI1m<"ldz", 0x67, I64, i64, ctlz_pat>;

// Section 8.5.8 - PCNT (Population Count)
defm PCNT : RRI1m<"pcnt", 0x38, I64, i64, ctpop>;

// Section 8.5.9 - BRV (Bit Reverse)
let isReMaterializable = 1, isAsCheapAsAMove = 1 in
defm BRV : RRI1m<"brv", 0x39, I64, i64, bitreverse>;

// Section 8.5.10 - BSWP (Byte Swap)
let isReMaterializable = 1, isAsCheapAsAMove = 1 in
defm BSWP : RRSWPm<"bswp", 0x2B, I64, i64>;

def : Pat<(i64 (bswap i64:$src)),
          (BSWPri $src, 0)>;
def : Pat<(i64 (bswap (i64 mimm:$src))),
          (BSWPmi (MIMM $src), 0)>;
def : Pat<(i32 (bswap i32:$src)),
          (EXTRACT_SUBREG
              (BSWPri (INSERT_SUBREG (i64 (IMPLICIT_DEF)), $src, sub_i32), 1),
              sub_i32)>;
def : Pat<(i32 (bswap (i32 mimm:$src))),
          (EXTRACT_SUBREG (BSWPmi (MIMM $src), 1), sub_i32)>;

// Section 8.5.11 - CMOV (Conditional Move)
let cw = 0, cw2 = 0 in
defm CMOVL : RRCMOVm<"cmov.l.${cfw}", 0x3B, I64, i64, CMOV>;
let cw = 1, cw2 = 0 in
defm CMOVW : RRCMOVm<"cmov.w.${cfw}", 0x3B, I32, i32, CMOV>;
let cw = 0, cw2 = 1 in
defm CMOVD : RRCMOVm<"cmov.d.${cfw}", 0x3B, I64, f64, CMOV, simm7fp>;
let cw = 1, cw2 = 1 in
defm CMOVS : RRCMOVm<"cmov.s.${cfw}", 0x3B, F32, f32, CMOV, simm7fp>;
def : MnemonicAlias<"cmov.l", "cmov.l.at">;
def : MnemonicAlias<"cmov.w", "cmov.w.at">;
def : MnemonicAlias<"cmov.d", "cmov.d.at">;
def : MnemonicAlias<"cmov.s", "cmov.s.at">;

//-----------------------------------------------------------------------------
// Section 8.6 - Shift Operation Instructions
//-----------------------------------------------------------------------------

// Section 8.6.1 - SLL (Shift Left Logical)
let isReMaterializable = 1, isAsCheapAsAMove = 1 in
defm SLL : RRIm<"sll", 0x65, I64, i64, shl>;

// Section 8.6.2 - SLD (Shift Left Double)
defm SLD : RRILDm<"sld", 0x64, I64, i64>;

// Section 8.6.3 - SRL (Shift Right Logical)
let isReMaterializable = 1, isAsCheapAsAMove = 1 in
defm SRL : RRIm<"srl", 0x75, I64, i64, srl>;

// Section 8.6.4 - SRD (Shift Right Double)
defm SRD : RRIRDm<"srd", 0x74, I64, i64>;

let isReMaterializable = 1, isAsCheapAsAMove = 1 in {

// Section 8.6.5 - SLA (Shift Left Arithmetic)
defm SLAWSX : RRIm<"sla.w.sx", 0x66, I32, i32, shl>;
let cx = 1 in defm SLAWZX : RRIm<"sla.w.zx", 0x66, I32, i32>;

// Section 8.6.6 - SLAX (Shift Left Arithmetic)
defm SLAL : RRIm<"sla.l", 0x57, I64, i64>;

// Section 8.6.7 - SRA (Shift Right Arithmetic)
defm SRAWSX : RRIm<"sra.w.sx", 0x76, I32, i32, sra>;
let cx = 1 in defm SRAWZX : RRIm<"sra.w.zx", 0x76, I32, i32>;

// Section 8.6.8 - SRAX (Shift Right Arithmetic)
defm SRAL : RRIm<"sra.l", 0x77, I64, i64, sra>;

} // isReMaterializable, isAsCheapAsAMove

def : Pat<(i32 (srl i32:$src, (i32 simm7:$val))),
          (EXTRACT_SUBREG (SRLri (ANDrm (INSERT_SUBREG (i64 (IMPLICIT_DEF)),
            $src, sub_i32), !add(32, 64)), imm:$val), sub_i32)>;
def : Pat<(i32 (srl i32:$src, i32:$val)),
          (EXTRACT_SUBREG (SRLrr (ANDrm (INSERT_SUBREG (i64 (IMPLICIT_DEF)),
            $src, sub_i32), !add(32, 64)), $val), sub_i32)>;

//-----------------------------------------------------------------------------
// Section 8.7 - Floating-point Arithmetic Instructions
//-----------------------------------------------------------------------------

// Section 8.7.1 - FAD (Floating Add)
defm FADDD : RRFm<"fadd.d", 0x4C, I64, f64, fadd>;
let cx = 1 in
defm FADDS : RRFm<"fadd.s", 0x4C, F32, f32, fadd, simm7fp, mimmfp32>;

// Section 8.7.2 - FSB (Floating Subtract)
defm FSUBD : RRFm<"fsub.d", 0x5C, I64, f64, fsub>;
let cx = 1 in
defm FSUBS : RRFm<"fsub.s", 0x5C, F32, f32, fsub, simm7fp, mimmfp32>;

// Section 8.7.3 - FMP (Floating Multiply)
defm FMULD : RRFm<"fmul.d", 0x4D, I64, f64, fmul>;
let cx = 1 in
defm FMULS : RRFm<"fmul.s", 0x4D, F32, f32, fmul, simm7fp, mimmfp32>;

// Section 8.7.4 - FDV (Floating Divide)
defm FDIVD : RRFm<"fdiv.d", 0x5D, I64, f64, fdiv>;
let cx = 1 in
defm FDIVS : RRFm<"fdiv.s", 0x5D, F32, f32, fdiv, simm7fp, mimmfp32>;

// Section 8.7.5 - FCP (Floating Compare)
defm FCMPD : RRFm<"fcmp.d", 0x7E, I64, f64, CMPF>;
let cx = 1 in
defm FCMPS : RRFm<"fcmp.s", 0x7E, F32, f32, CMPF, simm7fp, mimmfp32>;

// Section 8.7.6 - CMS (Compare and Select Maximum/Minimum Single)
// cx: double/float, cw: max/min
let cw = 0, cx = 0 in
defm FMAXD : RRFm<"fmax.d", 0x3E, I64, f64, fmaxnum>;
let cw = 0, cx = 1 in
defm FMAXS : RRFm<"fmax.s", 0x3E, F32, f32, fmaxnum, simm7fp, mimmfp32>;
let cw = 1, cx = 0 in
defm FMIND : RRFm<"fmin.d", 0x3E, I64, f64, fminnum>;
let cw = 1, cx = 1 in
defm FMINS : RRFm<"fmin.s", 0x3E, F32, f32, fminnum, simm7fp, mimmfp32>;

// Section 8.7.7 - FAQ (Floating Add Quadruple)
defm FADDQ : RRFm<"fadd.q", 0x6C, F128, f128, fadd>;

// Section 8.7.8 - FSQ (Floating Subtract Quadruple)
defm FSUBQ : RRFm<"fsub.q", 0x7C, F128, f128, fsub>;

// Section 8.7.9 - FMQ (Floating Subtract Quadruple)
defm FMULQ : RRFm<"fmul.q", 0x6D, F128, f128, fmul>;

// Section 8.7.10 - FCQ (Floating Compare Quadruple)
defm FCMPQ : RRNCbm<"fcmp.q", 0x7D, I64, f64, F128, f128, CMPQ, simm7fp,
                    mimmfp>;

// Section 8.7.11 - FIX (Convert to Fixed Point)
// cx: double/float, cw: sx/zx, sz{0-3} = round
let cx = 0, cw = 0 /* sign extend */ in
defm CVTWDSX : CVTRDm<"cvt.w.d.sx", 0x4E, I32, i32, I64, f64>;
let cx = 0, cw = 1 /* zero extend */ in
defm CVTWDZX : CVTRDm<"cvt.w.d.zx", 0x4E, I32, i32, I64, f64>;
let cx = 1, cw = 0 /* sign extend */ in
defm CVTWSSX : CVTRDm<"cvt.w.s.sx", 0x4E, I32, i32, F32, f32>;
let cx = 1, cw = 1 /* zero extend */ in
defm CVTWSZX : CVTRDm<"cvt.w.s.zx", 0x4E, I32, i32, F32, f32>;

// Section 8.7.12 - FIXX (Convert to Fixed Point)
defm CVTLD : CVTRDm<"cvt.l.d", 0x4F, I64, i64, I64, f64>;

// Section 8.7.13 - FLT (Convert to Floating Point)
defm CVTDW : CVTm<"cvt.d.w", 0x5E, I64, f64, I32, i32, sint_to_fp>;
let cx = 1 in
defm CVTSW : CVTm<"cvt.s.w", 0x5E, F32, f32, I32, i32, sint_to_fp>;

// Section 8.7.14 - FLTX (Convert to Floating Point)
defm CVTDL : CVTm<"cvt.d.l", 0x5F, I64, f64, I64, i64, sint_to_fp>;

// Section 8.7.15 - CVS (Convert to Single-format)
defm CVTSD : CVTm<"cvt.s.d", 0x1F, F32, f32, I64, f64, fpround>;
let cx = 1 in
defm CVTSQ : CVTm<"cvt.s.q", 0x1F, F32, f32, F128, f128, fpround>;

// Section 8.7.16 - CVD (Convert to Double-format)
defm CVTDS : CVTm<"cvt.d.s", 0x0F, I64, f64, F32, f32>;
let cx = 1 in
defm CVTDQ : CVTm<"cvt.d.q", 0x0F, I64, f64, F128, f128, fpround>;

// CVTDS doesn't work correctly if its input is +NaN.  It returns -NaN.
// We fix it through DAG lowering.
//   FIXME: need to add predicate if this HW problem is fixed.
def : Pat<(f64 (fpextend f32:$src)),
          (CMOVLrm CC_IG,
               (CMPSLrr (INSERT_SUBREG (i64 (IMPLICIT_DEF)), $src, sub_f32),
                        (SRLmi 8, 1)),
               !add(1, 64) /* = (1)0 */,
               (COPY_TO_REGCLASS (CVTDSr $src), I64))>;

// Section 8.7.17 - CVQ (Convert to Single-format)
defm CVTQD : CVTm<"cvt.q.d", 0x2D, F128, f128, I64, f64, fpextend>;
let cx = 1 in
defm CVTQS : CVTm<"cvt.q.s", 0x2D, F128, f128, F32, f32, fpextend>;

//-----------------------------------------------------------------------------
// Section 8.8 - Branch instructions
//-----------------------------------------------------------------------------

// Section 8.8.1 - BC (Branch on Codition)
defm BCFL : BCm<"b${cond}.l", "b.l", "baf.l", 0x19, I64, simm7>;

// Indirect branch aliases
def : Pat<(brind I64:$reg), (BCFLari_t $reg, 0)>;
def : Pat<(brind tblockaddress:$imm), (BCFLazi_t 0, $imm)>;

// Return instruction is a special case of jump.
let Uses = [SX10], bpf = 3 /* TAKEN */, cf = 15 /* AT */, cy = 0, sy = 0,
    sz = 10 /* SX10 */, imm32 = 0, isReturn = 1, isTerminator = 1,
    isBarrier = 1, isCodeGenOnly = 1, hasSideEffects = 0 in
def RET : CF<0x19, (outs), (ins), "b.l.t (, %s10)", [(retflag)]>;

// Section 8.8.2 - BCS (Branch on Condition Single)
defm BCFW : BCm<"b${cond}.w", "b.w", "baf.w", 0x1B, I32, simm7>;

// Section 8.8.3 - BCF (Branch on Condition Floating Point)
defm BCFD : BCm<"b${cond}.d", "b.d", "baf.d", 0x1C, I64, simm7fp>;
let cx = 1 in
defm BCFS : BCm<"b${cond}.s", "b.s", "baf.s", 0x1C, F32, simm7fp>;

// Section 8.8.4 - BCR (Branch on Condition Relative)
let cx = 0, cx2 = 0 in
defm BRCFL : BCRm<"br${cf}.l", "br.l", "braf.l", 0x18, I64, simm7, zero>;
let cx = 1, cx2 = 0 in
defm BRCFW : BCRm<"br${cf}.w", "br.w", "braf.w", 0x18, I32, simm7, zero>;
let cx = 0, cx2 = 1 in
defm BRCFD : BCRm<"br${cf}.d", "br.d", "braf.d", 0x18, I64, simm7fp, zerofp>;
let cx = 1, cx2 = 1 in
defm BRCFS : BCRm<"br${cf}.s", "br.s", "braf.s", 0x18, F32, simm7fp, zerofp>;

// Section 8.8.5 - BSIC (Branch and Save IC)
let isCall = 1, hasSideEffects = 0, DecoderMethod = "DecodeCall" in
defm BSIC : RMm<"bsic", 0x08, I64>;

// Call instruction is a special case of BSIC.
let Defs = [SX10], sx = 10 /* SX10 */, cy = 0, sy = 0, imm32 = 0,
    isCall = 1, isCodeGenOnly = 1, hasSideEffects = 0 in
def CALLr : RM<0x08, (outs), (ins I64:$sz, variable_ops),
               "bsic %s10, (, $sz)", [(call i64:$sz)]>;

//-----------------------------------------------------------------------------
// All vector instructions described in section 8.9 to 8.18 in
// SX-Aurora TSUBASA Architecture Guide are defined in `VEInstrVec.td`
//-----------------------------------------------------------------------------

//-----------------------------------------------------------------------------
// Section 8.19 - Control Instructions
//-----------------------------------------------------------------------------

// Section 8.19.1 - SIC (Save Instruction Counter)
let cy = 0, sy = 0, cz = 0, sz = 0, hasSideEffects = 1, Uses = [IC] in
def SIC : RR<0x28, (outs I32:$sx), (ins), "sic $sx">;

// Section 8.19.2 - LPM (Load Program Mode Flags)
let sx = 0, cz = 0, sz = 0, hasSideEffects = 1, Defs = [PSW] in
def LPM : RR<0x3a, (outs), (ins I64:$sy), "lpm $sy">;

// Section 8.19.3 - SPM (Save Program Mode Flags)
let cy = 0, sy = 0, cz = 0, sz = 0, hasSideEffects = 1, Uses = [PSW] in
def SPM : RR<0x2a, (outs I64:$sx), (ins), "spm $sx">;

// Section 8.19.4 - LFR (Load Flag Register)
let sx = 0, cz = 0, sz = 0, hasSideEffects = 1, Defs = [PSW] in {
  def LFRr : RR<0x69, (outs), (ins I64:$sy), "lfr $sy">;
  let cy = 0 in def LFRi : RR<0x69, (outs), (ins uimm6:$sy), "lfr $sy">;
}

// Section 8.19.5 - SFR (Save Flag Register)
let cy = 0, sy = 0, cz = 0, sz = 0, hasSideEffects = 1, Uses = [PSW] in
def SFR : RR<0x29, (outs I64:$sx), (ins), "sfr $sx">;

// Section 8.19.6 - SMIR (Save Miscellaneous Register)
let cy = 0, cz = 0, sz = 0, hasSideEffects = 1 in {
  def SMIR : RR<0x22, (outs I64:$sx), (ins MISC:$sy), "smir $sx, $sy">;
}

// Section 8.19.7 - NOP (No Operation)
let sx = 0, cy = 0, sy = 0, cz = 0, sz = 0, hasSideEffects = 0 in
def NOP : RR<0x79, (outs), (ins), "nop">;

// Section 8.19.8 - MONC (Monitor Call)
let sx = 0, cy = 0, sy = 0, cz = 0, sz = 0, hasSideEffects = 1 in {
  def MONC : RR<0x3F, (outs), (ins), "monc">;
  let cx = 1, isTrap = 1 in def MONCHDB : RR<0x3F, (outs), (ins), "monc.hdb">;
}

// Section 8.19.9 - LCR (Load Communication Register)
defm LCR : LOADCRm<"lcr", 0x40, I64>;

// Section 8.19.10 - SCR (Save Communication Register)
defm SCR : STORECRm<"scr", 0x50, I64>;

// Section 8.19.11 - TSCR (Test & Set Communication Register)
defm TSCR : LOADCRm<"tscr", 0x41, I64>;

// Section 8.19.12 - FIDCR (Fetch & Increment/Decrement CR)
defm FIDCR : FIDCRm<"fidcr", 0x51, I64>;

//-----------------------------------------------------------------------------
// Section 8.20 - Host Memory Access Instructions
//-----------------------------------------------------------------------------

// Section 8.20.1 - LHM (Load Host Memory)
let ry = 3, DecoderMethod = "DecodeLoadASI64" in
defm LHML : LHMm<"lhm.l", 0x21, I64>;
let ry = 2, DecoderMethod = "DecodeLoadASI64" in
defm LHMW : LHMm<"lhm.w", 0x21, I64>;
let ry = 1, DecoderMethod = "DecodeLoadASI64" in
defm LHMH : LHMm<"lhm.h", 0x21, I64>;
let ry = 0, DecoderMethod = "DecodeLoadASI64" in
defm LHMB : LHMm<"lhm.b", 0x21, I64>;

// Section 8.20.2 - SHM (Store Host Memory)
let ry = 3, DecoderMethod = "DecodeStoreASI64" in
defm SHML : SHMm<"shm.l", 0x31, I64>;
let ry = 2, DecoderMethod = "DecodeStoreASI64" in
defm SHMW : SHMm<"shm.w", 0x31, I64>;
let ry = 1, DecoderMethod = "DecodeStoreASI64" in
defm SHMH : SHMm<"shm.h", 0x31, I64>;
let ry = 0, DecoderMethod = "DecodeStoreASI64" in
defm SHMB : SHMm<"shm.b", 0x31, I64>;

// Atomic swap
def : Pat<(i32 (ts1am i64:$src, i32:$flag, i32:$new)),
          (TS1AMWrir $src, 0, $flag, $new)>;
// def : Pat<(i32 (atomic_swap_16 ADDRri:$src, i32:$new)),
//           (TS1AMWrii MEMriRRM:$src, 3, $new)>;
def : Pat<(i32 (atomic_swap_32 ADDRri:$src, i32:$new)),
          (TS1AMWrii MEMriRRM:$src, 15, $new)>;
def : Pat<(i64 (atomic_swap_64 ADDRri:$src, i64:$new)),
          (TS1AMLrii MEMriRRM:$src, 127, $new)>;

//===----------------------------------------------------------------------===//
// SJLJ Exception handling intrinsics
//===----------------------------------------------------------------------===//

let hasSideEffects = 1, isBarrier = 1, isCodeGenOnly = 1,
    usesCustomInserter = 1 in {
  def EH_SjLj_SetJmp  : Pseudo<(outs I32:$dst), (ins I64:$buf),
                               "# EH_SJLJ_SETJMP",
                               [(set I32:$dst, (VEeh_sjlj_setjmp I64:$buf))]>;
  let isTerminator = 1 in {
  def EH_SjLj_LongJmp : Pseudo<(outs), (ins I64:$buf),
                               "# EH_SJLJ_LONGJMP",
                               [(VEeh_sjlj_longjmp I64:$buf)]>;
  }
}

let isBarrier = 1, hasSideEffects = 1, usesCustomInserter = 1 in
  def EH_SjLj_Setup_Dispatch : Pseudo<(outs), (ins), "# EH_SJLJ_SETUP_DISPATCH",
                                      [(VEeh_sjlj_setup_dispatch)]>;

let isBranch = 1, isTerminator = 1, isCodeGenOnly = 1 in
  def EH_SjLj_Setup : Pseudo<(outs), (ins brtarget32:$dst),
                             "# EH_SJlJ_SETUP $dst">;

//===----------------------------------------------------------------------===//
// Dummy instruction for CPU flow control
//===----------------------------------------------------------------------===//

let mayLoad = 1, mayStore = 0, hasSideEffects = 1, isTrap = 1 in {
  def TRAP    : Pseudo<(outs), (ins), "# TRAP", [(trap)]>;
}

//===----------------------------------------------------------------------===//
// Pattern Matchings
//===----------------------------------------------------------------------===//

// Basic cast between registers.  This is often used in ISel patterns, so make
// them as OutPatFrag.
def i2l : OutPatFrag<(ops node:$expr),
                     (INSERT_SUBREG (i64 (IMPLICIT_DEF)), $expr, sub_i32)>;
def l2i : OutPatFrag<(ops node:$expr),
                     (EXTRACT_SUBREG $expr, sub_i32)>;
def f2l : OutPatFrag<(ops node:$expr),
                     (INSERT_SUBREG (i64 (IMPLICIT_DEF)), $expr, sub_f32)>;
def l2f : OutPatFrag<(ops node:$expr),
                     (EXTRACT_SUBREG $expr, sub_f32)>;

// Small immediates.
def : Pat<(i32 simm7:$val), (l2i (ORim (LO7 $val), 0))>;
def : Pat<(i64 simm7:$val), (ORim (LO7 $val), 0)>;
// Medium immediates.
def : Pat<(i32 simm32:$val), (l2i (LEAzii 0, 0, (LO32 $val)))>;
def : Pat<(i64 simm32:$val), (LEAzii 0, 0, (LO32 $val))>;
def : Pat<(i64 uimm32:$val), (ANDrm (LEAzii 0, 0, (LO32 $val)), !add(32, 64))>;
// Arbitrary immediates.
def : Pat<(i64 lozero:$val),
          (LEASLzii 0, 0, (HI32 imm:$val))>;
def : Pat<(i64 lomsbzero:$val),
          (LEASLrii (LEAzii 0, 0, (LO32 imm:$val)), 0, (HI32 imm:$val))>;
def : Pat<(i64 imm:$val),
          (LEASLrii (ANDrm (LEAzii 0, 0, (LO32 imm:$val)), !add(32, 64)), 0,
                    (HI32 imm:$val))>;

// LEA patterns
def lea_add : PatFrags<(ops node:$base, node:$idx, node:$disp),
                       [(add (add node:$base, node:$idx), node:$disp),
                        (add (add node:$base, node:$disp), node:$idx),
                        (add node:$base, (add $idx, $disp))]>;
def : Pat<(lea_add I64:$base, simm7:$idx, simm32:$disp),
          (LEArii $base, (LO7 $idx), (LO32 $disp))>;
def : Pat<(lea_add I64:$base, I64:$idx, simm32:$disp),
          (LEArri $base, $idx, (LO32 $disp))>;
def : Pat<(lea_add I64:$base, simm7:$idx, lozero:$disp),
          (LEASLrii $base, (LO7 $idx), (HI32 $disp))>;
def : Pat<(lea_add I64:$base, I64:$idx, lozero:$disp),
          (LEASLrri $base, $idx, (HI32 $disp))>;

// Address calculation patterns and optimizations
//
// Generate following instructions:
//   1. LEA %reg, label@LO32
//      AND %reg, %reg, (32)0
//   2. LEASL %reg, label@HI32
//   3. (LEA %reg, label@LO32)
//      (AND %reg, %reg, (32)0)
//      LEASL %reg, label@HI32(, %reg)
//   4. (LEA %reg, label@LO32)
//      (AND %reg, %reg, (32)0)
//      LEASL %reg, label@HI32(%reg, %got)
//
def velo_only : OutPatFrag<(ops node:$lo),
                           (ANDrm (LEAzii 0, 0, $lo), !add(32, 64))>;
def vehi_only : OutPatFrag<(ops node:$hi),
                           (LEASLzii 0, 0, $hi)>;
def vehi_lo : OutPatFrag<(ops node:$hi, node:$lo),
                         (LEASLrii $lo, 0, $hi)>;
<<<<<<< HEAD
def vehi_loimm : OutPatFrag<(ops node:$hi, node:$lo, node:$idx),
                            (LEASLrii $lo, $idx, $hi)>;
=======
def vehi_lo_imm : OutPatFrag<(ops node:$hi, node:$lo, node:$idx),
                             (LEASLrii $lo, $idx, $hi)>;
>>>>>>> ca4bf58e
def vehi_baselo : OutPatFrag<(ops node:$base, node:$hi, node:$lo),
                             (LEASLrri $base, $lo, $hi)>;
foreach type = [ "tblockaddress", "tconstpool", "texternalsym", "tglobaladdr",
                 "tglobaltlsaddr", "tjumptable" ] in {
  def : Pat<(VElo !cast<SDNode>(type):$lo), (velo_only $lo)>;
  def : Pat<(VEhi !cast<SDNode>(type):$hi), (vehi_only $hi)>;
  def : Pat<(add (VEhi !cast<SDNode>(type):$hi), I64:$lo), (vehi_lo $hi, $lo)>;
  def : Pat<(add (add (VEhi !cast<SDNode>(type):$hi), I64:$lo), simm7:$val),
<<<<<<< HEAD
            (vehi_loimm $hi, $lo, (LO7 $val))>;
=======
            (vehi_lo_imm $hi, $lo, (LO7 $val))>;
>>>>>>> ca4bf58e
  def : Pat<(add I64:$base, (add (VEhi !cast<SDNode>(type):$hi), I64:$lo)),
            (vehi_baselo $base, $hi, $lo)>;
}

// Address calculation of mcsym
def : Pat<(i64 mcsym:$src),
          (LEASLrii (ANDrm (LEAzii 0, 0, (LO32 mcsym:$src)), !add(32, 64)), 0,
                    (HI32 mcsym:$src))>;

// floating point
def : Pat<(f32 fpimm:$val),
          (l2f (LEASLzii 0, 0, (HIFP32 $val)))>;
def : Pat<(f64 fplozero:$val),
          (LEASLzii 0, 0, (HIFP32 $val))>;
def : Pat<(f64 fplomsbzero:$val),
          (LEASLrii (LEAzii 0, 0, (LOFP32 $val)), 0, (HIFP32 $val))>;
def : Pat<(f64 fpimm:$val),
          (LEASLrii (ANDrm (LEAzii 0, 0, (LOFP32 $val)), !add(32, 64)), 0,
                    (HIFP32 $val))>;

// The same integer registers are used for i32 and i64 values.
// When registers hold i32 values, the high bits are unused.

// TODO Use standard expansion for shift-based lowering of sext_inreg

// Cast to i8
def : Pat<(sext_inreg I32:$src, i8),
          (SRAWSXri (SLAWSXri $src, 24), 24)>;
def : Pat<(sext_inreg I64:$src, i8),
          (SRALri (SLLri $src, 56), 56)>;

// Cast to i16
def : Pat<(sext_inreg I32:$src, i16),
          (SRAWSXri (SLAWSXri $src, 16), 16)>;
def : Pat<(sext_inreg I64:$src, i16),
          (SRALri (SLLri $src, 48), 48)>;

// Cast to i32
def : Pat<(i32 (trunc KnownZExt:$src)),
          (l2i $src)>;
def : Pat<(i32 (trunc i64:$src)),
          (l2i (ANDrm $src, !add(32, 64)))>;
def : Pat<(i32 (fp_to_sint f32:$src)), (CVTWSSXr RD_RZ, $src)>;
def : Pat<(i32 (fp_to_sint f64:$src)), (CVTWDSXr RD_RZ, $src)>;
def : Pat<(i32 (fp_to_sint f128:$src)), (CVTWDSXr RD_RZ, (CVTDQr $src))>;

// Cast to i64
def : Pat<(sext_inreg i64:$src, i32), (i2l (ADDSWSXrm (l2i $src), 0))>;
def : Pat<(i64 (sext i32:$src)), (i2l (ADDSWSXrm $src, 0))>;
def : Pat<(i64 (zext i32:$src)), (i2l (ADDSWZXrm $src, 0))>;
def : Pat<(i64 (fp_to_sint f32:$src)), (CVTLDr RD_RZ, (CVTDSr $src))>;
def : Pat<(i64 (fp_to_sint f64:$src)), (CVTLDr RD_RZ, $src)>;
def : Pat<(i64 (fp_to_sint f128:$src)), (CVTLDr RD_RZ, (CVTDQr $src))>;

// Cast to f32
def : Pat<(f32 (sint_to_fp i64:$src)), (CVTSDr (CVTDLr i64:$src))>;

// Cast to f128
def : Pat<(f128 (sint_to_fp i32:$src)), (CVTQDr (CVTDWr $src))>;
def : Pat<(f128 (sint_to_fp i64:$src)), (CVTQDr (CVTDLr $src))>;

def : Pat<(i64 (anyext i32:$sy)), (i2l $sy)>;

// extload, sextload and zextload stuff
multiclass EXT64m<SDPatternOperator from,
                  SDPatternOperator torri,
                  SDPatternOperator torii,
                  SDPatternOperator tozri,
                  SDPatternOperator tozii> {
  def : Pat<(i64 (from ADDRrri:$addr)),
            (i2l (torri MEMrri:$addr))>;
  def : Pat<(i64 (from ADDRrii:$addr)),
            (i2l (torii MEMrii:$addr))>;
  def : Pat<(i64 (from ADDRzri:$addr)),
            (i2l (tozri MEMzri:$addr))>;
  def : Pat<(i64 (from ADDRzii:$addr)),
            (i2l (tozii MEMzii:$addr))>;
}
defm : EXT64m<sextloadi8, LD1BSXrri, LD1BSXrii, LD1BSXzri, LD1BSXzii>;
defm : EXT64m<zextloadi8, LD1BZXrri, LD1BZXrii, LD1BZXzri, LD1BZXzii>;
defm : EXT64m<extloadi8, LD1BZXrri, LD1BZXrii, LD1BZXzri, LD1BZXzii>;
defm : EXT64m<sextloadi16, LD2BSXrri, LD2BSXrii, LD2BSXzri, LD2BSXzii>;
defm : EXT64m<zextloadi16, LD2BZXrri, LD2BZXrii, LD2BZXzri, LD2BZXzii>;
defm : EXT64m<extloadi16, LD2BZXrri, LD2BZXrii, LD2BZXzri, LD2BZXzii>;
defm : EXT64m<sextloadi32, LDLSXrri, LDLSXrii, LDLSXzri, LDLSXzii>;
defm : EXT64m<zextloadi32, LDLZXrri, LDLZXrii, LDLZXzri, LDLZXzii>;
defm : EXT64m<extloadi32, LDLSXrri, LDLSXrii, LDLSXzri, LDLSXzii>;

// anyextload
multiclass EXT32m<SDPatternOperator from,
                  SDPatternOperator torri,
                  SDPatternOperator torii,
                  SDPatternOperator tozri,
                  SDPatternOperator tozii> {
  def : Pat<(from ADDRrri:$addr), (torri MEMrri:$addr)>;
  def : Pat<(from ADDRrii:$addr), (torii MEMrii:$addr)>;
  def : Pat<(from ADDRzri:$addr), (tozri MEMzri:$addr)>;
  def : Pat<(from ADDRzii:$addr), (tozii MEMzii:$addr)>;
}
defm : EXT32m<extloadi8, LD1BZXrri, LD1BZXrii, LD1BZXzri, LD1BZXzii>;
defm : EXT32m<extloadi16, LD2BZXrri, LD2BZXrii, LD2BZXzri, LD2BZXzii>;

// truncstore
multiclass TRUNC64m<SDPatternOperator from,
                    SDPatternOperator torri,
                    SDPatternOperator torii,
                    SDPatternOperator tozri,
                    SDPatternOperator tozii> {
  def : Pat<(from i64:$src, ADDRrri:$addr),
            (torri MEMrri:$addr, (l2i $src))>;
  def : Pat<(from i64:$src, ADDRrii:$addr),
            (torii MEMrii:$addr, (l2i $src))>;
  def : Pat<(from i64:$src, ADDRzri:$addr),
            (tozri MEMzri:$addr, (l2i $src))>;
  def : Pat<(from i64:$src, ADDRzii:$addr),
            (tozii MEMzii:$addr, (l2i $src))>;
}
defm : TRUNC64m<truncstorei8, ST1Brri, ST1Brii, ST1Bzri, ST1Bzii>;
defm : TRUNC64m<truncstorei16, ST2Brri, ST2Brii, ST2Bzri, ST2Bzii>;
defm : TRUNC64m<truncstorei32, STLrri, STLrii, STLzri, ST1Bzii>;

// Atomic loads
multiclass ATMLDm<SDPatternOperator from,
                  SDPatternOperator torri, SDPatternOperator torii,
                  SDPatternOperator tozri, SDPatternOperator tozii> {
  def : Pat<(from ADDRrri:$addr), (torri MEMrri:$addr)>;
  def : Pat<(from ADDRrii:$addr), (torii MEMrii:$addr)>;
  def : Pat<(from ADDRzri:$addr), (tozri MEMzri:$addr)>;
  def : Pat<(from ADDRzii:$addr), (tozii MEMzii:$addr)>;
}
defm : ATMLDm<atomic_load_8, LD1BZXrri, LD1BZXrii, LD1BZXzri, LD1BZXzii>;
defm : ATMLDm<atomic_load_16, LD2BZXrri, LD2BZXrii, LD2BZXzri, LD2BZXzii>;
defm : ATMLDm<atomic_load_32, LDLZXrri, LDLZXrii, LDLZXzri, LDLZXzii>;
defm : ATMLDm<atomic_load_64, LDrri, LDrii, LDzri, LDzii>;

// Optimized atomic loads with sext
multiclass SXATMLDm<SDPatternOperator from, Operand TY,
                    SDPatternOperator torri, SDPatternOperator torii,
                    SDPatternOperator tozri, SDPatternOperator tozii> {
  def : Pat<(i64 (sext_inreg (i64 (anyext (from ADDRrri:$addr))), TY)),
            (i2l (torri MEMrri:$addr))>;
  def : Pat<(i64 (sext_inreg (i64 (anyext (from ADDRrii:$addr))), TY)),
            (i2l (torii MEMrii:$addr))>;
  def : Pat<(i64 (sext_inreg (i64 (anyext (from ADDRzri:$addr))), TY)),
            (i2l (tozri MEMzri:$addr))>;
  def : Pat<(i64 (sext_inreg (i64 (anyext (from ADDRzii:$addr))), TY)),
            (i2l (tozii MEMzii:$addr))>;
}
multiclass SXATMLD32m<SDPatternOperator from,
                      SDPatternOperator torri, SDPatternOperator torii,
                      SDPatternOperator tozri, SDPatternOperator tozii> {
  def : Pat<(i64 (sext (from ADDRrri:$addr))),
            (i2l (torri MEMrri:$addr))>;
  def : Pat<(i64 (sext (from ADDRrii:$addr))),
            (i2l (torii MEMrii:$addr))>;
  def : Pat<(i64 (sext (from ADDRzri:$addr))),
            (i2l (tozri MEMzri:$addr))>;
  def : Pat<(i64 (sext (from ADDRzii:$addr))),
            (i2l (tozii MEMzii:$addr))>;
}
defm : SXATMLDm<atomic_load_8, i8, LD1BSXrri, LD1BSXrii, LD1BSXzri, LD1BSXzii>;
defm : SXATMLDm<atomic_load_16, i16, LD2BSXrri, LD2BSXrii, LD2BSXzri,
                LD2BSXzii>;
defm : SXATMLD32m<atomic_load_32, LDLSXrri, LDLSXrii, LDLSXzri, LDLSXzii>;

// Optimized atomic loads with zext
multiclass ZXATMLDm<SDPatternOperator from, Operand VAL,
                    SDPatternOperator torri, SDPatternOperator torii,
                    SDPatternOperator tozri, SDPatternOperator tozii> {
  def : Pat<(i64 (and (anyext (from ADDRrri:$addr)), VAL)),
            (i2l (torri MEMrri:$addr))>;
  def : Pat<(i64 (and (anyext (from ADDRrii:$addr)), VAL)),
            (i2l (torii MEMrii:$addr))>;
  def : Pat<(i64 (and (anyext (from ADDRzri:$addr)), VAL)),
            (i2l (tozri MEMzri:$addr))>;
  def : Pat<(i64 (and (anyext (from ADDRzii:$addr)), VAL)),
            (i2l (tozii MEMzii:$addr))>;
}
multiclass ZXATMLD32m<SDPatternOperator from, Operand VAL,
                      SDPatternOperator torri, SDPatternOperator torii,
                      SDPatternOperator tozri, SDPatternOperator tozii> {
  def : Pat<(i64 (zext (from ADDRrri:$addr))),
            (i2l (torri MEMrri:$addr))>;
  def : Pat<(i64 (zext (from ADDRrii:$addr))),
            (i2l (torii MEMrii:$addr))>;
  def : Pat<(i64 (zext (from ADDRzri:$addr))),
            (i2l (tozri MEMzri:$addr))>;
  def : Pat<(i64 (zext (from ADDRzii:$addr))),
            (i2l (tozii MEMzii:$addr))>;
}
defm : ZXATMLDm<atomic_load_8, 0xFF, LD1BZXrri, LD1BZXrii, LD1BZXzri,
                LD1BZXzii>;
defm : ZXATMLDm<atomic_load_16, 0xFFFF, LD2BZXrri, LD2BZXrii, LD2BZXzri,
                LD2BZXzii>;
defm : ZXATMLD32m<atomic_load_32, 0xFFFFFFFF, LDLZXrri, LDLZXrii, LDLZXzri,
                  LDLZXzii>;

// Atomic stores
multiclass ATMSTm<SDPatternOperator from, ValueType ty,
                  SDPatternOperator torri, SDPatternOperator torii,
                  SDPatternOperator tozri, SDPatternOperator tozii> {
  def : Pat<(from ADDRrri:$addr, ty:$src), (torri MEMrri:$addr, $src)>;
  def : Pat<(from ADDRrii:$addr, ty:$src), (torii MEMrii:$addr, $src)>;
  def : Pat<(from ADDRzri:$addr, ty:$src), (tozri MEMzri:$addr, $src)>;
  def : Pat<(from ADDRzii:$addr, ty:$src), (tozii MEMzii:$addr, $src)>;
}
defm : ATMSTm<atomic_store_8, i32, ST1Brri, ST1Brii, ST1Bzri, ST1Bzii>;
defm : ATMSTm<atomic_store_16, i32, ST2Brri, ST2Brii, ST2Bzri, ST2Bzii>;
defm : ATMSTm<atomic_store_32, i32, STLrri, STLrii, STLzri, STLzii>;
defm : ATMSTm<atomic_store_64, i64, STrri, STrii, STzri, STzii>;

// Optimized atomic stores with truncate
multiclass TRATMSTm<SDPatternOperator from,
                  ValueType ty,
                  SDPatternOperator torri,
                  SDPatternOperator torii,
                  SDPatternOperator tozri,
                  SDPatternOperator tozii> {
  def : Pat<(from ADDRrri:$addr, (i32 (trunc i64:$src))),
            (torri MEMrri:$addr, (l2i $src))>;
  def : Pat<(from ADDRrii:$addr, (i32 (trunc i64:$src))),
            (torii MEMrii:$addr, (l2i $src))>;
  def : Pat<(from ADDRzri:$addr, (i32 (trunc i64:$src))),
            (tozri MEMzri:$addr, (l2i $src))>;
  def : Pat<(from ADDRzii:$addr, (i32 (trunc i64:$src))),
            (tozii MEMzii:$addr, (l2i $src))>;
}
defm : TRATMSTm<atomic_store_8, i32, ST1Brri, ST1Brii, ST1Bzri, ST1Bzii>;
defm : TRATMSTm<atomic_store_16, i32, ST2Brri, ST2Brii, ST2Bzri, ST2Bzii>;
defm : TRATMSTm<atomic_store_32, i32, STLrri, STLrii, STLzri, STLzii>;

// Atomic swaps
def : Pat<(i32 (ts1am i64:$src, i32:$flag, i32:$new)),
          (TS1AMWrir $src, 0, $flag, $new)>;
def : Pat<(i32 (atomic_swap_32 ADDRri:$src, i32:$new)),
          (TS1AMWrii MEMriRRM:$src, 15, $new)>;
def : Pat<(i64 (atomic_swap_64 ADDRri:$src, i64:$new)),
          (TS1AMLrir MEMriRRM:$src, (LEAzii 0, 0, 255), i64:$new)>;

// Branches
def : Pat<(br bb:$addr), (BRCFLa bb:$addr)>;

// brcc
// integer brcc
multiclass BRCCIm<ValueType ty, SDPatternOperator BrOpNode1,
                 SDPatternOperator BrOpNode2,
                 SDPatternOperator CmpOpNode1,
                 SDPatternOperator CmpOpNode2> {
  def : Pat<(brcc CCSIOp:$cond, ty:$l, simm7:$r, bb:$addr),
            (BrOpNode2 (icond2ccSwap $cond), (LO7 $r), $l, bb:$addr)>;
  def : Pat<(brcc CCSIOp:$cond, ty:$l, ty:$r, bb:$addr),
            (BrOpNode1 (icond2cc $cond), $l, $r, bb:$addr)>;
  def : Pat<(brcc CCUIOp:$cond, ty:$l, simm7:$r, bb:$addr),
            (BrOpNode2 (icond2cc $cond), 0, (CmpOpNode2 (LO7 $r), $l),
                       bb:$addr)>;
  def : Pat<(brcc CCUIOp:$cond, ty:$l, ty:$r, bb:$addr),
            (BrOpNode2 (icond2cc $cond), 0, (CmpOpNode1 $r, $l), bb:$addr)>;
}
defm : BRCCIm<i32, BRCFWrr, BRCFWir, CMPUWrr, CMPUWir>;
defm : BRCCIm<i64, BRCFLrr, BRCFLir, CMPULrr, CMPULir>;

// floating point brcc
multiclass BRCCFm<ValueType ty, SDPatternOperator BrOpNode1,
                 SDPatternOperator BrOpNode2> {
  def : Pat<(brcc cond:$cond, ty:$l, simm7fp:$r, bb:$addr),
            (BrOpNode2 (fcond2ccSwap $cond), (LO7FP $r), $l, bb:$addr)>;
  def : Pat<(brcc cond:$cond, ty:$l, ty:$r, bb:$addr),
            (BrOpNode1 (fcond2cc $cond), $l, $r, bb:$addr)>;
}
defm : BRCCFm<f32, BRCFSrr, BRCFSir>;
defm : BRCCFm<f64, BRCFDrr, BRCFDir>;
// FIXME: fpzero doesn't work with f128 since f128 is separated
//        to INSERT_SUBREG stuff before performing ISEL.
def : Pat<(brcc cond:$cond, f128:$l, fpzero:$r, bb:$addr),
          (BRCFDir (fcond2cc $cond), 0, (FCMPQir (LOFP32 $r), $l), bb:$addr)>;
def : Pat<(brcc cond:$cond, f128:$l, f128:$r, bb:$addr),
          (BRCFDir (fcond2cc $cond), 0, (FCMPQrr $r, $l), bb:$addr)>;

//===----------------------------------------------------------------------===//
// Pseudo Instructions
//===----------------------------------------------------------------------===//

// GETGOT for PIC
let Defs = [SX15 /* %got */, SX16 /* %plt */], hasSideEffects = 0 in {
  def GETGOT : Pseudo<(outs getGOT:$getpcseq), (ins), "$getpcseq">;
}

// GETFUNPLT for PIC
let hasSideEffects = 0 in
def GETFUNPLT : Pseudo<(outs I64:$dst), (ins i64imm:$addr),
                       "$dst, $addr",
                       [(set iPTR:$dst, (GetFunPLT tglobaladdr:$addr))] >;

def : Pat<(GetFunPLT tglobaladdr:$dst),
          (GETFUNPLT tglobaladdr:$dst)>;
def : Pat<(GetFunPLT texternalsym:$dst),
          (GETFUNPLT texternalsym:$dst)>;

// GETTLSADDR for TLS
let Defs = [SX0, SX10, SX12], hasSideEffects = 0 in
def GETTLSADDR : Pseudo<(outs), (ins i64imm:$addr),
                        "# GETTLSADDR $addr",
                        [(GetTLSAddr tglobaltlsaddr:$addr)] >;

def : Pat<(GetTLSAddr tglobaltlsaddr:$dst),
          (GETTLSADDR tglobaltlsaddr:$dst)>;

let Defs = [SX11], Uses = [SX11], hasSideEffects = 0 in {
def ADJCALLSTACKDOWN : Pseudo<(outs), (ins i64imm:$amt, i64imm:$amt2),
                              "# ADJCALLSTACKDOWN $amt, $amt2",
                              [(callseq_start timm:$amt, timm:$amt2)]>;
def ADJCALLSTACKUP : Pseudo<(outs), (ins i64imm:$amt1, i64imm:$amt2),
                            "# ADJCALLSTACKUP $amt1",
                            [(callseq_end timm:$amt1, timm:$amt2)]>;
}

let Defs = [SX8], Uses = [SX8, SX11], hasSideEffects = 1 in
def EXTEND_STACK : Pseudo<(outs), (ins),
                          "# EXTEND STACK",
                          []>;
let  hasSideEffects = 1 in
def EXTEND_STACK_GUARD : Pseudo<(outs), (ins),
                                "# EXTEND STACK GUARD",
                                []>;

// Dynamic stack allocation yields a __llvm_grow_stack for VE targets.
// These calls are needed to probe the stack when allocating more over
// %s8 (%sl - stack limit).

let Uses = [SX11], hasSideEffects = 1 in
def GETSTACKTOP : Pseudo<(outs I64:$dst), (ins),
                         "# GET STACK TOP",
                         [(set iPTR:$dst, (GetStackTop))]>;

// MEMBARRIER
let hasSideEffects = 1 in
def MEMBARRIER : Pseudo<(outs), (ins), "# MEMBARRIER", [(MemBarrier)] >;

//===----------------------------------------------------------------------===//
// Other patterns
//===----------------------------------------------------------------------===//

// SETCC pattern matches
//
// We performs better instruments in optimizeSetCC() in the middle of
// DAG combining, but it may fails, so we leave concrete instruments
// here.
//
// These patterns generally generates following instructions.
//
//   CMP  %tmp, lhs, rhs     ; compare lhs and rhs
//   or   %res, 0, (0)1      ; initialize by 0
//   CMOV %res, (63)0, %tmp  ; set 1 if %tmp is true

// If rhs is 0, avoiding comparison may be possible.
multiclass SETCCZEROm<ValueType TY, Operand ZERO, Operand COND,
                      SDPatternOperator CMOV, SDNodeXForm COND2VECC> {
  def : Pat<(i32 (setcc TY:$l, ZERO, COND:$cond)),
            (l2i (CMOV (COND2VECC $cond), $l, !add(63, 64), (ORim 0, 0)))>;
}
// If rhs is immediate, placing that value in comparison may be possible.
multiclass SETCCIMMm<ValueType TY, Operand imm, Operand COND,
                     SDPatternOperator CMOV, SDNodeXForm COND2VECC, dag comp> {
  def : Pat<(i32 (setcc TY:$l, imm:$r, COND:$cond)),
            (l2i (CMOV (COND2VECC $cond), comp, !add(63, 64), (ORim 0, 0)))>;
}
// Otherwise, using generic register comparison.
multiclass SETCCREGm<ValueType TY, Operand COND,
                     SDPatternOperator CMOV, SDNodeXForm COND2VECC, dag comp> {
  def : Pat<(i32 (setcc TY:$l, TY:$r, COND:$cond)),
            (l2i (CMOV (COND2VECC $cond), comp, !add(63, 64), (ORim 0, 0)))>;
}

// Integer setcc multiclass.
multiclass SETCCIm<ValueType TY, SDPatternOperator CMOV,
                   SDPatternOperator CMPIir, SDPatternOperator CMPIrr,
                   SDPatternOperator CMPUir, SDPatternOperator CMPUrr> :
  // Avoid CMP instruction iff rhs == 0 and signed comparison.
  SETCCZEROm<TY, zero, CCSIOp, CMOV, icond2cc>,
  // Instrument immediate value in CMP instruction.  VE uses LHS but llvm uses
  // RHS, so we swap them and use calculate condition code with swap
  SETCCIMMm<TY, simm7, CCSIOp, CMOV, icond2ccSwap, (CMPIir (LO7 $r), $l)>,
  SETCCIMMm<TY, simm7, CCUIOp, CMOV, icond2ccSwap, (CMPUir (LO7 $r), $l)>,
  // Otherwise, we use generic register comparison.
  SETCCREGm<TY, CCSIOp, CMOV, icond2cc, (CMPIrr $l, $r)>,
  SETCCREGm<TY, CCUIOp, CMOV, icond2cc, (CMPUrr $l, $r)>;

// Floating point setcc multiclass.
multiclass SETCCFm<ValueType TY, SDPatternOperator CMOV,
                   SDPatternOperator CMPir, SDPatternOperator CMPrr> :
  // Avoid CMP instruction iff rhs == 0 and no-nans.
  SETCCZEROm<TY, fpzero, cond, CMOV, fcond2cc>,
  // Instrument immediate value in CMP instruction.  VE uses LHS but llvm uses
  // RHS, so we swap them and use calculate condition code with swap
  SETCCIMMm<TY, simm7fp, cond, CMOV, fcond2ccSwap, (CMPir (LO7FP $r), $l)>,
  // Otherwise, we use generic register comparison.
  SETCCREGm<TY, cond, CMOV, fcond2cc, (CMPrr $l, $r)>;

multiclass SETCCF128m<ValueType TY, SDPatternOperator CMOV,
                   SDPatternOperator CMPir, SDPatternOperator CMPrr> :
  // Avoiding CMP instruction is not possible for f128 since VE's CMOV uses
  // a f64 result of a f128 comparison.

  // Instrument immediate value in CMP instruction.  VE uses LHS but llvm uses
  // RHS, so we swap them and use calculate condition code with swap
  SETCCIMMm<TY, simm7fp, cond, CMOV, fcond2ccSwap, (CMPir (LO7FP $r), $l)>,
  // Otherwise, we use generic register comparison.
  SETCCREGm<TY, cond, CMOV, fcond2cc, (CMPrr $l, $r)>;

defm : SETCCIm<i32, CMOVWrm, CMPSWSXir, CMPSWSXrr, CMPUWir, CMPUWrr>;
defm : SETCCIm<i64, CMOVLrm, CMPSLir, CMPSLrr, CMPULir, CMPULrr>;
defm : SETCCFm<f32, CMOVSrm, FCMPSir, FCMPSrr>;
defm : SETCCFm<f64, CMOVDrm, FCMPDir, FCMPDrr>;
defm : SETCCF128m<f128, CMOVDrm, FCMPQir, FCMPQrr>;

// Special SELECTCC patterns.
//   Use min/max for better performance.
//   There is combineMinNumMaxNum() in llvm, but in order to use it we need
//   -enable-no-nans-fp-math --enable-no-signed-zeros-fp-math flags, so
//   treating ogt/oge/olt/ole optimization here.
def : Pat<(f64 (CMOV (CMPF f64:$t, f64:$f), f64:$t, f64:$f, (i32 CC_G))),
          (FMAXDrr $t, $f)>;
def : Pat<(f64 (CMOV (CMPF f64:$t, f64:$f), f64:$t, f64:$f, (i32 CC_GE))),
          (FMAXDrr $t, $f)>;
def : Pat<(f64 (CMOV (CMPF f64:$t, f64:$f), f64:$t, f64:$f, (i32 CC_L))),
          (FMINDrr $t, $f)>;
def : Pat<(f64 (CMOV (CMPF f64:$t, f64:$f), f64:$t, f64:$f, (i32 CC_LE))),
          (FMINDrr $t, $f)>;
def : Pat<(f32 (CMOV (CMPF f32:$t, f32:$f), f32:$t, f32:$f, (i32 CC_G))),
          (FMAXSrr $t, $f)>;
def : Pat<(f32 (CMOV (CMPF f32:$t, f32:$f), f32:$t, f32:$f, (i32 CC_GE))),
          (FMAXSrr $t, $f)>;
def : Pat<(f32 (CMOV (CMPF f32:$t, f32:$f), f32:$t, f32:$f, (i32 CC_L))),
          (FMINSrr $t, $f)>;
def : Pat<(f32 (CMOV (CMPF f32:$t, f32:$f), f32:$t, f32:$f, (i32 CC_LE))),
          (FMINSrr $t, $f)>;

def : Pat<(f64 (selectcc f64:$LHS, f64:$RHS, f64:$LHS, f64:$RHS, SETOGT)),
          (FMAXDrr $LHS, $RHS)>;
def : Pat<(f64 (selectcc f64:$LHS, f64:$RHS, f64:$LHS, f64:$RHS, SETOGE)),
          (FMAXDrr $LHS, $RHS)>;
def : Pat<(f32 (selectcc f32:$LHS, f32:$RHS, f32:$LHS, f32:$RHS, SETOGT)),
          (FMAXSrr $LHS, $RHS)>;
def : Pat<(f32 (selectcc f32:$LHS, f32:$RHS, f32:$LHS, f32:$RHS, SETOGE)),
          (FMAXSrr $LHS, $RHS)>;
def : Pat<(f64 (selectcc f64:$LHS, f64:$RHS, f64:$LHS, f64:$RHS, SETOLT)),
          (FMINDrr $LHS, $RHS)>;
def : Pat<(f64 (selectcc f64:$LHS, f64:$RHS, f64:$LHS, f64:$RHS, SETOLE)),
          (FMINDrr $LHS, $RHS)>;
def : Pat<(f32 (selectcc f32:$LHS, f32:$RHS, f32:$LHS, f32:$RHS, SETOLT)),
          (FMINSrr $LHS, $RHS)>;
def : Pat<(f32 (selectcc f32:$LHS, f32:$RHS, f32:$LHS, f32:$RHS, SETOLE)),
          (FMINSrr $LHS, $RHS)>;

// Helper classes to construct selectcc patterns to optimize it.
//
//   Hiding INSERT_SUBREG/EXTRACT_SUBREG patterns.
//
// A pattern like
//   (selectcc $l, $r, $t, $f, $cond)
// is generally lowered to following instructions.
//   CMP  $cmp, $l, $r
//   LEA  $res, $f
//   CMOV $res, $t, $cmp
//
// It's simple without any optimizations, but we want to optimize it like
// below if it is possible.
//
// 1. immediate values
//   CMPir  $cmp, $l, $r   ; $l can hold -64 to 63
//   LEA    $res, $f
//   CMOVrm $res, $t, $cmp ; $t can hold (0)0-(63)0 or (0)1-(63)1
//
// 2. immediate values with swap in CMP
//   CMPir  $cmp, $r, $l          ; $r can hold -64 to 63
//   LEA    $res, $f
//   CMOVrm $res, $t, (swap $cmp) ; $t can hold (0)0-(63)0 or (0)1-(63)1
//
// We already swapped $t and $f in combineSelectCC, so no need to support it
// here.

class cmovrr<Instruction INSN> :
    OutPatFrag<(ops node:$cond, node:$comp, node:$t, node:$f),
               (INSN $cond, $comp, $t, $f)>;
class cmovrm<Instruction INSN, SDNodeXForm MOP = MIMM> :
    OutPatFrag<(ops node:$cond, node:$comp, node:$t, node:$f),
               (INSN $cond, $comp, (MOP $t), $f)>;
class cmovirrr<SDPatternOperator CMPIR, Instruction INSN,
               SDNodeXForm IOP = LO7> :
    OutPatFrag<(ops node:$cond, node:$l, node:$r, node:$t, node:$f),
               (INSN $cond, (CMPIR (IOP $l), $r), $t, $f)>;
class cmovirrm<SDPatternOperator CMPIR, Instruction INSN,
               SDNodeXForm IOP = LO7, SDNodeXForm MOP = MIMM> :
    OutPatFrag<(ops node:$cond, node:$l, node:$r, node:$t, node:$f),
               (INSN $cond, (CMPIR (IOP $l), $r), (MOP $t), $f)>;
class cmov32rr<Instruction INSN, SubRegIndex sub_oty> :
    OutPatFrag<(ops node:$cond, node:$comp, node:$t, node:$f),
               (EXTRACT_SUBREG
                   (INSN $cond, $comp,
                         (INSERT_SUBREG (i64 (IMPLICIT_DEF)), $t, sub_oty),
                         (INSERT_SUBREG (i64 (IMPLICIT_DEF)), $f, sub_oty)),
                   sub_oty)>;
class cmov32rm<Instruction INSN, SubRegIndex sub_oty, SDNodeXForm MOP = MIMM> :
    OutPatFrag<(ops node:$cond, node:$comp, node:$t, node:$f),
               (EXTRACT_SUBREG
                   (INSN $cond, $comp,
                         (MOP $t),
                         (INSERT_SUBREG (i64 (IMPLICIT_DEF)), $f, sub_oty)),
                   sub_oty)>;
class cmov32irrr<SDPatternOperator CMPIR, Instruction INSN, SubRegIndex sub_oty,
                 SDNodeXForm IOP = LO7> :
    OutPatFrag<(ops node:$cond, node:$l, node:$r, node:$t, node:$f),
               (EXTRACT_SUBREG
                   (INSN $cond, (CMPIR (IOP $l), $r),
                         (INSERT_SUBREG (i64 (IMPLICIT_DEF)), $t, sub_oty),
                         (INSERT_SUBREG (i64 (IMPLICIT_DEF)), $f, sub_oty)),
                   sub_oty)>;
class cmov32irrm<SDPatternOperator CMPIR, Instruction INSN, SubRegIndex sub_oty,
                 SDNodeXForm IOP = LO7, SDNodeXForm MOP = MIMM> :
    OutPatFrag<(ops node:$cond, node:$l, node:$r, node:$t, node:$f),
               (EXTRACT_SUBREG
                   (INSN $cond, (CMPIR (IOP $l), $r),
                         (MOP $t),
                         (INSERT_SUBREG (i64 (IMPLICIT_DEF)), $f, sub_oty)),
                   sub_oty)>;
class cmov128rr<Instruction INSN> :
    OutPatFrag<(ops node:$cond, node:$comp, node:$t, node:$f),
               (INSERT_SUBREG
                 (INSERT_SUBREG (f128 (IMPLICIT_DEF)),
                   (INSN $cond, $comp,
                       (EXTRACT_SUBREG $t, sub_odd),
                       (EXTRACT_SUBREG $f, sub_odd)), sub_odd),
                 (INSN $cond, $comp,
                     (EXTRACT_SUBREG $t, sub_even),
                     (EXTRACT_SUBREG $f, sub_even)), sub_even)>;

// Generic SELECTCC pattern matches
//
//   CMP  %tmp, %l, %r       ; compare %l and %r
//   or   %res, %f, (0)1     ; initialize by %f
//   CMOV %res, %t, %tmp     ; set %t if %tmp is true

multiclass SEL64CMPIm<ValueType oty, ValueType cty, string Insn,
                      SDPatternOperator CMPIir, SDPatternOperator CMPIrr,
                      SDPatternOperator CMPUir, SDPatternOperator CMPUrr,
                      Operand mOp = mimm, SDNodeXForm MOP = MIMM> {
  defvar cmovrr = !cast<Instruction>(Insn#"rr");
  defvar cmovrm = !cast<Instruction>(Insn#"rm");

  def : Pat<(oty (selectcc cty:$l, zero, oty:$t, oty:$f, CCSIOp:$cond)),
            (cmovrr<cmovrr> (icond2cc $cond), $l, $t, $f)>;
  def : Pat<(oty (selectcc cty:$l, zero, (oty mOp:$t), oty:$f, CCSIOp:$cond)),
            (cmovrm<cmovrm, MOP> (icond2cc $cond), $l, $t, $f)>;
  def : Pat<(oty (selectcc cty:$l, cty:$r, oty:$t, oty:$f, CCSIOp:$cond)),
            (cmovrr<cmovrr> (icond2cc $cond), (CMPIrr $l, $r), $t, $f)>;
  def : Pat<(oty (selectcc cty:$l, cty:$r, (oty mOp:$t), oty:$f,
                           CCSIOp:$cond)),
            (cmovrm<cmovrm, MOP> (icond2cc $cond), (CMPIrr $l, $r), $t, $f)>;
  def : Pat<(oty (selectcc cty:$l, (cty simm7:$r), oty:$t, oty:$f,
                           CCSIOp:$cond)),
            (cmovirrr<CMPIir, cmovrr, LO7> (icond2ccSwap $cond), $r, $l, $t,
                                           $f)>;
  def : Pat<(oty (selectcc cty:$l, (cty simm7:$r), (oty mOp:$t), oty:$f,
                           CCSIOp:$cond)),
            (cmovirrm<CMPIir, cmovrm, LO7, MOP> (icond2ccSwap $cond), $r, $l,
                                                $t, $f)>;
  def : Pat<(oty (selectcc cty:$l, cty:$r, oty:$t, oty:$f, CCUIOp:$cond)),
            (cmovrr<cmovrr> (icond2cc $cond), (CMPUrr $l, $r), $t, $f)>;
  def : Pat<(oty (selectcc cty:$l, cty:$r, (oty mOp:$t), oty:$f,
                           CCUIOp:$cond)),
            (cmovrm<cmovrm, MOP> (icond2cc $cond), (CMPUrr $l, $r), $t, $f)>;
  def : Pat<(oty (selectcc cty:$l, (cty simm7:$r), oty:$t, oty:$f,
                           CCUIOp:$cond)),
            (cmovirrr<CMPUir, cmovrr, LO7> (icond2ccSwap $cond), $r, $l, $t,
                                           $f)>;
  def : Pat<(oty (selectcc cty:$l, (cty simm7:$r), (oty mOp:$t), oty:$f,
                           CCUIOp:$cond)),
            (cmovirrm<CMPUir, cmovrm, LO7, MOP> (icond2ccSwap $cond), $r, $l,
                                                $t, $f)>;
}
multiclass SEL64CMPFm<ValueType oty, ValueType cty, SDPatternOperator Insn,
                      SDPatternOperator CMPir, SDPatternOperator CMPrr,
                      Operand mOp = mimm, SDNodeXForm MOP = MIMM> {
  defvar cmovrr = !cast<Instruction>(Insn#"rr");
  defvar cmovrm = !cast<Instruction>(Insn#"rm");

  def : Pat<(oty (selectcc cty:$l, fpzero, oty:$t, oty:$f, cond:$cond)),
            (cmovrr<cmovrr> (fcond2cc $cond), $l, $t, $f)>;
  def : Pat<(oty (selectcc cty:$l, fpzero, (oty mOp:$t), oty:$f, cond:$cond)),
            (cmovrm<cmovrm, MOP> (fcond2cc $cond), $l, $t, $f)>;
  def : Pat<(oty (selectcc cty:$l, cty:$r, oty:$t, oty:$f, cond:$cond)),
            (cmovrr<cmovrr> (fcond2cc $cond), (CMPrr $l, $r), $t, $f)>;
  def : Pat<(oty (selectcc cty:$l, (cty simm7fp:$r), oty:$t, oty:$f,
                           cond:$cond)),
            (cmovirrr<CMPir, cmovrr, LO7FP> (fcond2ccSwap $cond), $r, $l, $t,
                                            $f)>;
}
multiclass SEL64CMPF128m<ValueType oty, ValueType cty, SDPatternOperator Insn,
                         SDPatternOperator CMPir, SDPatternOperator CMPrr,
                         Operand mOp = mimm, SDNodeXForm MOP = MIMM> {
  defvar cmovrr = !cast<Instruction>(Insn#"rr");
  defvar cmovrm = !cast<Instruction>(Insn#"rm");

  def : Pat<(oty (selectcc cty:$l, cty:$r, oty:$t, oty:$f, cond:$cond)),
            (cmovrr<cmovrr> (fcond2cc $cond), (CMPrr $l, $r), $t, $f)>;
  def : Pat<(oty (selectcc cty:$l, (cty simm7fp:$r), oty:$t, oty:$f,
                           cond:$cond)),
            (cmovirrr<CMPir, cmovrr, LO7FP>
                (fcond2ccSwap $cond), $r, $l, $t, $f)>;
}
defm : SEL64CMPIm<i64, i32, "CMOVW", CMPSWSXir, CMPSWSXrr, CMPUWir, CMPUWrr>;
defm : SEL64CMPIm<i64, i64, "CMOVL", CMPSLir, CMPSLrr, CMPULir, CMPULrr>;
defm : SEL64CMPFm<i64, f32, "CMOVS", FCMPSir, FCMPSrr>;
defm : SEL64CMPFm<i64, f64, "CMOVD", FCMPDir, FCMPDrr>;
defm : SEL64CMPF128m<i64, f128, "CMOVD", FCMPQir, FCMPQrr>;
defm : SEL64CMPIm<f64, i32, "CMOVW", CMPSWSXir, CMPSWSXrr, CMPUWir, CMPUWrr,
                    mimmfp, MIMMFP>;
defm : SEL64CMPIm<f64, i64, "CMOVL", CMPSLir, CMPSLrr, CMPULir, CMPULrr,
                    mimmfp, MIMMFP>;
defm : SEL64CMPFm<f64, f32, "CMOVS", FCMPSir, FCMPSrr, mimmfp, MIMMFP>;
defm : SEL64CMPFm<f64, f64, "CMOVD", FCMPDir, FCMPDrr, mimmfp, MIMMFP>;
defm : SEL64CMPF128m<f64, f128, "CMOVD", FCMPQir, FCMPQrr, mimmfp, MIMMFP>;

multiclass SEL32CMPIm<ValueType oty, SubRegIndex sub_oty, ValueType cty,
                      SDPatternOperator Insn,
                      SDPatternOperator CMPIir, SDPatternOperator CMPIrr,
                      SDPatternOperator CMPUir, SDPatternOperator CMPUrr,
                      Operand mOp = mimm, SDNodeXForm MOP = MIMM> {
  defvar cmovrr = !cast<Instruction>(Insn#"rr");
  defvar cmovrm = !cast<Instruction>(Insn#"rm");

  def : Pat<(oty (selectcc cty:$l, zero, oty:$t, oty:$f, CCSIOp:$cond)),
            (cmov32rr<cmovrr, sub_oty> (icond2cc $cond), $l, $t, $f)>;
  def : Pat<(oty (selectcc cty:$l, zero, (oty mOp:$t), oty:$f, CCSIOp:$cond)),
            (cmov32rm<cmovrm, sub_oty, MOP> (icond2cc $cond), $l, $t, $f)>;
  def : Pat<(oty (selectcc cty:$l, cty:$r, oty:$t, oty:$f, CCSIOp:$cond)),
            (cmov32rr<cmovrr, sub_oty>
                (icond2cc $cond), (CMPIrr $l, $r), $t, $f)>;
  def : Pat<(oty (selectcc cty:$l, cty:$r, (oty mOp:$t), oty:$f,
                           CCSIOp:$cond)),
            (cmov32rm<cmovrm, sub_oty, MOP>
                (icond2cc $cond), (CMPIrr $l, $r), $t, $f)>;
  def : Pat<(oty (selectcc cty:$l, (cty simm7:$r), oty:$t, oty:$f,
                           CCSIOp:$cond)),
            (cmov32irrr<CMPIir, cmovrr, sub_oty, LO7>
                (icond2ccSwap $cond), $r, $l, $t, $f)>;
  def : Pat<(oty (selectcc cty:$l, (cty simm7:$r), (oty mOp:$t), oty:$f,
                           CCSIOp:$cond)),
            (cmov32irrm<CMPIir, cmovrm, sub_oty, LO7, MOP>
                (icond2ccSwap $cond), $r, $l, $t, $f)>;
  def : Pat<(oty (selectcc cty:$l, cty:$r, oty:$t, oty:$f, CCUIOp:$cond)),
            (cmov32rr<cmovrr, sub_oty>
                (icond2cc $cond), (CMPUrr $l, $r), $t, $f)>;
  def : Pat<(oty (selectcc cty:$l, cty:$r, (oty mOp:$t), oty:$f,
                           CCUIOp:$cond)),
            (cmov32rm<cmovrm, sub_oty, MOP>
                (icond2cc $cond), (CMPUrr $l, $r), $t, $f)>;
  def : Pat<(oty (selectcc cty:$l, (cty simm7:$r), oty:$t, oty:$f,
                           CCUIOp:$cond)),
            (cmov32irrr<CMPUir, cmovrr, sub_oty, LO7>
                (icond2ccSwap $cond), $r, $l, $t, $f)>;
  def : Pat<(oty (selectcc cty:$l, (cty simm7:$r), (oty mOp:$t), oty:$f,
                           CCUIOp:$cond)),
            (cmov32irrm<CMPUir, cmovrm, sub_oty, LO7, MOP>
                (icond2ccSwap $cond), $r, $l, $t, $f)>;
}
multiclass SEL32CMPFm<ValueType oty, SubRegIndex sub_oty, ValueType cty,
                      SDPatternOperator Insn,
                      SDPatternOperator CMPir, SDPatternOperator CMPrr,
                      Operand mOp = mimm, SDNodeXForm MOP = MIMM> {
  defvar cmovrr = !cast<Instruction>(Insn#"rr");
  defvar cmovrm = !cast<Instruction>(Insn#"rm");

  def : Pat<(oty (selectcc cty:$l, fpzero, oty:$t, oty:$f, cond:$cond)),
            (cmov32rr<cmovrr, sub_oty> (fcond2cc $cond), $l, $t, $f)>;
  def : Pat<(oty (selectcc cty:$l, cty:$r, oty:$t, oty:$f, cond:$cond)),
            (cmov32rr<cmovrr, sub_oty>
                (fcond2cc $cond), (CMPrr $l, $r), $t, $f)>;
  def : Pat<(oty (selectcc cty:$l, (cty simm7fp:$r), oty:$t, oty:$f,
                           cond:$cond)),
            (cmov32irrr<CMPir, cmovrr, sub_oty, LO7FP>
                (icond2ccSwap $cond), $r, $l, $t, $f)>;
}
multiclass SEL32CMPF128m<ValueType oty, SubRegIndex sub_oty, ValueType cty,
                         SDPatternOperator Insn,
                         SDPatternOperator CMPir, SDPatternOperator CMPrr,
                         Operand mOp = mimm, SDNodeXForm MOP = MIMM> {
  defvar cmovrr = !cast<Instruction>(Insn#"rr");
  defvar cmovrm = !cast<Instruction>(Insn#"rm");

  def : Pat<(oty (selectcc cty:$l, cty:$r, oty:$t, oty:$f, cond:$cond)),
            (cmov32rr<cmovrr, sub_oty>
                (fcond2cc $cond), (CMPrr $l, $r), $t, $f)>;
  def : Pat<(oty (selectcc cty:$l, (cty simm7fp:$r), oty:$t, oty:$f,
                           cond:$cond)),
            (cmov32irrr<CMPir, cmovrr, sub_oty, LO7FP>
                (icond2ccSwap $cond), $r, $l, $t, $f)>;
}
defm : SEL32CMPIm<i32, sub_i32, i32, "CMOVW", CMPSWSXir, CMPSWSXrr, CMPUWir,
                  CMPUWrr>;
defm : SEL32CMPIm<i32, sub_i32, i64, "CMOVL", CMPSLir, CMPSLrr, CMPULir,
                  CMPULrr>;
defm : SEL32CMPFm<i32, sub_i32, f32, "CMOVS", FCMPSir, FCMPSrr>;
defm : SEL32CMPFm<i32, sub_i32, f64, "CMOVD", FCMPDir, FCMPDrr>;
defm : SEL32CMPF128m<i32, sub_i32, f128, "CMOVD", FCMPQir, FCMPQrr>;
defm : SEL32CMPIm<f32, sub_f32, i32, "CMOVW", CMPSWSXir, CMPSWSXrr, CMPUWir,
                  CMPUWrr, mimmfp, MIMMFP>;
defm : SEL32CMPIm<f32, sub_f32, i64, "CMOVL", CMPSLir, CMPSLrr, CMPULir,
                  CMPULrr, mimmfp, MIMMFP>;
defm : SEL32CMPFm<f32, sub_f32, f32, "CMOVS", FCMPSir, FCMPSrr, mimmfp, MIMMFP>;
defm : SEL32CMPFm<f32, sub_f32, f64, "CMOVD", FCMPDir, FCMPDrr, mimmfp, MIMMFP>;
defm : SEL32CMPF128m<f32, sub_f32, f128, "CMOVD", FCMPQir, FCMPQrr, mimmfp,
                     MIMMFP>;

multiclass SEL128CMPIm<ValueType oty, ValueType cty,
                       SDPatternOperator Insn,
                       SDPatternOperator CMPIir, SDPatternOperator CMPIrr,
                       SDPatternOperator CMPUir, SDPatternOperator CMPUrr,
                       Operand mOp = mimm, SDNodeXForm MOP = MIMM> {
  defvar cmovrr = !cast<Instruction>(Insn#"rr");

  def : Pat<(oty (selectcc cty:$l, zero, oty:$t, oty:$f, CCSIOp:$cond)),
            (cmov128rr<cmovrr> (icond2cc $cond), $l, $t, $f)>;
  def : Pat<(oty (selectcc cty:$l, cty:$r, oty:$t, oty:$f, CCSIOp:$cond)),
            (cmov128rr<cmovrr> (icond2cc $cond), (CMPIrr $l, $r), $t, $f)>;
  def : Pat<(oty (selectcc cty:$l, cty:$r, oty:$t, oty:$f, CCUIOp:$cond)),
            (cmov128rr<cmovrr> (icond2cc $cond), (CMPUrr $l, $r), $t, $f)>;
}
multiclass SEL128CMPFm<ValueType oty, ValueType cty,
                       SDPatternOperator Insn,
                       SDPatternOperator CMPir, SDPatternOperator CMPrr,
                       Operand mOp = mimm, SDNodeXForm MOP = MIMM> {
  defvar cmovrr = !cast<Instruction>(Insn#"rr");

  def : Pat<(oty (selectcc cty:$l, fpzero, oty:$t, oty:$f, cond:$cond)),
            (cmov128rr<cmovrr> (fcond2cc $cond), $l, $t, $f)>;
  def : Pat<(oty (selectcc cty:$l, cty:$r, oty:$t, oty:$f, cond:$cond)),
            (cmov128rr<cmovrr> (fcond2cc $cond), (CMPrr $l, $r), $t, $f)>;
}
multiclass SEL128CMPF128m<ValueType oty, ValueType cty,
                          SDPatternOperator Insn,
                          SDPatternOperator CMPir, SDPatternOperator CMPrr,
                          Operand mOp = mimm, SDNodeXForm MOP = MIMM> {
  defvar cmovrr = !cast<Instruction>(Insn#"rr");

  def : Pat<(oty (selectcc cty:$l, cty:$r, oty:$t, oty:$f, cond:$cond)),
            (cmov128rr<cmovrr> (fcond2cc $cond), (CMPrr $l, $r), $t, $f)>;
}
defm : SEL128CMPIm<f128, i32, "CMOVW", CMPSWSXir, CMPSWSXrr, CMPUWir, CMPUWrr,
                   mimmfp, MIMMFP>;
defm : SEL128CMPIm<f128, i64, "CMOVL", CMPSLir, CMPSLrr, CMPULir, CMPULrr,
                   mimmfp, MIMMFP>;
defm : SEL128CMPFm<f128, f32, "CMOVS", FCMPSir, FCMPSrr, mimmfp, MIMMFP>;
defm : SEL128CMPFm<f128, f64, "CMOVD", FCMPDir, FCMPDrr, mimmfp, MIMMFP>;
defm : SEL128CMPF128m<f128, f128, "CMOVD", FCMPQir, FCMPQrr, mimmfp, MIMMFP>;

// Generic CMOV pattern matches
//   CMOV accepts i64 $t, $f, and result.  So, we extend it to support
//   i32/f32/f64/f128 $t, $f, and result.

// CMOV for i32
multiclass CMOVI32m<ValueType TY, SDPatternOperator Insn> {
  def : Pat<(i32 (CMOV TY:$cmp, i32:$t, i32:$f, (i32 CCOp:$cond))),
            (EXTRACT_SUBREG
                (!cast<Instruction>(Insn#"rr") (CCOP $cond), $cmp,
                           (INSERT_SUBREG (i64 (IMPLICIT_DEF)), $t, sub_i32),
                           (INSERT_SUBREG (i64 (IMPLICIT_DEF)), $f, sub_i32)),
                sub_i32)>;
  def : Pat<(i32 (CMOV TY:$cmp, (i32 mimm:$t), i32:$f, (i32 CCOp:$cond))),
            (EXTRACT_SUBREG
                (!cast<Instruction>(Insn#"rm") (CCOP $cond), $cmp,
                           (MIMM $t),
                           (INSERT_SUBREG (i64 (IMPLICIT_DEF)), $f, sub_i32)),
                sub_i32)>;
}
defm : CMOVI32m<i64, "CMOVL">;
defm : CMOVI32m<i32, "CMOVW">;
defm : CMOVI32m<f64, "CMOVD">;
defm : CMOVI32m<f32, "CMOVS">;

// CMOV for f32
multiclass CMOVF32m<ValueType TY, SDPatternOperator Insn> {
  def : Pat<(f32 (CMOV TY:$cmp, f32:$t, f32:$f, (i32 CCOp:$cond))),
            (EXTRACT_SUBREG
                (!cast<Instruction>(Insn#"rr")
                    (CCOP $cond), $cmp,
                    (INSERT_SUBREG (i64 (IMPLICIT_DEF)), $t, sub_f32),
                    (INSERT_SUBREG (i64 (IMPLICIT_DEF)), $f, sub_f32)),
                sub_f32)>;
  def : Pat<(f32 (CMOV TY:$cmp, (f32 mimmfp:$t), f32:$f, (i32 CCOp:$cond))),
            (EXTRACT_SUBREG
                (!cast<Instruction>(Insn#"rm")
                    (CCOP $cond), $cmp, (MIMMFP $t),
                    (INSERT_SUBREG (i64 (IMPLICIT_DEF)), $f, sub_f32)),
                sub_f32)>;
}
defm : CMOVF32m<i64, "CMOVL">;
defm : CMOVF32m<i32, "CMOVW">;
defm : CMOVF32m<f64, "CMOVD">;
defm : CMOVF32m<f32, "CMOVS">;

// CMOV for f64
multiclass CMOVF64m<ValueType TY, SDPatternOperator Insn> {
  def : Pat<(f64 (CMOV TY:$cmp, f64:$t, f64:$f, (i32 CCOp:$cond))),
            (!cast<Instruction>(Insn#"rr") (CCOP $cond), $cmp, $t, $f)>;
  def : Pat<(f64 (CMOV TY:$cmp, (f64 mimmfp:$t), f64:$f, (i32 CCOp:$cond))),
            (!cast<Instruction>(Insn#"rm") (CCOP $cond), $cmp, (MIMMFP $t),
                                           $f)>;
}
defm : CMOVF64m<i64, "CMOVL">;
defm : CMOVF64m<i32, "CMOVW">;
defm : CMOVF64m<f64, "CMOVD">;
defm : CMOVF64m<f32, "CMOVS">;

// CMOV for f128
multiclass CMOVF128m<ValueType TY, SDPatternOperator Insn> {
  def : Pat<(f128 (CMOV TY:$cmp, f128:$t, f128:$f, (i32 CCOp:$cond))),
            (INSERT_SUBREG
              (INSERT_SUBREG (f128 (IMPLICIT_DEF)),
                (!cast<Instruction>(Insn#"rr") (CCOP $cond), $cmp,
                  (EXTRACT_SUBREG $t, sub_odd),
                  (EXTRACT_SUBREG $f, sub_odd)), sub_odd),
              (!cast<Instruction>(Insn#"rr") (CCOP $cond), $cmp,
                (EXTRACT_SUBREG $t, sub_even),
                (EXTRACT_SUBREG $f, sub_even)), sub_even)>;
}
defm : CMOVF128m<i64, "CMOVL">;
defm : CMOVF128m<i32, "CMOVW">;
defm : CMOVF128m<f64, "CMOVD">;
defm : CMOVF128m<f32, "CMOVS">;

// Generic SELECT pattern matches
// Use cmov.w for all cases since %pred holds i32.
//
//   CMOV.w.ne %res, %tval, %tmp  ; set tval if %tmp is true

def : Pat<(i32 (select i32:$pred, i32:$t, i32:$f)),
          (cmov32rr<CMOVWrr, sub_i32> CC_INE, $pred, $t, $f)>;
def : Pat<(i32 (select i32:$pred, (i32 mimm:$t), i32:$f)),
          (cmov32rm<CMOVWrm, sub_i32> CC_INE, $pred, $t, $f)>;
def : Pat<(i32 (select i32:$pred, i32:$t, (i32 mimm:$f))),
          (cmov32rm<CMOVWrm, sub_i32> CC_IEQ, $pred, $f, $t)>;

def : Pat<(i64 (select i32:$pred, i64:$t, i64:$f)),
          (cmovrr<CMOVWrr> CC_INE, $pred, $t, $f)>;
def : Pat<(i64 (select i32:$pred, (i64 mimm:$t), i64:$f)),
          (cmovrm<CMOVWrm, MIMM> CC_INE, $pred, $t, $f)>;
def : Pat<(i64 (select i32:$pred, i64:$t, (i64 mimm:$f))),
          (cmovrm<CMOVWrm, MIMM> CC_IEQ, $pred, $f, $t)>;

def : Pat<(f32 (select i32:$pred, f32:$t, f32:$f)),
          (cmov32rr<CMOVWrr, sub_f32> CC_INE, $pred, $t, $f)>;
def : Pat<(f32 (select i32:$pred, (f32 mimmfp:$t), f32:$f)),
          (cmov32rm<CMOVWrm, sub_f32, MIMMFP> CC_INE, $pred, $t, $f)>;
def : Pat<(f32 (select i32:$pred, f32:$t, (f32 mimmfp:$f))),
          (cmov32rm<CMOVWrm, sub_f32, MIMMFP> CC_IEQ, $pred, $f, $t)>;

def : Pat<(f64 (select i32:$pred, f64:$t, f64:$f)),
          (cmovrr<CMOVWrr> CC_INE, $pred, $t, $f)>;
def : Pat<(f64 (select i32:$pred, (f64 mimmfp:$t), f64:$f)),
          (cmovrm<CMOVWrm, MIMMFP> CC_INE, $pred, $t, $f)>;
def : Pat<(f64 (select i32:$pred, f64:$t, (f64 mimmfp:$f))),
          (cmovrm<CMOVWrm, MIMMFP> CC_IEQ, $pred, $f, $t)>;

def : Pat<(f128 (select i32:$pred, f128:$t, f128:$f)),
          (cmov128rr<CMOVWrr> CC_INE, $pred, $t, $f)>;

// bitconvert
def : Pat<(f64 (bitconvert i64:$src)), (COPY_TO_REGCLASS $src, I64)>;
def : Pat<(i64 (bitconvert f64:$src)), (COPY_TO_REGCLASS $src, I64)>;

def : Pat<(i32 (bitconvert f32:$op)), (l2i (SRALri (f2l $op), 32))>;
def : Pat<(f32 (bitconvert i32:$op)), (l2f (SLLri (i2l $op), 32))>;

// Several special pattern matches to optimize code

// Optimize code A generated by `(unsigned char)c << 5` to B.
// A) sla.w.sx %s0, %s0, 5
//    lea %s1, 224           ; 0xE0
//    and %s0, %s0, %s1
// B) sla.w.sx %s0, %s0, 5
//    and %s0, %s0, (56)0

def : Pat<(i32 (and i32:$val, 0xff)), (l2i (ANDrm (i2l $val), !add(56, 64)))>;
def : Pat<(i32 (and i32:$val, 0xffff)), (l2i (ANDrm (i2l $val), !add(48, 64)))>;
def : Pat<(i64 (and i64:$val, 0xffffffff)), (ANDrm $val, !add(32, 64))>;

// Optimize code A generated by `(unsigned char)ll` to B.
// A) adds.w.sx %s0, %s0, (0)1  // sext_inreg generates this
//    and %s0, %s0, (56)0
// B) and %s0, %s0, (56)0

def : Pat<(i32 (and (trunc i64:$src), 0xff)),
          (l2i (ANDrm $src, !add(56, 64)))>;
def : Pat<(i32 (and (trunc i64:$src), 0xffff)),
          (l2i (ANDrm $src, !add(48, 64)))>;

//===----------------------------------------------------------------------===//
// Vector Instruction Pattern Stuff
//===----------------------------------------------------------------------===//

// Custom intermediate ISDs.
class IsVLVT<int OpIdx> : SDTCisVT<OpIdx,i32>;
def vec_broadcast       : SDNode<"VEISD::VEC_BROADCAST", SDTypeProfile<1, 2,
                                 [SDTCisVec<0>, IsVLVT<2>]>>;

// Whether this is an all-true mask (assuming undef-bits above VL are all-true).
def true_mask           : PatLeaf<
                            (vec_broadcast (i32 nonzero), (i32 srcvalue))>;
// Match any broadcast (ignoring VL).
def any_broadcast       : PatFrag<(ops node:$sx),
                                  (vec_broadcast node:$sx, (i32 srcvalue))>;

// Easy to write output patterns for vector instructions.
//   e.g.  (VLDirl 8, $addr, (EXTRACT_SUBREG (LEAzii 0, 0, 256), sub_i32))
//   to    (VLDirl 8, $addr, (VLEN 256)))
def VLEN : OutPatFrag<(ops node:$length),
                      (EXTRACT_SUBREG (LEAzii 0, 0, $length), sub_i32)>;

// Vector instructions.
include "VEInstrVec.td"

// The vevlintrin
include "VEInstrIntrinsicVL.td"

// Patterns and intermediate SD nodes (VEC_*).
include "VEInstrPatternsVec.td"

// Patterns and intermediate SD nodes (VVP_*).
include "VVPInstrPatternsVec.td"

// Patterns and intermediate SD nodes for fixed length vector instructions.
include "SIMDInstrPatterns.td"<|MERGE_RESOLUTION|>--- conflicted
+++ resolved
@@ -1775,13 +1775,8 @@
                            (LEASLzii 0, 0, $hi)>;
 def vehi_lo : OutPatFrag<(ops node:$hi, node:$lo),
                          (LEASLrii $lo, 0, $hi)>;
-<<<<<<< HEAD
-def vehi_loimm : OutPatFrag<(ops node:$hi, node:$lo, node:$idx),
-                            (LEASLrii $lo, $idx, $hi)>;
-=======
 def vehi_lo_imm : OutPatFrag<(ops node:$hi, node:$lo, node:$idx),
                              (LEASLrii $lo, $idx, $hi)>;
->>>>>>> ca4bf58e
 def vehi_baselo : OutPatFrag<(ops node:$base, node:$hi, node:$lo),
                              (LEASLrri $base, $lo, $hi)>;
 foreach type = [ "tblockaddress", "tconstpool", "texternalsym", "tglobaladdr",
@@ -1790,11 +1785,7 @@
   def : Pat<(VEhi !cast<SDNode>(type):$hi), (vehi_only $hi)>;
   def : Pat<(add (VEhi !cast<SDNode>(type):$hi), I64:$lo), (vehi_lo $hi, $lo)>;
   def : Pat<(add (add (VEhi !cast<SDNode>(type):$hi), I64:$lo), simm7:$val),
-<<<<<<< HEAD
-            (vehi_loimm $hi, $lo, (LO7 $val))>;
-=======
             (vehi_lo_imm $hi, $lo, (LO7 $val))>;
->>>>>>> ca4bf58e
   def : Pat<(add I64:$base, (add (VEhi !cast<SDNode>(type):$hi), I64:$lo)),
             (vehi_baselo $base, $hi, $lo)>;
 }
