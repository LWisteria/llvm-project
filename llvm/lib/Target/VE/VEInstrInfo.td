--- conflicted
+++ resolved
@@ -338,10 +338,7 @@
 def retflag       : SDNode<"VEISD::RET_FLAG", SDTNone,
                            [SDNPHasChain, SDNPOptInGlue, SDNPVariadic]>;
 
-<<<<<<< HEAD
-def getGOT        : Operand<iPTR> {
-  let PrintMethod = "printGetGOT";
-}
+def getGOT        : Operand<iPTR>;
 def getFunPLT     : Operand<iPTR> {
   let PrintMethod = "printGetFunPLT";
 }
@@ -361,14 +358,10 @@
 def VEeh_sjlj_setup_dispatch: SDNode<"VEISD::EH_SJLJ_SETUP_DISPATCH",
                                      SDTypeProfile<0, 0, []>,
                                      [SDNPHasChain, SDNPSideEffect]>;
-=======
-def getGOT        : Operand<iPTR>;
->>>>>>> a35b7288
 
 // GETFUNPLT for PIC
 def GetFunPLT : SDNode<"VEISD::GETFUNPLT", SDTIntUnaryOp>;
 
-<<<<<<< HEAD
 // GETTLSADDR for TLS
 def GetTLSAddr : SDNode<"VEISD::GETTLSADDR", SDT_SPCall,
                         [SDNPHasChain, SDNPOptInGlue, SDNPOutGlue,
@@ -381,8 +374,6 @@
 // MEMBARRIER
 def MemBarrier : SDNode<"VEISD::MEMBARRIER", SDTNone,
                         [SDNPHasChain, SDNPSideEffect]>;
-=======
->>>>>>> a35b7288
 
 //===----------------------------------------------------------------------===//
 // VE Flag Conditions
@@ -434,24 +425,8 @@
     let hasSideEffects = 0;
   }
   def zii : RM<
-<<<<<<< HEAD
     opc, (outs RC:$dest), (ins MEMzii:$addr),
     !strconcat(opcStr, " $dest, $addr"), []> {
-=======
-    opc, (outs RC:$sx), (ins immOp:$sy, immOp2:$imm32),
-    !strconcat(opcStr, " $sx, ${imm32}(${sy})"),
-    [/* Not define DAG pattern here to avoid llvm uses LEAzii for all add
-        instructions.
-        (set Ty:$sx, (OpNode (Ty simm7:$sy), (Ty simm32:$imm32))) */]> {
-    let cy = 0;
-    let cz = 0;
-    let sz = 0;
-    let hasSideEffects = 0;
-  }
-  def zzi : RM<
-    opc, (outs RC:$sx), (ins immOp2:$imm32),
-    !strconcat(opcStr, " $sx, $imm32")> {
->>>>>>> a35b7288
     let cy = 0;
     let cz = 0;
     let hasSideEffects = 0;
@@ -1387,20 +1362,16 @@
     0x3F, (outs), (ins),
     "monc">;
 
-<<<<<<< HEAD
 let cx = 1, sx = 0, cy = 0, sy = 0, cz = 0, sz = 0, hasSideEffects = 0 in
 def MONCT : RR<
     0x3F, (outs), (ins),
     "monc.hdb">;
 
-=======
->>>>>>> a35b7288
 // Save Instruction Counter
 
 let cx = 0, cy = 0, sy = 0, cz = 0, sz = 0, hasSideEffects = 0 /* , Uses = [IC] */ in
 def SIC : RR<0x28, (outs I32:$sx), (ins), "sic $sx">;
 
-<<<<<<< HEAD
 // Test and Set 1 AM (multiple length swap)
 
 let cx = 0 in
@@ -1507,8 +1478,6 @@
   def TRAP    : Pseudo<(outs), (ins), "# TRAP", [(trap)]>;
 }
 
-=======
->>>>>>> a35b7288
 //===----------------------------------------------------------------------===//
 // Instructions for CodeGenOnly
 //===----------------------------------------------------------------------===//
@@ -1766,7 +1735,6 @@
 def : Pat<(GetFunPLT texternalsym:$dst),
           (GETFUNPLT texternalsym:$dst)>;
 
-<<<<<<< HEAD
 // GETTLSADDR for TLS
 let Defs = [SX0, SX10, SX12], hasSideEffects = 0 in
 def GETTLSADDR : Pseudo<(outs), (ins i64imm:$addr),
@@ -1775,8 +1743,6 @@
 
 def : Pat<(GetTLSAddr tglobaltlsaddr:$dst),
           (GETTLSADDR tglobaltlsaddr:$dst)>;
-=======
->>>>>>> a35b7288
 
 let Defs = [SX11], Uses = [SX11], hasSideEffects = 0 in {
 def ADJCALLSTACKDOWN : Pseudo<(outs), (ins i64imm:$amt, i64imm:$amt2),
