--- conflicted
+++ resolved
@@ -222,9 +222,7 @@
 }
 
 void VEInstPrinter::printRDOperand(const MCInst *MI, int OpNum,
-<<<<<<< HEAD
-                                   const MCSubtargetInfo &STI,
-                                   raw_ostream &O) {
+                                   const MCSubtargetInfo &STI, raw_ostream &O) {
   int RD = (int)MI->getOperand(OpNum).getImm();
   O << VERDToString((VERD::RoundingMode)RD);
 }
@@ -233,9 +231,4 @@
                                 const MCSubtargetInfo &STI, raw_ostream &O) {
   llvm_unreachable("FIXME: Implement VEInstPrinter::printGetGOT.");
   return true;
-=======
-                                   const MCSubtargetInfo &STI, raw_ostream &O) {
-  int RD = (int)MI->getOperand(OpNum).getImm();
-  O << VERDToString((VERD::RoundingMode)RD);
->>>>>>> 25544ce2
 }