//===-- VEAsmParser.cpp - Parse VE assembly to MCInst instructions --------===//
//
// Part of the LLVM Project, under the Apache License v2.0 with LLVM Exceptions.
// See https://llvm.org/LICENSE.txt for license information.
// SPDX-License-Identifier: Apache-2.0 WITH LLVM-exception
//
//===----------------------------------------------------------------------===//

#include "MCTargetDesc/VEMCExpr.h"
#include "MCTargetDesc/VEMCTargetDesc.h"
#include "TargetInfo/VETargetInfo.h"
#include "VE.h"
#include "llvm/ADT/STLExtras.h"
#include "llvm/ADT/SmallVector.h"
#include "llvm/ADT/StringRef.h"
#include "llvm/ADT/Twine.h"
#include "llvm/MC/MCContext.h"
#include "llvm/MC/MCExpr.h"
#include "llvm/MC/MCInst.h"
#include "llvm/MC/MCParser/MCAsmLexer.h"
#include "llvm/MC/MCParser/MCAsmParser.h"
#include "llvm/MC/MCParser/MCParsedAsmOperand.h"
#include "llvm/MC/MCParser/MCTargetAsmParser.h"
#include "llvm/MC/MCRegisterInfo.h"
#include "llvm/MC/MCStreamer.h"
#include "llvm/MC/MCSubtargetInfo.h"
#include "llvm/MC/MCSymbol.h"
#include "llvm/Support/TargetRegistry.h"
#include "llvm/Support/raw_ostream.h"
#include <algorithm>
#include <memory>

using namespace llvm;

#define DEBUG_TYPE "ve-asmparser"

namespace {

class VEOperand;

class VEAsmParser : public MCTargetAsmParser {
  MCAsmParser &Parser;

  /// @name Auto-generated Match Functions
  /// {

#define GET_ASSEMBLER_HEADER
#include "VEGenAsmMatcher.inc"

  /// }

  // public interface of the MCTargetAsmParser.
  bool MatchAndEmitInstruction(SMLoc IDLoc, unsigned &Opcode,
                               OperandVector &Operands, MCStreamer &Out,
                               uint64_t &ErrorInfo,
                               bool MatchingInlineAsm) override;
  bool ParseRegister(unsigned &RegNo, SMLoc &StartLoc, SMLoc &EndLoc) override;
  int parseRegisterName(unsigned (*matchFn)(StringRef));
  OperandMatchResultTy tryParseRegister(unsigned &RegNo, SMLoc &StartLoc,
                                        SMLoc &EndLoc) override;
  bool ParseInstruction(ParseInstructionInfo &Info, StringRef Name,
                        SMLoc NameLoc, OperandVector &Operands) override;
  bool ParseDirective(AsmToken DirectiveID) override;

  unsigned validateTargetOperandClass(MCParsedAsmOperand &Op,
                                      unsigned Kind) override;

  // Custom parse functions for VE specific operands.
  OperandMatchResultTy parseMEMOperand(OperandVector &Operands);
  OperandMatchResultTy parseMEMAsOperand(OperandVector &Operands);
  OperandMatchResultTy parseCCOpOperand(OperandVector &Operands);
  OperandMatchResultTy parseRDOpOperand(OperandVector &Operands);
  OperandMatchResultTy parseMImmOperand(OperandVector &Operands);
  OperandMatchResultTy parseOperand(OperandVector &Operands, StringRef Name);
  OperandMatchResultTy parseVEAsmOperand(std::unique_ptr<VEOperand> &Operand);

  // Helper function to parse expression with a symbol.
  const MCExpr *extractModifierFromExpr(const MCExpr *E,
                                        VEMCExpr::VariantKind &Variant);
  const MCExpr *fixupVariantKind(const MCExpr *E);
  bool parseExpression(const MCExpr *&EVal);

  // Split the mnemonic stripping conditional code and quantifiers
  StringRef splitMnemonic(StringRef Name, SMLoc NameLoc,
                          OperandVector *Operands);

  bool parseDirectiveWord(unsigned Size, SMLoc L);

public:
  VEAsmParser(const MCSubtargetInfo &sti, MCAsmParser &parser,
              const MCInstrInfo &MII, const MCTargetOptions &Options)
      : MCTargetAsmParser(Options, sti, MII), Parser(parser) {
    // Initialize the set of available features.
    setAvailableFeatures(ComputeAvailableFeatures(getSTI().getFeatureBits()));
  }
};

} // end anonymous namespace

static const MCPhysReg I32Regs[64] = {
    VE::SW0,  VE::SW1,  VE::SW2,  VE::SW3,  VE::SW4,  VE::SW5,  VE::SW6,
    VE::SW7,  VE::SW8,  VE::SW9,  VE::SW10, VE::SW11, VE::SW12, VE::SW13,
    VE::SW14, VE::SW15, VE::SW16, VE::SW17, VE::SW18, VE::SW19, VE::SW20,
    VE::SW21, VE::SW22, VE::SW23, VE::SW24, VE::SW25, VE::SW26, VE::SW27,
    VE::SW28, VE::SW29, VE::SW30, VE::SW31, VE::SW32, VE::SW33, VE::SW34,
    VE::SW35, VE::SW36, VE::SW37, VE::SW38, VE::SW39, VE::SW40, VE::SW41,
    VE::SW42, VE::SW43, VE::SW44, VE::SW45, VE::SW46, VE::SW47, VE::SW48,
    VE::SW49, VE::SW50, VE::SW51, VE::SW52, VE::SW53, VE::SW54, VE::SW55,
    VE::SW56, VE::SW57, VE::SW58, VE::SW59, VE::SW60, VE::SW61, VE::SW62,
    VE::SW63};

static const MCPhysReg F32Regs[64] = {
    VE::SF0,  VE::SF1,  VE::SF2,  VE::SF3,  VE::SF4,  VE::SF5,  VE::SF6,
    VE::SF7,  VE::SF8,  VE::SF9,  VE::SF10, VE::SF11, VE::SF12, VE::SF13,
    VE::SF14, VE::SF15, VE::SF16, VE::SF17, VE::SF18, VE::SF19, VE::SF20,
    VE::SF21, VE::SF22, VE::SF23, VE::SF24, VE::SF25, VE::SF26, VE::SF27,
    VE::SF28, VE::SF29, VE::SF30, VE::SF31, VE::SF32, VE::SF33, VE::SF34,
    VE::SF35, VE::SF36, VE::SF37, VE::SF38, VE::SF39, VE::SF40, VE::SF41,
    VE::SF42, VE::SF43, VE::SF44, VE::SF45, VE::SF46, VE::SF47, VE::SF48,
    VE::SF49, VE::SF50, VE::SF51, VE::SF52, VE::SF53, VE::SF54, VE::SF55,
    VE::SF56, VE::SF57, VE::SF58, VE::SF59, VE::SF60, VE::SF61, VE::SF62,
    VE::SF63};

static const MCPhysReg F128Regs[32] = {
    VE::Q0,  VE::Q1,  VE::Q2,  VE::Q3,  VE::Q4,  VE::Q5,  VE::Q6,  VE::Q7,
    VE::Q8,  VE::Q9,  VE::Q10, VE::Q11, VE::Q12, VE::Q13, VE::Q14, VE::Q15,
    VE::Q16, VE::Q17, VE::Q18, VE::Q19, VE::Q20, VE::Q21, VE::Q22, VE::Q23,
    VE::Q24, VE::Q25, VE::Q26, VE::Q27, VE::Q28, VE::Q29, VE::Q30, VE::Q31};

<<<<<<< HEAD
static const MCPhysReg VM512Regs[8] = {
  VE::VMP0, VE::VMP1, VE::VMP2, VE::VMP3,
  VE::VMP4, VE::VMP5, VE::VMP6, VE::VMP7 };
=======
static const MCPhysReg VM512Regs[8] = {VE::VMP0, VE::VMP1, VE::VMP2, VE::VMP3,
                                       VE::VMP4, VE::VMP5, VE::VMP6, VE::VMP7};
>>>>>>> 7ecd60bb

static const MCPhysReg MISCRegs[31] = {
    VE::USRCC,      VE::PSW,        VE::SAR,        VE::NoRegister,
    VE::NoRegister, VE::NoRegister, VE::NoRegister, VE::PMMR,
    VE::PMCR0,      VE::PMCR1,      VE::PMCR2,      VE::PMCR3,
    VE::NoRegister, VE::NoRegister, VE::NoRegister, VE::NoRegister,
    VE::PMC0,       VE::PMC1,       VE::PMC2,       VE::PMC3,
    VE::PMC4,       VE::PMC5,       VE::PMC6,       VE::PMC7,
    VE::PMC8,       VE::PMC9,       VE::PMC10,      VE::PMC11,
    VE::PMC12,      VE::PMC13,      VE::PMC14};

namespace {

/// VEOperand - Instances of this class represent a parsed VE machine
/// instruction.
class VEOperand : public MCParsedAsmOperand {
private:
  enum KindTy {
    k_Token,
    k_Register,
    k_Immediate,
    // SX-Aurora ASX form is disp(index, base).
    k_MemoryRegRegImm,  // base=reg, index=reg, disp=imm
    k_MemoryRegImmImm,  // base=reg, index=imm, disp=imm
    k_MemoryZeroRegImm, // base=0, index=reg, disp=imm
    k_MemoryZeroImmImm, // base=0, index=imm, disp=imm
    // SX-Aurora AS form is disp(base).
    k_MemoryRegImm,  // base=reg, disp=imm
    k_MemoryZeroImm, // base=0, disp=imm
    // Other special cases for Aurora VE
    k_CCOp,   // condition code
    k_RDOp,   // rounding mode
    k_MImmOp, // Special immediate value of sequential bit stream of 0 or 1.
  } Kind;

  SMLoc StartLoc, EndLoc;

  struct Token {
    const char *Data;
    unsigned Length;
  };

  struct RegOp {
    unsigned RegNum;
  };

  struct ImmOp {
    const MCExpr *Val;
  };

  struct MemOp {
    unsigned Base;
    unsigned IndexReg;
    const MCExpr *Index;
    const MCExpr *Offset;
  };

  struct CCOp {
    unsigned CCVal;
  };

  struct RDOp {
    unsigned RDVal;
  };

  struct MImmOp {
    const MCExpr *Val;
    bool M0Flag;
  };

  union {
    struct Token Tok;
    struct RegOp Reg;
    struct ImmOp Imm;
    struct MemOp Mem;
    struct CCOp CC;
    struct RDOp RD;
    struct MImmOp MImm;
  };

public:
  VEOperand(KindTy K) : MCParsedAsmOperand(), Kind(K) {}

  bool isToken() const override { return Kind == k_Token; }
  bool isReg() const override { return Kind == k_Register; }
  bool isImm() const override { return Kind == k_Immediate; }
  bool isMem() const override {
    return isMEMrri() || isMEMrii() || isMEMzri() || isMEMzii() || isMEMri() ||
           isMEMzi();
  }
  bool isMEMrri() const { return Kind == k_MemoryRegRegImm; }
  bool isMEMrii() const { return Kind == k_MemoryRegImmImm; }
  bool isMEMzri() const { return Kind == k_MemoryZeroRegImm; }
  bool isMEMzii() const { return Kind == k_MemoryZeroImmImm; }
  bool isMEMri() const { return Kind == k_MemoryRegImm; }
  bool isMEMzi() const { return Kind == k_MemoryZeroImm; }
  bool isCCOp() const { return Kind == k_CCOp; }
  bool isRDOp() const { return Kind == k_RDOp; }
  bool isZero() {
    if (!isImm())
      return false;

    // Constant case
    if (const auto *ConstExpr = dyn_cast<MCConstantExpr>(Imm.Val)) {
      int64_t Value = ConstExpr->getValue();
      return Value == 0;
    }
    return false;
  }
  bool isUImm0to2() {
    if (!isImm())
      return false;

    // Constant case
    if (const auto *ConstExpr = dyn_cast<MCConstantExpr>(Imm.Val)) {
      int64_t Value = ConstExpr->getValue();
      return Value >= 0 && Value < 3;
    }
    return false;
  }
  bool isUImm1() {
    if (!isImm())
      return false;

    // Constant case
    if (const auto *ConstExpr = dyn_cast<MCConstantExpr>(Imm.Val)) {
      int64_t Value = ConstExpr->getValue();
      return isUInt<1>(Value);
    }
    return false;
  }
  bool isUImm2() {
    if (!isImm())
      return false;

    // Constant case
    if (const auto *ConstExpr = dyn_cast<MCConstantExpr>(Imm.Val)) {
      int64_t Value = ConstExpr->getValue();
      return isUInt<2>(Value);
    }
    return false;
  }
  bool isUImm3() {
    if (!isImm())
      return false;

    // Constant case
    if (const auto *ConstExpr = dyn_cast<MCConstantExpr>(Imm.Val)) {
      int64_t Value = ConstExpr->getValue();
      return isUInt<3>(Value);
    }
    return false;
  }
  bool isUImm4() {
    if (!isImm())
      return false;

    // Constant case
    if (const MCConstantExpr *ConstExpr = dyn_cast<MCConstantExpr>(Imm.Val)) {
      int64_t Value = ConstExpr->getValue();
      return isUInt<4>(Value);
    }
    return false;
  }
  bool isUImm6() {
    if (!isImm())
      return false;

    // Constant case
    if (const auto *ConstExpr = dyn_cast<MCConstantExpr>(Imm.Val)) {
      int64_t Value = ConstExpr->getValue();
      return isUInt<6>(Value);
    }
    return false;
  }
  bool isUImm7() {
    if (!isImm())
      return false;

    // Constant case
    if (const auto *ConstExpr = dyn_cast<MCConstantExpr>(Imm.Val)) {
      int64_t Value = ConstExpr->getValue();
      return isUInt<7>(Value);
    }
    return false;
  }
  bool isSImm7() {
    if (!isImm())
      return false;

    // Constant case
    if (const auto *ConstExpr = dyn_cast<MCConstantExpr>(Imm.Val)) {
      int64_t Value = ConstExpr->getValue();
      return isInt<7>(Value);
    }
    return false;
  }
  bool isMImm() const {
    if (Kind != k_MImmOp)
      return false;

    // Constant case
    if (const auto *ConstExpr = dyn_cast<MCConstantExpr>(MImm.Val)) {
      int64_t Value = ConstExpr->getValue();
      return isUInt<6>(Value);
    }
    return false;
  }

  StringRef getToken() const {
    assert(Kind == k_Token && "Invalid access!");
    return StringRef(Tok.Data, Tok.Length);
  }

  unsigned getReg() const override {
    assert((Kind == k_Register) && "Invalid access!");
    return Reg.RegNum;
  }

  const MCExpr *getImm() const {
    assert((Kind == k_Immediate) && "Invalid access!");
    return Imm.Val;
  }

  unsigned getMemBase() const {
    assert((Kind == k_MemoryRegRegImm || Kind == k_MemoryRegImmImm ||
            Kind == k_MemoryRegImm) &&
           "Invalid access!");
    return Mem.Base;
  }

  unsigned getMemIndexReg() const {
    assert((Kind == k_MemoryRegRegImm || Kind == k_MemoryZeroRegImm) &&
           "Invalid access!");
    return Mem.IndexReg;
  }

  const MCExpr *getMemIndex() const {
    assert((Kind == k_MemoryRegImmImm || Kind == k_MemoryZeroImmImm) &&
           "Invalid access!");
    return Mem.Index;
  }

  const MCExpr *getMemOffset() const {
    assert((Kind == k_MemoryRegRegImm || Kind == k_MemoryRegImmImm ||
            Kind == k_MemoryZeroImmImm || Kind == k_MemoryZeroRegImm ||
            Kind == k_MemoryRegImm || Kind == k_MemoryZeroImm) &&
           "Invalid access!");
    return Mem.Offset;
  }

  void setMemOffset(const MCExpr *off) {
    assert((Kind == k_MemoryRegRegImm || Kind == k_MemoryRegImmImm ||
            Kind == k_MemoryZeroImmImm || Kind == k_MemoryZeroRegImm ||
            Kind == k_MemoryRegImm || Kind == k_MemoryZeroImm) &&
           "Invalid access!");
    Mem.Offset = off;
  }

  unsigned getCCVal() const {
    assert((Kind == k_CCOp) && "Invalid access!");
    return CC.CCVal;
  }

  unsigned getRDVal() const {
    assert((Kind == k_RDOp) && "Invalid access!");
    return RD.RDVal;
  }

  const MCExpr *getMImmVal() const {
    assert((Kind == k_MImmOp) && "Invalid access!");
    return MImm.Val;
  }
  bool getM0Flag() const {
    assert((Kind == k_MImmOp) && "Invalid access!");
    return MImm.M0Flag;
  }

  /// getStartLoc - Get the location of the first token of this operand.
  SMLoc getStartLoc() const override { return StartLoc; }
  /// getEndLoc - Get the location of the last token of this operand.
  SMLoc getEndLoc() const override { return EndLoc; }

  void print(raw_ostream &OS) const override {
    switch (Kind) {
    case k_Token:
      OS << "Token: " << getToken() << "\n";
      break;
    case k_Register:
      OS << "Reg: #" << getReg() << "\n";
      break;
    case k_Immediate:
      OS << "Imm: " << getImm() << "\n";
      break;
    case k_MemoryRegRegImm:
      assert(getMemOffset() != nullptr);
      OS << "Mem: #" << getMemBase() << "+#" << getMemIndexReg() << "+"
         << *getMemOffset() << "\n";
      break;
    case k_MemoryRegImmImm:
      assert(getMemIndex() != nullptr && getMemOffset() != nullptr);
      OS << "Mem: #" << getMemBase() << "+" << *getMemIndex() << "+"
         << *getMemOffset() << "\n";
      break;
    case k_MemoryZeroRegImm:
      assert(getMemOffset() != nullptr);
      OS << "Mem: 0+#" << getMemIndexReg() << "+" << *getMemOffset() << "\n";
      break;
    case k_MemoryZeroImmImm:
      assert(getMemIndex() != nullptr && getMemOffset() != nullptr);
      OS << "Mem: 0+" << *getMemIndex() << "+" << *getMemOffset() << "\n";
      break;
    case k_MemoryRegImm:
      assert(getMemOffset() != nullptr);
      OS << "Mem: #" << getMemBase() << "+" << *getMemOffset() << "\n";
      break;
    case k_MemoryZeroImm:
      assert(getMemOffset() != nullptr);
      OS << "Mem: 0+" << *getMemOffset() << "\n";
      break;
    case k_CCOp:
      OS << "CCOp: " << getCCVal() << "\n";
      break;
    case k_RDOp:
      OS << "RDOp: " << getRDVal() << "\n";
      break;
    case k_MImmOp:
      OS << "MImm: (" << getMImmVal() << (getM0Flag() ? ")0" : ")1") << "\n";
      break;
    }
  }

  void addRegOperands(MCInst &Inst, unsigned N) const {
    assert(N == 1 && "Invalid number of operands!");
    Inst.addOperand(MCOperand::createReg(getReg()));
  }

  void addImmOperands(MCInst &Inst, unsigned N) const {
    assert(N == 1 && "Invalid number of operands!");
    const MCExpr *Expr = getImm();
    addExpr(Inst, Expr);
  }

  void addZeroOperands(MCInst &Inst, unsigned N) const {
    addImmOperands(Inst, N);
  }

  void addUImm0to2Operands(MCInst &Inst, unsigned N) const {
    addImmOperands(Inst, N);
  }

  void addUImm1Operands(MCInst &Inst, unsigned N) const {
    addImmOperands(Inst, N);
  }

  void addUImm2Operands(MCInst &Inst, unsigned N) const {
    addImmOperands(Inst, N);
  }

  void addUImm3Operands(MCInst &Inst, unsigned N) const {
    addImmOperands(Inst, N);
  }

  void addUImm4Operands(MCInst &Inst, unsigned N) const {
    addImmOperands(Inst, N);
  }

  void addUImm6Operands(MCInst &Inst, unsigned N) const {
    addImmOperands(Inst, N);
  }

  void addUImm7Operands(MCInst &Inst, unsigned N) const {
    addImmOperands(Inst, N);
  }

  void addSImm7Operands(MCInst &Inst, unsigned N) const {
    addImmOperands(Inst, N);
  }

  void addExpr(MCInst &Inst, const MCExpr *Expr) const {
    // Add as immediate when possible.  Null MCExpr = 0.
    if (!Expr)
      Inst.addOperand(MCOperand::createImm(0));
    else if (const auto *CE = dyn_cast<MCConstantExpr>(Expr))
      Inst.addOperand(MCOperand::createImm(CE->getValue()));
    else
      Inst.addOperand(MCOperand::createExpr(Expr));
  }

  void addMEMrriOperands(MCInst &Inst, unsigned N) const {
    assert(N == 3 && "Invalid number of operands!");

    Inst.addOperand(MCOperand::createReg(getMemBase()));
    Inst.addOperand(MCOperand::createReg(getMemIndexReg()));
    addExpr(Inst, getMemOffset());
  }

  void addMEMriiOperands(MCInst &Inst, unsigned N) const {
    assert(N == 3 && "Invalid number of operands!");

    Inst.addOperand(MCOperand::createReg(getMemBase()));
    addExpr(Inst, getMemIndex());
    addExpr(Inst, getMemOffset());
  }

  void addMEMzriOperands(MCInst &Inst, unsigned N) const {
    assert(N == 3 && "Invalid number of operands!");

    Inst.addOperand(MCOperand::createImm(0));
    Inst.addOperand(MCOperand::createReg(getMemIndexReg()));
    addExpr(Inst, getMemOffset());
  }

  void addMEMziiOperands(MCInst &Inst, unsigned N) const {
    assert(N == 3 && "Invalid number of operands!");

    Inst.addOperand(MCOperand::createImm(0));
    addExpr(Inst, getMemIndex());
    addExpr(Inst, getMemOffset());
  }

  void addMEMriOperands(MCInst &Inst, unsigned N) const {
    assert(N == 2 && "Invalid number of operands!");

    Inst.addOperand(MCOperand::createReg(getMemBase()));
    addExpr(Inst, getMemOffset());
  }

  void addMEMziOperands(MCInst &Inst, unsigned N) const {
    assert(N == 2 && "Invalid number of operands!");

    Inst.addOperand(MCOperand::createImm(0));
    addExpr(Inst, getMemOffset());
  }

  void addCCOpOperands(MCInst &Inst, unsigned N) const {
    assert(N == 1 && "Invalid number of operands!");

    Inst.addOperand(MCOperand::createImm(getCCVal()));
  }

  void addRDOpOperands(MCInst &Inst, unsigned N) const {
    assert(N == 1 && "Invalid number of operands!");

    Inst.addOperand(MCOperand::createImm(getRDVal()));
  }

  void addMImmOperands(MCInst &Inst, unsigned N) const {
    assert(N == 1 && "Invalid number of operands!");
    const auto *ConstExpr = dyn_cast<MCConstantExpr>(getMImmVal());
    assert(ConstExpr && "Null operands!");
    int64_t Value = ConstExpr->getValue();
    if (getM0Flag())
      Value += 64;
    Inst.addOperand(MCOperand::createImm(Value));
  }

  static std::unique_ptr<VEOperand> CreateToken(StringRef Str, SMLoc S) {
    auto Op = std::make_unique<VEOperand>(k_Token);
    Op->Tok.Data = Str.data();
    Op->Tok.Length = Str.size();
    Op->StartLoc = S;
    Op->EndLoc = S;
    return Op;
  }

  static std::unique_ptr<VEOperand> CreateReg(unsigned RegNum, SMLoc S,
                                              SMLoc E) {
    auto Op = std::make_unique<VEOperand>(k_Register);
    Op->Reg.RegNum = RegNum;
    Op->StartLoc = S;
    Op->EndLoc = E;
    return Op;
  }

  static std::unique_ptr<VEOperand> CreateImm(const MCExpr *Val, SMLoc S,
                                              SMLoc E) {
    auto Op = std::make_unique<VEOperand>(k_Immediate);
    Op->Imm.Val = Val;
    Op->StartLoc = S;
    Op->EndLoc = E;
    return Op;
  }

  static std::unique_ptr<VEOperand> CreateCCOp(unsigned CCVal, SMLoc S,
                                               SMLoc E) {
    auto Op = std::make_unique<VEOperand>(k_CCOp);
    Op->CC.CCVal = CCVal;
    Op->StartLoc = S;
    Op->EndLoc = E;
    return Op;
  }

  static std::unique_ptr<VEOperand> CreateRDOp(unsigned RDVal, SMLoc S,
                                               SMLoc E) {
    auto Op = std::make_unique<VEOperand>(k_RDOp);
    Op->RD.RDVal = RDVal;
    Op->StartLoc = S;
    Op->EndLoc = E;
    return Op;
  }

  static std::unique_ptr<VEOperand> CreateMImm(const MCExpr *Val, bool Flag,
                                               SMLoc S, SMLoc E) {
    auto Op = std::make_unique<VEOperand>(k_MImmOp);
    Op->MImm.Val = Val;
    Op->MImm.M0Flag = Flag;
    Op->StartLoc = S;
    Op->EndLoc = E;
    return Op;
  }

  static bool MorphToI32Reg(VEOperand &Op) {
    unsigned Reg = Op.getReg();
    unsigned regIdx = Reg - VE::SX0;
    if (regIdx > 63)
      return false;
    Op.Reg.RegNum = I32Regs[regIdx];
    return true;
  }

  static bool MorphToF32Reg(VEOperand &Op) {
    unsigned Reg = Op.getReg();
    unsigned regIdx = Reg - VE::SX0;
    if (regIdx > 63)
      return false;
    Op.Reg.RegNum = F32Regs[regIdx];
    return true;
  }

  static bool MorphToF128Reg(VEOperand &Op) {
    unsigned Reg = Op.getReg();
    unsigned regIdx = Reg - VE::SX0;
    if (regIdx % 2 || regIdx > 63)
      return false;
    Op.Reg.RegNum = F128Regs[regIdx / 2];
    return true;
  }

  static bool MorphToVM512Reg(VEOperand &Op) {
    unsigned Reg = Op.getReg();
    unsigned regIdx = Reg - VE::VM0;
    if (regIdx % 2 || regIdx > 15)
      return false;
    Op.Reg.RegNum = VM512Regs[regIdx / 2];
    return true;
  }

  static bool MorphToMISCReg(VEOperand &Op) {
    const auto *ConstExpr = dyn_cast<MCConstantExpr>(Op.getImm());
    if (!ConstExpr)
      return false;
    unsigned regIdx = ConstExpr->getValue();
    if (regIdx > 31 || MISCRegs[regIdx] == VE::NoRegister)
      return false;
    Op.Kind = k_Register;
    Op.Reg.RegNum = MISCRegs[regIdx];
    return true;
  }

  static std::unique_ptr<VEOperand>
  MorphToMEMri(unsigned Base, std::unique_ptr<VEOperand> Op) {
    const MCExpr *Imm  = Op->getImm();
    Op->Kind = k_MemoryRegImm;
    Op->Mem.Base = Base;
    Op->Mem.IndexReg = 0;
    Op->Mem.Index = nullptr;
    Op->Mem.Offset = Imm;
    return Op;
  }

  static std::unique_ptr<VEOperand>
  MorphToMEMzi(std::unique_ptr<VEOperand> Op) {
    const MCExpr *Imm  = Op->getImm();
    Op->Kind = k_MemoryZeroImm;
    Op->Mem.Base = 0;
    Op->Mem.IndexReg = 0;
    Op->Mem.Index = nullptr;
    Op->Mem.Offset = Imm;
    return Op;
  }

  static std::unique_ptr<VEOperand>
  MorphToMEMrri(unsigned Base, unsigned Index, std::unique_ptr<VEOperand> Op) {
    const MCExpr *Imm = Op->getImm();
    Op->Kind = k_MemoryRegRegImm;
    Op->Mem.Base = Base;
    Op->Mem.IndexReg = Index;
    Op->Mem.Index = nullptr;
    Op->Mem.Offset = Imm;
    return Op;
  }

  static std::unique_ptr<VEOperand>
  MorphToMEMrii(unsigned Base, const MCExpr *Index,
                std::unique_ptr<VEOperand> Op) {
    const MCExpr *Imm = Op->getImm();
    Op->Kind = k_MemoryRegImmImm;
    Op->Mem.Base = Base;
    Op->Mem.IndexReg = 0;
    Op->Mem.Index = Index;
    Op->Mem.Offset = Imm;
    return Op;
  }

  static std::unique_ptr<VEOperand>
  MorphToMEMzri(unsigned Index, std::unique_ptr<VEOperand> Op) {
    const MCExpr *Imm = Op->getImm();
    Op->Kind = k_MemoryZeroRegImm;
    Op->Mem.Base = 0;
    Op->Mem.IndexReg = Index;
    Op->Mem.Index = nullptr;
    Op->Mem.Offset = Imm;
    return Op;
  }

  static std::unique_ptr<VEOperand>
  MorphToMEMzii(const MCExpr *Index, std::unique_ptr<VEOperand> Op) {
    const MCExpr *Imm = Op->getImm();
    Op->Kind = k_MemoryZeroImmImm;
    Op->Mem.Base = 0;
    Op->Mem.IndexReg = 0;
    Op->Mem.Index = Index;
    Op->Mem.Offset = Imm;
    return Op;
  }
};

} // end anonymous namespace

bool VEAsmParser::MatchAndEmitInstruction(SMLoc IDLoc, unsigned &Opcode,
                                          OperandVector &Operands,
                                          MCStreamer &Out, uint64_t &ErrorInfo,
                                          bool MatchingInlineAsm) {
  MCInst Inst;
  unsigned MatchResult =
      MatchInstructionImpl(Operands, Inst, ErrorInfo, MatchingInlineAsm);
  switch (MatchResult) {
  case Match_Success:
    Inst.setLoc(IDLoc);
    Out.emitInstruction(Inst, getSTI());
    return false;

  case Match_MissingFeature:
    return Error(IDLoc,
                 "instruction requires a CPU feature not currently enabled");

  case Match_InvalidOperand: {
    SMLoc ErrorLoc = IDLoc;
    if (ErrorInfo != ~0ULL) {
      if (ErrorInfo >= Operands.size())
        return Error(IDLoc, "too few operands for instruction");

      ErrorLoc = ((VEOperand &)*Operands[ErrorInfo]).getStartLoc();
      if (ErrorLoc == SMLoc())
        ErrorLoc = IDLoc;
    }

    return Error(ErrorLoc, "invalid operand for instruction");
  }
  case Match_MnemonicFail:
    return Error(IDLoc, "invalid instruction mnemonic");
  }
  llvm_unreachable("Implement any new match types added!");
}

bool VEAsmParser::ParseRegister(unsigned &RegNo, SMLoc &StartLoc,
                                SMLoc &EndLoc) {
  if (tryParseRegister(RegNo, StartLoc, EndLoc) != MatchOperand_Success)
    return Error(StartLoc, "invalid register name");
  return false;
}

/// Parses a register name using a given matching function.
/// Checks for lowercase or uppercase if necessary.
int VEAsmParser::parseRegisterName(unsigned (*matchFn)(StringRef)) {
  StringRef Name = Parser.getTok().getString();

  int RegNum = matchFn(Name);

  // GCC supports case insensitive register names. All of the VE registers
  // are all lower case.
  if (RegNum == VE::NoRegister) {
    RegNum = matchFn(Name.lower());
  }

  return RegNum;
}

/// Maps from the set of all register names to a register number.
/// \note Generated by TableGen.
static unsigned MatchRegisterName(StringRef Name);

/// Maps from the set of all alternative registernames to a register number.
/// \note Generated by TableGen.
static unsigned MatchRegisterAltName(StringRef Name);

OperandMatchResultTy
VEAsmParser::tryParseRegister(unsigned &RegNo, SMLoc &StartLoc, SMLoc &EndLoc) {
  const AsmToken Tok = Parser.getTok();
  StartLoc = Tok.getLoc();
  EndLoc = Tok.getEndLoc();
  RegNo = 0;
  if (getLexer().getKind() != AsmToken::Percent)
    return MatchOperand_NoMatch;
  Parser.Lex();

  RegNo = parseRegisterName(&MatchRegisterName);
  if (RegNo == VE::NoRegister)
    RegNo = parseRegisterName(&MatchRegisterAltName);

  if (RegNo != VE::NoRegister) {
    Parser.Lex();
    return MatchOperand_Success;
  }

  getLexer().UnLex(Tok);
  return MatchOperand_NoMatch;
}

static StringRef parseCC(StringRef Name, unsigned Prefix, unsigned Suffix,
                         bool IntegerCC, bool OmitCC, SMLoc NameLoc,
                         OperandVector *Operands) {
  // Parse instructions with a conditional code. For example, 'bne' is
  // converted into two operands 'b' and 'ne'.
  StringRef Cond = Name.slice(Prefix, Suffix);
  VECC::CondCode CondCode =
      IntegerCC ? stringToVEICondCode(Cond) : stringToVEFCondCode(Cond);

  // If OmitCC is enabled, CC_AT and CC_AF is treated as a part of mnemonic.
  if (CondCode != VECC::UNKNOWN &&
      (!OmitCC || (CondCode != VECC::CC_AT && CondCode != VECC::CC_AF))) {
    StringRef SuffixStr = Name.substr(Suffix);
    // Push "b".
    Name = Name.slice(0, Prefix);
    Operands->push_back(VEOperand::CreateToken(Name, NameLoc));
    // Push $cond part.
    SMLoc CondLoc = SMLoc::getFromPointer(NameLoc.getPointer() + Prefix);
    SMLoc SuffixLoc = SMLoc::getFromPointer(NameLoc.getPointer() + Suffix);
    Operands->push_back(VEOperand::CreateCCOp(CondCode, CondLoc, SuffixLoc));
    // push suffix like ".l.t"
    if (!SuffixStr.empty())
      Operands->push_back(VEOperand::CreateToken(SuffixStr, SuffixLoc));
  } else {
    Operands->push_back(VEOperand::CreateToken(Name, NameLoc));
  }
  return Name;
}

static StringRef parseRD(StringRef Name, unsigned Prefix, SMLoc NameLoc,
                         OperandVector *Operands) {
  // Parse instructions with a conditional code. For example, 'cvt.w.d.sx.rz'
  // is converted into two operands 'cvt.w.d.sx' and '.rz'.
  StringRef RD = Name.substr(Prefix);
  VERD::RoundingMode RoundingMode = stringToVERD(RD);

  if (RoundingMode != VERD::UNKNOWN) {
    Name = Name.slice(0, Prefix);
    // push 1st like `cvt.w.d.sx`
    Operands->push_back(VEOperand::CreateToken(Name, NameLoc));
    SMLoc SuffixLoc =
        SMLoc::getFromPointer(NameLoc.getPointer() + (RD.data() - Name.data()));
    SMLoc SuffixEnd =
        SMLoc::getFromPointer(NameLoc.getPointer() + (RD.end() - Name.data()));
    // push $round if it has rounding mode
    Operands->push_back(
        VEOperand::CreateRDOp(RoundingMode, SuffixLoc, SuffixEnd));
  } else {
    Operands->push_back(VEOperand::CreateToken(Name, NameLoc));
  }
  return Name;
}

// Split the mnemonic into ASM operand, conditional code and instruction
// qualifier (half-word, byte).
StringRef VEAsmParser::splitMnemonic(StringRef Name, SMLoc NameLoc,
                                     OperandVector *Operands) {
  // Create the leading tokens for the mnemonic
  StringRef Mnemonic = Name;

  if (Name[0] == 'b') {
    // Match b?? or br??.
    size_t Start = 1;
    size_t Next = Name.find('.');
    // Adjust position of CondCode.
    if (Name.size() > 1 && Name[1] == 'r')
      Start = 2;
    // Check suffix.
    bool ICC = true;
    if (Next + 1 < Name.size() &&
        (Name[Next + 1] == 'd' || Name[Next + 1] == 's'))
      ICC = false;
    Mnemonic = parseCC(Name, Start, Next, ICC, true, NameLoc, Operands);
  } else if (Name.startswith("cmov.l.") || Name.startswith("cmov.w.") ||
             Name.startswith("cmov.d.") || Name.startswith("cmov.s.")) {
    bool ICC = Name[5] == 'l' || Name[5] == 'w';
    Mnemonic = parseCC(Name, 7, Name.size(), ICC, false, NameLoc, Operands);
  } else if (Name.startswith("cvt.w.d.sx") || Name.startswith("cvt.w.d.zx") ||
             Name.startswith("cvt.w.s.sx") || Name.startswith("cvt.w.s.zx")) {
    Mnemonic = parseRD(Name, 10, NameLoc, Operands);
  } else if (Name.startswith("cvt.l.d")) {
    Mnemonic = parseRD(Name, 7, NameLoc, Operands);
  } else if (Name.startswith("vfmk.l.") || Name.startswith("vfmk.w.") ||
             Name.startswith("vfmk.d.") || Name.startswith("vfmk.s.")) {
    bool ICC = Name[5] == 'l' || Name[5] == 'w' ? true : false;
    Mnemonic = parseCC(Name, 7, Name.size(), ICC, true, NameLoc, Operands);
  } else if (Name.startswith("pvfmk.w.lo.") || Name.startswith("pvfmk.w.up.") ||
             Name.startswith("pvfmk.s.lo.") || Name.startswith("pvfmk.s.up.")) {
    bool ICC = Name[6] == 'l' || Name[6] == 'w' ? true : false;
    Mnemonic = parseCC(Name, 11, Name.size(), ICC, true, NameLoc, Operands);
  } else if (Name.startswith("vcvt.w.d.sx") || Name.startswith("vcvt.w.d.zx") ||
             Name.startswith("vcvt.w.s.sx") || Name.startswith("vcvt.w.s.zx")) {
    Mnemonic = parseRD(Name, 11, NameLoc, Operands);
  } else if (Name.startswith("vcvt.l.d")) {
    Mnemonic = parseRD(Name, 8, NameLoc, Operands);
  } else if (Name.startswith("pvcvt.w.s.lo") ||
             Name.startswith("pvcvt.w.s.up")) {
    Mnemonic = parseRD(Name, 12, NameLoc, Operands);
  } else if (Name.startswith("pvcvt.w.s")) {
    Mnemonic = parseRD(Name, 9, NameLoc, Operands);
  } else {
    Operands->push_back(VEOperand::CreateToken(Mnemonic, NameLoc));
  }

  return Mnemonic;
}

static void applyMnemonicAliases(StringRef &Mnemonic,
                                 const FeatureBitset &Features,
                                 unsigned VariantID);

bool VEAsmParser::ParseInstruction(ParseInstructionInfo &Info, StringRef Name,
                                   SMLoc NameLoc, OperandVector &Operands) {
  // If the target architecture uses MnemonicAlias, call it here to parse
  // operands correctly.
  applyMnemonicAliases(Name, getAvailableFeatures(), 0);

  // Split name to first token and the rest, e.g. "bgt.l.t" to "b", "gt", and
  // ".l.t".  We treat "b" as a mnemonic, "gt" as first operand, and ".l.t"
  // as second operand.
  StringRef Mnemonic = splitMnemonic(Name, NameLoc, &Operands);

  if (getLexer().isNot(AsmToken::EndOfStatement)) {
    // Read the first operand.
    if (parseOperand(Operands, Mnemonic) != MatchOperand_Success) {
      SMLoc Loc = getLexer().getLoc();
      return Error(Loc, "unexpected token");
    }

    while (getLexer().is(AsmToken::Comma)) {
      Parser.Lex(); // Eat the comma.
      // Parse and remember the operand.
      if (parseOperand(Operands, Mnemonic) != MatchOperand_Success) {
        SMLoc Loc = getLexer().getLoc();
        return Error(Loc, "unexpected token");
      }
    }
  }
  if (getLexer().isNot(AsmToken::EndOfStatement)) {
    SMLoc Loc = getLexer().getLoc();
    return Error(Loc, "unexpected token");
  }
  Parser.Lex(); // Consume the EndOfStatement.
  return false;
}

bool VEAsmParser::ParseDirective(AsmToken DirectiveID) {
  StringRef IDVal = DirectiveID.getString();

  if (IDVal == ".byte")
    return parseDirectiveWord(1, DirectiveID.getLoc());

  if (IDVal == ".half")
    return parseDirectiveWord(2, DirectiveID.getLoc());

  if (IDVal == ".word")
    return parseDirectiveWord(4, DirectiveID.getLoc());

  if (IDVal == ".nword")
    return parseDirectiveWord(8, DirectiveID.getLoc());

  if (IDVal == ".xword")
    return parseDirectiveWord(8, DirectiveID.getLoc());

  if (IDVal == ".register") {
    // For now, ignore .register directive.
    Parser.eatToEndOfStatement();
    return false;
  }
  if (IDVal == ".proc") {
    // For compatibility, ignore this directive.
    // (It's supposed to be an "optimization" in the Sun assembler)
    Parser.eatToEndOfStatement();
    return false;
  }

  // Let the MC layer to handle other directives.
  return true;
}

bool VEAsmParser:: parseDirectiveWord(unsigned Size, SMLoc L) {
  if (getLexer().isNot(AsmToken::EndOfStatement)) {
    while (true) {
      const MCExpr *Value;
      if (getParser().parseExpression(Value))
        return true;

      getParser().getStreamer().emitValue(Value, Size);

      if (getLexer().is(AsmToken::EndOfStatement))
        break;

      // FIXME: Improve diagnostic.
      if (getLexer().isNot(AsmToken::Comma))
        return Error(L, "unexpected token in directive");
      Parser.Lex();
    }
  }
  Parser.Lex();
  return false;
}

/// Extract \code @lo32/@hi32/etc \endcode modifier from expression.
/// Recursively scan the expression and check for VK_VE_HI32/LO32/etc
/// symbol variants.  If all symbols with modifier use the same
/// variant, return the corresponding VEMCExpr::VariantKind,
/// and a modified expression using the default symbol variant.
/// Otherwise, return NULL.
const MCExpr *
VEAsmParser::extractModifierFromExpr(const MCExpr *E,
                                     VEMCExpr::VariantKind &Variant) {
  MCContext &Context = getParser().getContext();
  Variant = VEMCExpr::VK_VE_None;

  switch (E->getKind()) {
  case MCExpr::Target:
  case MCExpr::Constant:
    return nullptr;

  case MCExpr::SymbolRef: {
    const MCSymbolRefExpr *SRE = cast<MCSymbolRefExpr>(E);

    switch (SRE->getKind()) {
    case MCSymbolRefExpr::VK_None:
      // Use VK_VE_REFLONG to a symbol without modifiers.
      Variant = VEMCExpr::VK_VE_REFLONG;
      break;
    case MCSymbolRefExpr::VK_VE_HI32:
      Variant = VEMCExpr::VK_VE_HI32;
      break;
    case MCSymbolRefExpr::VK_VE_LO32:
      Variant = VEMCExpr::VK_VE_LO32;
      break;
    case MCSymbolRefExpr::VK_VE_PC_HI32:
      Variant = VEMCExpr::VK_VE_PC_HI32;
      break;
    case MCSymbolRefExpr::VK_VE_PC_LO32:
      Variant = VEMCExpr::VK_VE_PC_LO32;
      break;
    case MCSymbolRefExpr::VK_VE_GOT_HI32:
      Variant = VEMCExpr::VK_VE_GOT_HI32;
      break;
    case MCSymbolRefExpr::VK_VE_GOT_LO32:
      Variant = VEMCExpr::VK_VE_GOT_LO32;
      break;
    case MCSymbolRefExpr::VK_VE_GOTOFF_HI32:
      Variant = VEMCExpr::VK_VE_GOTOFF_HI32;
      break;
    case MCSymbolRefExpr::VK_VE_GOTOFF_LO32:
      Variant = VEMCExpr::VK_VE_GOTOFF_LO32;
      break;
    case MCSymbolRefExpr::VK_VE_PLT_HI32:
      Variant = VEMCExpr::VK_VE_PLT_HI32;
      break;
    case MCSymbolRefExpr::VK_VE_PLT_LO32:
      Variant = VEMCExpr::VK_VE_PLT_LO32;
      break;
    case MCSymbolRefExpr::VK_VE_TLS_GD_HI32:
      Variant = VEMCExpr::VK_VE_TLS_GD_HI32;
      break;
    case MCSymbolRefExpr::VK_VE_TLS_GD_LO32:
      Variant = VEMCExpr::VK_VE_TLS_GD_LO32;
      break;
    case MCSymbolRefExpr::VK_VE_TPOFF_HI32:
      Variant = VEMCExpr::VK_VE_TPOFF_HI32;
      break;
    case MCSymbolRefExpr::VK_VE_TPOFF_LO32:
      Variant = VEMCExpr::VK_VE_TPOFF_LO32;
      break;
    default:
      return nullptr;
    }

    return MCSymbolRefExpr::create(&SRE->getSymbol(), Context);
  }

  case MCExpr::Unary: {
    const MCUnaryExpr *UE = cast<MCUnaryExpr>(E);
    const MCExpr *Sub = extractModifierFromExpr(UE->getSubExpr(), Variant);
    if (!Sub)
      return nullptr;
    return MCUnaryExpr::create(UE->getOpcode(), Sub, Context);
  }

  case MCExpr::Binary: {
    const MCBinaryExpr *BE = cast<MCBinaryExpr>(E);
    VEMCExpr::VariantKind LHSVariant, RHSVariant;
    const MCExpr *LHS = extractModifierFromExpr(BE->getLHS(), LHSVariant);
    const MCExpr *RHS = extractModifierFromExpr(BE->getRHS(), RHSVariant);

    if (!LHS && !RHS)
      return nullptr;

    if (!LHS)
      LHS = BE->getLHS();
    if (!RHS)
      RHS = BE->getRHS();

    if (LHSVariant == VEMCExpr::VK_VE_None)
      Variant = RHSVariant;
    else if (RHSVariant == VEMCExpr::VK_VE_None)
      Variant = LHSVariant;
    else if (LHSVariant == RHSVariant)
      Variant = LHSVariant;
    else
      return nullptr;

    return MCBinaryExpr::create(BE->getOpcode(), LHS, RHS, Context);
  }
  }

  llvm_unreachable("Invalid expression kind!");
}

const MCExpr *VEAsmParser::fixupVariantKind(const MCExpr *E) {
  MCContext &Context = getParser().getContext();

  switch (E->getKind()) {
  case MCExpr::Target:
  case MCExpr::Constant:
  case MCExpr::SymbolRef:
    return E;

  case MCExpr::Unary: {
    const MCUnaryExpr *UE = cast<MCUnaryExpr>(E);
    const MCExpr *Sub = fixupVariantKind(UE->getSubExpr());
    if (Sub == UE->getSubExpr())
      return E;
    return MCUnaryExpr::create(UE->getOpcode(), Sub, Context);
  }

  case MCExpr::Binary: {
    const MCBinaryExpr *BE = cast<MCBinaryExpr>(E);
    const MCExpr *LHS = fixupVariantKind(BE->getLHS());
    const MCExpr *RHS = fixupVariantKind(BE->getRHS());
    if (LHS == BE->getLHS() && RHS == BE->getRHS())
      return E;
    return MCBinaryExpr::create(BE->getOpcode(), LHS, RHS, Context);
  }
  }

  llvm_unreachable("Invalid expression kind!");
}

/// ParseExpression.  This differs from the default "parseExpression" in that
/// it handles modifiers.
bool VEAsmParser::parseExpression(const MCExpr *&EVal) {
  // Handle \code symbol @lo32/@hi32/etc \endcode.
  if (getParser().parseExpression(EVal))
    return true;

  // Convert MCSymbolRefExpr with VK_* to MCExpr with VK_*.
  EVal = fixupVariantKind(EVal);
  VEMCExpr::VariantKind Variant;
  const MCExpr *E = extractModifierFromExpr(EVal, Variant);
  if (E)
    EVal = VEMCExpr::create(Variant, E, getParser().getContext());

  return false;
}

OperandMatchResultTy VEAsmParser::parseMEMOperand(OperandVector &Operands) {
  LLVM_DEBUG(dbgs() << "parseMEMOperand\n");
  const AsmToken &Tok = Parser.getTok();
  SMLoc S = Tok.getLoc();
  SMLoc E = Tok.getEndLoc();
  // Parse ASX format
  //   disp
  //   disp(, base)
  //   disp(index)
  //   disp(index, base)
  //   (, base)
  //   (index)
  //   (index, base)

  std::unique_ptr<VEOperand> Offset;
  switch (getLexer().getKind()) {
  default:
    return MatchOperand_NoMatch;

  case AsmToken::Minus:
  case AsmToken::Integer:
  case AsmToken::Dot:
  case AsmToken::Identifier: {
    const MCExpr *EVal;
    if (!parseExpression(EVal))
      Offset = VEOperand::CreateImm(EVal, S, E);
    else
      return MatchOperand_NoMatch;
    break;
  }

  case AsmToken::LParen:
    // empty disp (= 0)
    Offset =
        VEOperand::CreateImm(MCConstantExpr::create(0, getContext()), S, E);
    break;
  }

  switch (getLexer().getKind()) {
  default:
    return MatchOperand_ParseFail;

  case AsmToken::EndOfStatement:
    Operands.push_back(VEOperand::MorphToMEMzii(
        MCConstantExpr::create(0, getContext()), std::move(Offset)));
    return MatchOperand_Success;

  case AsmToken::LParen:
    Parser.Lex(); // Eat the (
    break;
  }

  const MCExpr *IndexValue = nullptr;
  unsigned IndexReg = 0;

  switch (getLexer().getKind()) {
  default:
    if (ParseRegister(IndexReg, S, E))
      return MatchOperand_ParseFail;
    break;

  case AsmToken::Minus:
  case AsmToken::Integer:
  case AsmToken::Dot:
    if (getParser().parseExpression(IndexValue, E))
      return MatchOperand_ParseFail;
    break;

  case AsmToken::Comma:
    // empty index
    IndexValue = MCConstantExpr::create(0, getContext());
    break;
  }

  switch (getLexer().getKind()) {
  default:
    return MatchOperand_ParseFail;

  case AsmToken::RParen:
    Parser.Lex(); // Eat the )
    Operands.push_back(
        IndexValue ? VEOperand::MorphToMEMzii(IndexValue, std::move(Offset))
                   : VEOperand::MorphToMEMzri(IndexReg, std::move(Offset)));
    return MatchOperand_Success;

  case AsmToken::Comma:
    Parser.Lex(); // Eat the ,
    break;
  }

  unsigned BaseReg = 0;
  if (ParseRegister(BaseReg, S, E))
    return MatchOperand_ParseFail;

  if (!Parser.getTok().is(AsmToken::RParen))
    return MatchOperand_ParseFail;

  Parser.Lex(); // Eat the )
  Operands.push_back(
      IndexValue
          ? VEOperand::MorphToMEMrii(BaseReg, IndexValue, std::move(Offset))
          : VEOperand::MorphToMEMrri(BaseReg, IndexReg, std::move(Offset)));

  return MatchOperand_Success;
}

OperandMatchResultTy VEAsmParser::parseMEMAsOperand(OperandVector &Operands) {
  LLVM_DEBUG(dbgs() << "parseMEMAsOperand\n");
  const AsmToken &Tok = Parser.getTok();
  SMLoc S = Tok.getLoc();
  SMLoc E = Tok.getEndLoc();
  // Parse AS format
  //   disp
  //   disp(, base)
  //   disp(base)
  //   disp()
  //   (, base)
  //   (base)
  //   base

  unsigned BaseReg = VE::NoRegister;
  std::unique_ptr<VEOperand> Offset;
  switch (getLexer().getKind()) {
  default:
    return MatchOperand_NoMatch;

  case AsmToken::Minus:
  case AsmToken::Integer:
  case AsmToken::Dot:
  case AsmToken::Identifier: {
    const MCExpr *EVal;
    if (!parseExpression(EVal))
      Offset = VEOperand::CreateImm(EVal, S, E);
    else
      return MatchOperand_NoMatch;
    break;
  }

  case AsmToken::Percent:
    if (ParseRegister(BaseReg, S, E))
      return MatchOperand_NoMatch;
    Offset =
        VEOperand::CreateImm(MCConstantExpr::create(0, getContext()), S, E);
    break;

  case AsmToken::LParen:
    // empty disp (= 0)
    Offset =
        VEOperand::CreateImm(MCConstantExpr::create(0, getContext()), S, E);
    break;
  }

  switch (getLexer().getKind()) {
  default:
    return MatchOperand_ParseFail;

  case AsmToken::EndOfStatement:
  case AsmToken::Comma:
    Operands.push_back(BaseReg != VE::NoRegister
                           ? VEOperand::MorphToMEMri(BaseReg, std::move(Offset))
                           : VEOperand::MorphToMEMzi(std::move(Offset)));
    return MatchOperand_Success;

  case AsmToken::LParen:
    if (BaseReg != VE::NoRegister)
      return MatchOperand_ParseFail;
    Parser.Lex(); // Eat the (
    break;
  }

  switch (getLexer().getKind()) {
  default:
    if (ParseRegister(BaseReg, S, E))
      return MatchOperand_ParseFail;
    break;

  case AsmToken::Comma:
    Parser.Lex(); // Eat the ,
    if (ParseRegister(BaseReg, S, E))
      return MatchOperand_ParseFail;
    break;

  case AsmToken::RParen:
    break;
  }

  if (!Parser.getTok().is(AsmToken::RParen))
    return MatchOperand_ParseFail;

  Parser.Lex(); // Eat the )
  Operands.push_back(BaseReg != VE::NoRegister
                         ? VEOperand::MorphToMEMri(BaseReg, std::move(Offset))
                         : VEOperand::MorphToMEMzi(std::move(Offset)));

  return MatchOperand_Success;
}

OperandMatchResultTy VEAsmParser::parseMImmOperand(OperandVector &Operands) {
  LLVM_DEBUG(dbgs() << "parseMImmOperand\n");

  // Parsing "(" + number + ")0/1"
  const AsmToken Tok1 = Parser.getTok();
  if (!Tok1.is(AsmToken::LParen))
    return MatchOperand_NoMatch;

  Parser.Lex(); // Eat the '('.

  const AsmToken Tok2 = Parser.getTok();
  SMLoc E;
  const MCExpr *EVal;
  if (!Tok2.is(AsmToken::Integer) || getParser().parseExpression(EVal, E)) {
    getLexer().UnLex(Tok1);
    return MatchOperand_NoMatch;
  }

  const AsmToken Tok3 = Parser.getTok();
  if (!Tok3.is(AsmToken::RParen)) {
    getLexer().UnLex(Tok2);
    getLexer().UnLex(Tok1);
    return MatchOperand_NoMatch;
  }
  Parser.Lex(); // Eat the ')'.

  const AsmToken &Tok4 = Parser.getTok();
  StringRef Suffix = Tok4.getString();
  if (Suffix != "1" && Suffix != "0") {
    getLexer().UnLex(Tok3);
    getLexer().UnLex(Tok2);
    getLexer().UnLex(Tok1);
    return MatchOperand_NoMatch;
  }
  Parser.Lex(); // Eat the value.
  SMLoc EndLoc = SMLoc::getFromPointer(Suffix.end());
  Operands.push_back(
      VEOperand::CreateMImm(EVal, Suffix == "0", Tok1.getLoc(), EndLoc));
  return MatchOperand_Success;
}

OperandMatchResultTy VEAsmParser::parseOperand(OperandVector &Operands,
                                               StringRef Mnemonic) {
  LLVM_DEBUG(dbgs() << "parseOperand\n");
  OperandMatchResultTy ResTy = MatchOperandParserImpl(Operands, Mnemonic);

  // If there wasn't a custom match, try the generic matcher below. Otherwise,
  // there was a match, but an error occurred, in which case, just return that
  // the operand parsing failed.
  if (ResTy == MatchOperand_Success || ResTy == MatchOperand_ParseFail)
    return ResTy;

  switch (getLexer().getKind()) {
  case AsmToken::LParen: {
    // Parsing "(" + %vreg + ", " + %vreg + ")"
    const AsmToken Tok1 = Parser.getTok();
    Parser.Lex(); // Eat the '('.

    unsigned RegNo1;
    SMLoc S1, E1;
    if (tryParseRegister(RegNo1, S1, E1) != MatchOperand_Success) {
      getLexer().UnLex(Tok1);
      return MatchOperand_NoMatch;
    }

    if (!Parser.getTok().is(AsmToken::Comma))
      return MatchOperand_ParseFail;
    Parser.Lex(); // Eat the ','.

    unsigned RegNo2;
    SMLoc S2, E2;
    if (tryParseRegister(RegNo2, S2, E2) != MatchOperand_Success)
      return MatchOperand_ParseFail;

    if (!Parser.getTok().is(AsmToken::RParen))
      return MatchOperand_ParseFail;

    Operands.push_back(VEOperand::CreateToken(Tok1.getString(), Tok1.getLoc()));
    Operands.push_back(VEOperand::CreateReg(RegNo1, S1, E1));
    Operands.push_back(VEOperand::CreateReg(RegNo2, S2, E2));
    Operands.push_back(VEOperand::CreateToken(
        Parser.getTok().getString(), Parser.getTok().getLoc()));
    Parser.Lex(); // Eat the ')'.
    break;
  }
  default: {
    std::unique_ptr<VEOperand> Op;
    ResTy = parseVEAsmOperand(Op);
    if (ResTy != MatchOperand_Success || !Op)
      return MatchOperand_ParseFail;

    // Push the parsed operand into the list of operands
    Operands.push_back(std::move(Op));

    if (!Parser.getTok().is(AsmToken::LParen))
      break;

    // Parsing %vec-reg + "(" + %sclar-reg/number + ")"
    std::unique_ptr<VEOperand> Op1 = VEOperand::CreateToken(
        Parser.getTok().getString(), Parser.getTok().getLoc());
    Parser.Lex(); // Eat the '('.

    std::unique_ptr<VEOperand> Op2;
    ResTy = parseVEAsmOperand(Op2);
    if (ResTy != MatchOperand_Success || !Op2)
      return MatchOperand_ParseFail;

    if (!Parser.getTok().is(AsmToken::RParen))
      return MatchOperand_ParseFail;

    Operands.push_back(std::move(Op1));
    Operands.push_back(std::move(Op2));
<<<<<<< HEAD
    Operands.push_back(VEOperand::CreateToken(
        Parser.getTok().getString(), Parser.getTok().getLoc()));
=======
    Operands.push_back(VEOperand::CreateToken(Parser.getTok().getString(),
                                              Parser.getTok().getLoc()));
>>>>>>> 7ecd60bb
    Parser.Lex(); // Eat the ')'.
    break;
  }
  }

  return MatchOperand_Success;
}

OperandMatchResultTy
VEAsmParser::parseVEAsmOperand(std::unique_ptr<VEOperand> &Op) {
  LLVM_DEBUG(dbgs() << "parseVEAsmOperand\n");
  SMLoc S = Parser.getTok().getLoc();
  SMLoc E = SMLoc::getFromPointer(Parser.getTok().getLoc().getPointer() - 1);
  const MCExpr *EVal;

  Op = nullptr;
  switch (getLexer().getKind()) {
  default:
    break;

  case AsmToken::Percent:
    unsigned RegNo;
    if (tryParseRegister(RegNo, S, E) == MatchOperand_Success)
      Op = VEOperand::CreateReg(RegNo, S, E);
    break;

  case AsmToken::Minus:
  case AsmToken::Integer:
  case AsmToken::Dot:
  case AsmToken::Identifier:
    if (!parseExpression(EVal))
      Op = VEOperand::CreateImm(EVal, S, E);
    break;
  }
  return (Op) ? MatchOperand_Success : MatchOperand_ParseFail;
}

// Force static initialization.
extern "C" LLVM_EXTERNAL_VISIBILITY void LLVMInitializeVEAsmParser() {
  RegisterMCAsmParser<VEAsmParser> A(getTheVETarget());
}

#define GET_REGISTER_MATCHER
#define GET_MATCHER_IMPLEMENTATION
#include "VEGenAsmMatcher.inc"

unsigned VEAsmParser::validateTargetOperandClass(MCParsedAsmOperand &GOp,
                                                 unsigned Kind) {
  VEOperand &Op = (VEOperand &)GOp;

  // VE uses identical register name for all registers like both
  // F32 and I32 uses "%s23".  Need to convert the name of them
  // for validation.
  switch (Kind) {
  default:
    break;
  case MCK_F32:
    if (Op.isReg() && VEOperand::MorphToF32Reg(Op))
      return MCTargetAsmParser::Match_Success;
    break;
  case MCK_I32:
    if (Op.isReg() && VEOperand::MorphToI32Reg(Op))
      return MCTargetAsmParser::Match_Success;
    break;
  case MCK_F128:
    if (Op.isReg() && VEOperand::MorphToF128Reg(Op))
      return MCTargetAsmParser::Match_Success;
    break;
  case MCK_VM512:
    if (Op.isReg() && VEOperand::MorphToVM512Reg(Op))
      return MCTargetAsmParser::Match_Success;
    break;
  case MCK_MISC:
    if (Op.isImm() && VEOperand::MorphToMISCReg(Op))
      return MCTargetAsmParser::Match_Success;
    break;
  case MCK_VM512:
    if (Op.isReg() && VEOperand::MorphToVM512Reg(Op))
      return MCTargetAsmParser::Match_Success;
    break;
  }
  return Match_InvalidOperand;
}<|MERGE_RESOLUTION|>--- conflicted
+++ resolved
@@ -127,14 +127,8 @@
     VE::Q16, VE::Q17, VE::Q18, VE::Q19, VE::Q20, VE::Q21, VE::Q22, VE::Q23,
     VE::Q24, VE::Q25, VE::Q26, VE::Q27, VE::Q28, VE::Q29, VE::Q30, VE::Q31};
 
-<<<<<<< HEAD
-static const MCPhysReg VM512Regs[8] = {
-  VE::VMP0, VE::VMP1, VE::VMP2, VE::VMP3,
-  VE::VMP4, VE::VMP5, VE::VMP6, VE::VMP7 };
-=======
 static const MCPhysReg VM512Regs[8] = {VE::VMP0, VE::VMP1, VE::VMP2, VE::VMP3,
                                        VE::VMP4, VE::VMP5, VE::VMP6, VE::VMP7};
->>>>>>> 7ecd60bb
 
 static const MCPhysReg MISCRegs[31] = {
     VE::USRCC,      VE::PSW,        VE::SAR,        VE::NoRegister,
@@ -697,7 +691,7 @@
 
   static std::unique_ptr<VEOperand>
   MorphToMEMri(unsigned Base, std::unique_ptr<VEOperand> Op) {
-    const MCExpr *Imm  = Op->getImm();
+    const MCExpr *Imm = Op->getImm();
     Op->Kind = k_MemoryRegImm;
     Op->Mem.Base = Base;
     Op->Mem.IndexReg = 0;
@@ -708,7 +702,7 @@
 
   static std::unique_ptr<VEOperand>
   MorphToMEMzi(std::unique_ptr<VEOperand> Op) {
-    const MCExpr *Imm  = Op->getImm();
+    const MCExpr *Imm = Op->getImm();
     Op->Kind = k_MemoryZeroImm;
     Op->Mem.Base = 0;
     Op->Mem.IndexReg = 0;
@@ -1525,13 +1519,8 @@
 
     Operands.push_back(std::move(Op1));
     Operands.push_back(std::move(Op2));
-<<<<<<< HEAD
-    Operands.push_back(VEOperand::CreateToken(
-        Parser.getTok().getString(), Parser.getTok().getLoc()));
-=======
     Operands.push_back(VEOperand::CreateToken(Parser.getTok().getString(),
                                               Parser.getTok().getLoc()));
->>>>>>> 7ecd60bb
     Parser.Lex(); // Eat the ')'.
     break;
   }
@@ -1608,10 +1597,6 @@
     if (Op.isImm() && VEOperand::MorphToMISCReg(Op))
       return MCTargetAsmParser::Match_Success;
     break;
-  case MCK_VM512:
-    if (Op.isReg() && VEOperand::MorphToVM512Reg(Op))
-      return MCTargetAsmParser::Match_Success;
-    break;
   }
   return Match_InvalidOperand;
 }