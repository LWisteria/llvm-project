//===- VEDisassembler.cpp - Disassembler for VE -----------------*- C++ -*-===//
//
// Part of the LLVM Project, under the Apache License v2.0 with LLVM Exceptions.
// See https://llvm.org/LICENSE.txt for license information.
// SPDX-License-Identifier: Apache-2.0 WITH LLVM-exception
//
//===----------------------------------------------------------------------===//
//
// This file is part of the VE Disassembler.
//
//===----------------------------------------------------------------------===//

#include "MCTargetDesc/VEMCTargetDesc.h"
#include "TargetInfo/VETargetInfo.h"
#include "VE.h"
#include "llvm/MC/MCAsmInfo.h"
#include "llvm/MC/MCContext.h"
#include "llvm/MC/MCDisassembler/MCDisassembler.h"
#include "llvm/MC/MCFixedLenDisassembler.h"
#include "llvm/MC/MCInst.h"
#include "llvm/Support/TargetRegistry.h"

using namespace llvm;

#define DEBUG_TYPE "ve-disassembler"

typedef MCDisassembler::DecodeStatus DecodeStatus;

namespace {

/// A disassembler class for VE.
class VEDisassembler : public MCDisassembler {
public:
  VEDisassembler(const MCSubtargetInfo &STI, MCContext &Ctx)
      : MCDisassembler(STI, Ctx) {}
  virtual ~VEDisassembler() {}

  DecodeStatus getInstruction(MCInst &Instr, uint64_t &Size,
                              ArrayRef<uint8_t> Bytes, uint64_t Address,
                              raw_ostream &CStream) const override;
};
} // namespace

static MCDisassembler *createVEDisassembler(const Target &T,
                                            const MCSubtargetInfo &STI,
                                            MCContext &Ctx) {
  return new VEDisassembler(STI, Ctx);
}

extern "C" void LLVMInitializeVEDisassembler() {
  // Register the disassembler.
  TargetRegistry::RegisterMCDisassembler(getTheVETarget(),
                                         createVEDisassembler);
}

static const unsigned I32RegDecoderTable[] = {
    VE::SW0,  VE::SW1,  VE::SW2,  VE::SW3,  VE::SW4,  VE::SW5,  VE::SW6,
    VE::SW7,  VE::SW8,  VE::SW9,  VE::SW10, VE::SW11, VE::SW12, VE::SW13,
    VE::SW14, VE::SW15, VE::SW16, VE::SW17, VE::SW18, VE::SW19, VE::SW20,
    VE::SW21, VE::SW22, VE::SW23, VE::SW24, VE::SW25, VE::SW26, VE::SW27,
    VE::SW28, VE::SW29, VE::SW30, VE::SW31, VE::SW32, VE::SW33, VE::SW34,
    VE::SW35, VE::SW36, VE::SW37, VE::SW38, VE::SW39, VE::SW40, VE::SW41,
    VE::SW42, VE::SW43, VE::SW44, VE::SW45, VE::SW46, VE::SW47, VE::SW48,
    VE::SW49, VE::SW50, VE::SW51, VE::SW52, VE::SW53, VE::SW54, VE::SW55,
    VE::SW56, VE::SW57, VE::SW58, VE::SW59, VE::SW60, VE::SW61, VE::SW62,
    VE::SW63};

static const unsigned I64RegDecoderTable[] = {
    VE::SX0,  VE::SX1,  VE::SX2,  VE::SX3,  VE::SX4,  VE::SX5,  VE::SX6,
    VE::SX7,  VE::SX8,  VE::SX9,  VE::SX10, VE::SX11, VE::SX12, VE::SX13,
    VE::SX14, VE::SX15, VE::SX16, VE::SX17, VE::SX18, VE::SX19, VE::SX20,
    VE::SX21, VE::SX22, VE::SX23, VE::SX24, VE::SX25, VE::SX26, VE::SX27,
    VE::SX28, VE::SX29, VE::SX30, VE::SX31, VE::SX32, VE::SX33, VE::SX34,
    VE::SX35, VE::SX36, VE::SX37, VE::SX38, VE::SX39, VE::SX40, VE::SX41,
    VE::SX42, VE::SX43, VE::SX44, VE::SX45, VE::SX46, VE::SX47, VE::SX48,
    VE::SX49, VE::SX50, VE::SX51, VE::SX52, VE::SX53, VE::SX54, VE::SX55,
    VE::SX56, VE::SX57, VE::SX58, VE::SX59, VE::SX60, VE::SX61, VE::SX62,
    VE::SX63};

static const unsigned F32RegDecoderTable[] = {
    VE::SF0,  VE::SF1,  VE::SF2,  VE::SF3,  VE::SF4,  VE::SF5,  VE::SF6,
    VE::SF7,  VE::SF8,  VE::SF9,  VE::SF10, VE::SF11, VE::SF12, VE::SF13,
    VE::SF14, VE::SF15, VE::SF16, VE::SF17, VE::SF18, VE::SF19, VE::SF20,
    VE::SF21, VE::SF22, VE::SF23, VE::SF24, VE::SF25, VE::SF26, VE::SF27,
    VE::SF28, VE::SF29, VE::SF30, VE::SF31, VE::SF32, VE::SF33, VE::SF34,
    VE::SF35, VE::SF36, VE::SF37, VE::SF38, VE::SF39, VE::SF40, VE::SF41,
    VE::SF42, VE::SF43, VE::SF44, VE::SF45, VE::SF46, VE::SF47, VE::SF48,
    VE::SF49, VE::SF50, VE::SF51, VE::SF52, VE::SF53, VE::SF54, VE::SF55,
    VE::SF56, VE::SF57, VE::SF58, VE::SF59, VE::SF60, VE::SF61, VE::SF62,
    VE::SF63};

static const unsigned F128RegDecoderTable[] = {
<<<<<<< HEAD
  VE::Q0,  VE::Q1,  VE::Q2,  VE::Q3,
  VE::Q4,  VE::Q5,  VE::Q6,  VE::Q7,
  VE::Q8,  VE::Q9,  VE::Q10, VE::Q11,
  VE::Q12, VE::Q13, VE::Q14, VE::Q15,
  VE::Q16, VE::Q17, VE::Q18, VE::Q19,
  VE::Q20, VE::Q21, VE::Q22, VE::Q23,
  VE::Q24, VE::Q25, VE::Q26, VE::Q27,
  VE::Q28, VE::Q29, VE::Q30, VE::Q31 };

static const unsigned MiscRegDecoderTable[] = {
  VE::USRCC,      VE::PSW,        VE::SAR,        VE::NoRegister,
  VE::NoRegister, VE::NoRegister, VE::NoRegister, VE::PMMR,
  VE::PMCR0,      VE::PMCR1,      VE::PMCR2,      VE::PMCR3,
  VE::NoRegister, VE::NoRegister, VE::NoRegister, VE::NoRegister,
  VE::PMC0,       VE::PMC1,       VE::PMC2,       VE::PMC3,
  VE::PMC4,       VE::PMC5,       VE::PMC6,       VE::PMC7,
  VE::PMC8,       VE::PMC9,       VE::PMC10,      VE::PMC11,
  VE::PMC12,      VE::PMC13,      VE::PMC14 };

static const unsigned V64RegDecoderTable[] = {
  VE::V0,  VE::V1,  VE::V2,  VE::V3,
  VE::V4,  VE::V5,  VE::V6,  VE::V7,
  VE::V8,  VE::V9,  VE::V10, VE::V11,
  VE::V12, VE::V13, VE::V14, VE::V15,
  VE::V16, VE::V17, VE::V18, VE::V19,
  VE::V20, VE::V21, VE::V22, VE::V23,
  VE::V24, VE::V25, VE::V26, VE::V27,
  VE::V28, VE::V29, VE::V30, VE::V31,
  VE::V32, VE::V33, VE::V34, VE::V35,
  VE::V36, VE::V37, VE::V38, VE::V39,
  VE::V40, VE::V41, VE::V42, VE::V43,
  VE::V44, VE::V45, VE::V46, VE::V47,
  VE::V48, VE::V49, VE::V50, VE::V51,
  VE::V52, VE::V53, VE::V54, VE::V55,
  VE::V56, VE::V57, VE::V58, VE::V59,
  VE::V60, VE::V61, VE::V62, VE::V63 };

static const unsigned VM_RegDecoderTable[] = {
  VE::VM0,  VE::VM1,  VE::VM2,  VE::VM3,
  VE::VM4,  VE::VM5,  VE::VM6,  VE::VM7,
  VE::VM8,  VE::VM9,  VE::VM10, VE::VM11,
  VE::VM12, VE::VM13, VE::VM14, VE::VM15 };

static const unsigned VM512_RegDecoderTable[] = {
  VE::VMP0,  VE::VMP1,  VE::VMP2,  VE::VMP3,
  VE::VMP4,  VE::VMP5,  VE::VMP6,  VE::VMP7 };
=======
    VE::Q0,  VE::Q1,  VE::Q2,  VE::Q3,  VE::Q4,  VE::Q5,  VE::Q6,  VE::Q7,
    VE::Q8,  VE::Q9,  VE::Q10, VE::Q11, VE::Q12, VE::Q13, VE::Q14, VE::Q15,
    VE::Q16, VE::Q17, VE::Q18, VE::Q19, VE::Q20, VE::Q21, VE::Q22, VE::Q23,
    VE::Q24, VE::Q25, VE::Q26, VE::Q27, VE::Q28, VE::Q29, VE::Q30, VE::Q31};

static const unsigned MiscRegDecoderTable[] = {
    VE::USRCC,      VE::PSW,        VE::SAR,        VE::NoRegister,
    VE::NoRegister, VE::NoRegister, VE::NoRegister, VE::PMMR,
    VE::PMCR0,      VE::PMCR1,      VE::PMCR2,      VE::PMCR3,
    VE::NoRegister, VE::NoRegister, VE::NoRegister, VE::NoRegister,
    VE::PMC0,       VE::PMC1,       VE::PMC2,       VE::PMC3,
    VE::PMC4,       VE::PMC5,       VE::PMC6,       VE::PMC7,
    VE::PMC8,       VE::PMC9,       VE::PMC10,      VE::PMC11,
    VE::PMC12,      VE::PMC13,      VE::PMC14};
>>>>>>> 69c5ff46

static DecodeStatus DecodeI32RegisterClass(MCInst &Inst, unsigned RegNo,
                                           uint64_t Address,
                                           const void *Decoder) {
  if (RegNo > 63)
    return MCDisassembler::Fail;
  unsigned Reg = I32RegDecoderTable[RegNo];
  Inst.addOperand(MCOperand::createReg(Reg));
  return MCDisassembler::Success;
}

static DecodeStatus DecodeI64RegisterClass(MCInst &Inst, unsigned RegNo,
                                           uint64_t Address,
                                           const void *Decoder) {
  if (RegNo > 63)
    return MCDisassembler::Fail;
  unsigned Reg = I64RegDecoderTable[RegNo];
  Inst.addOperand(MCOperand::createReg(Reg));
  return MCDisassembler::Success;
}

static DecodeStatus DecodeF32RegisterClass(MCInst &Inst, unsigned RegNo,
                                           uint64_t Address,
                                           const void *Decoder) {
  if (RegNo > 63)
    return MCDisassembler::Fail;
  unsigned Reg = F32RegDecoderTable[RegNo];
  Inst.addOperand(MCOperand::createReg(Reg));
  return MCDisassembler::Success;
}

<<<<<<< HEAD
static DecodeStatus DecodeF128RegisterClass(MCInst &Inst,
                                            unsigned RegNo,
=======
static DecodeStatus DecodeF128RegisterClass(MCInst &Inst, unsigned RegNo,
>>>>>>> 69c5ff46
                                            uint64_t Address,
                                            const void *Decoder) {
  if (RegNo % 2 || RegNo > 63)
    return MCDisassembler::Fail;
  unsigned Reg = F128RegDecoderTable[RegNo / 2];
  Inst.addOperand(MCOperand::createReg(Reg));
  return MCDisassembler::Success;
}

<<<<<<< HEAD
static DecodeStatus DecodeMISCRegisterClass(MCInst &Inst,
                                            unsigned RegNo,
=======
static DecodeStatus DecodeMISCRegisterClass(MCInst &Inst, unsigned RegNo,
>>>>>>> 69c5ff46
                                            uint64_t Address,
                                            const void *Decoder) {
  if (RegNo > 30)
    return MCDisassembler::Fail;
  unsigned Reg = MiscRegDecoderTable[RegNo];
  if (Reg == VE::NoRegister)
    return MCDisassembler::Fail;
  Inst.addOperand(MCOperand::createReg(Reg));
  return MCDisassembler::Success;
}

<<<<<<< HEAD
static DecodeStatus DecodeV64RegisterClass(MCInst &Inst,
                                           unsigned RegNo,
                                           uint64_t Address,
                                           const void *Decoder) {
  unsigned Reg = VE::NoRegister;
  if (RegNo == 255)
    Reg = VE::VIX;
  else if (RegNo > 63)
    return MCDisassembler::Fail;
  else
    Reg = V64RegDecoderTable[RegNo];
  Inst.addOperand(MCOperand::createReg(Reg));
  return MCDisassembler::Success;
}

static DecodeStatus DecodeVM_RegisterClass(MCInst &Inst,
                                           unsigned RegNo,
                                           uint64_t Address,
                                           const void *Decoder) {
  if (RegNo > 15)
    return MCDisassembler::Fail;
  unsigned Reg = VM_RegDecoderTable[RegNo];
  Inst.addOperand(MCOperand::createReg(Reg));
  return MCDisassembler::Success;
}

static DecodeStatus DecodeVM512_RegisterClass(MCInst &Inst,
                                              unsigned RegNo,
                                              uint64_t Address,
                                              const void *Decoder) {
  if (RegNo % 2 || RegNo > 15)
    return MCDisassembler::Fail;
  unsigned Reg = VM512_RegDecoderTable[RegNo / 2];
  Inst.addOperand(MCOperand::createReg(Reg));
  return MCDisassembler::Success;
}

static DecodeStatus DecodeASX(MCInst &Inst, uint64_t insn, uint64_t Address,
                              const void *Decoder);
static DecodeStatus DecodeAS(MCInst &Inst, uint64_t insn, uint64_t Address,
                             const void *Decoder);
=======
>>>>>>> 69c5ff46
static DecodeStatus DecodeLoadI32(MCInst &Inst, uint64_t insn, uint64_t Address,
                                  const void *Decoder);
static DecodeStatus DecodeStoreI32(MCInst &Inst, uint64_t insn,
                                   uint64_t Address, const void *Decoder);
static DecodeStatus DecodeLoadI64(MCInst &Inst, uint64_t insn, uint64_t Address,
                                  const void *Decoder);
static DecodeStatus DecodeStoreI64(MCInst &Inst, uint64_t insn,
                                   uint64_t Address, const void *Decoder);
static DecodeStatus DecodeLoadF32(MCInst &Inst, uint64_t insn, uint64_t Address,
                                  const void *Decoder);
static DecodeStatus DecodeStoreF32(MCInst &Inst, uint64_t insn,
                                   uint64_t Address, const void *Decoder);
static DecodeStatus DecodeLoadASI64(MCInst &Inst, uint64_t insn,
                                    uint64_t Address, const void *Decoder);
static DecodeStatus DecodeStoreASI64(MCInst &Inst, uint64_t insn,
                                     uint64_t Address, const void *Decoder);
static DecodeStatus DecodeTS1AMI64(MCInst &Inst, uint64_t insn,
                                   uint64_t Address, const void *Decoder);
static DecodeStatus DecodeTS1AMI32(MCInst &Inst, uint64_t insn,
                                   uint64_t Address, const void *Decoder);
static DecodeStatus DecodeCASI64(MCInst &Inst, uint64_t insn, uint64_t Address,
                                 const void *Decoder);
static DecodeStatus DecodeCASI32(MCInst &Inst, uint64_t insn, uint64_t Address,
                                 const void *Decoder);
static DecodeStatus DecodeCall(MCInst &Inst, uint64_t insn, uint64_t Address,
                               const void *Decoder);
static DecodeStatus DecodeSIMM7(MCInst &Inst, uint64_t insn, uint64_t Address,
                                const void *Decoder);
static DecodeStatus DecodeSIMM32(MCInst &Inst, uint64_t insn,
                                 uint64_t Address, const void *Decoder);
static DecodeStatus DecodeCCOperand(MCInst &Inst, uint64_t insn,
                                    uint64_t Address, const void *Decoder);
static DecodeStatus DecodeRDOperand(MCInst &Inst, uint64_t insn,
                                    uint64_t Address, const void *Decoder);
static DecodeStatus DecodeBranchCondition(MCInst &Inst, uint64_t insn,
                                          uint64_t Address,
                                          const void *Decoder);
static DecodeStatus DecodeBranchConditionAlways(MCInst &Inst, uint64_t insn,
                                                uint64_t Address,
                                                const void *Decoder);

#include "VEGenDisassemblerTables.inc"

/// Read four bytes from the ArrayRef and return 32 bit word.
static DecodeStatus readInstruction64(ArrayRef<uint8_t> Bytes, uint64_t Address,
                                      uint64_t &Size, uint64_t &Insn,
                                      bool IsLittleEndian) {
  // We want to read exactly 8 Bytes of data.
  if (Bytes.size() < 8) {
    Size = 0;
    return MCDisassembler::Fail;
  }

  Insn = IsLittleEndian
             ? ((uint64_t)Bytes[0] << 0) | ((uint64_t)Bytes[1] << 8) |
                   ((uint64_t)Bytes[2] << 16) | ((uint64_t)Bytes[3] << 24) |
                   ((uint64_t)Bytes[4] << 32) | ((uint64_t)Bytes[5] << 40) |
                   ((uint64_t)Bytes[6] << 48) | ((uint64_t)Bytes[7] << 56)
             : ((uint64_t)Bytes[7] << 0) | ((uint64_t)Bytes[6] << 8) |
                   ((uint64_t)Bytes[5] << 16) | ((uint64_t)Bytes[4] << 24) |
                   ((uint64_t)Bytes[3] << 32) | ((uint64_t)Bytes[2] << 40) |
                   ((uint64_t)Bytes[1] << 48) | ((uint64_t)Bytes[0] << 56);

  return MCDisassembler::Success;
}

DecodeStatus VEDisassembler::getInstruction(MCInst &Instr, uint64_t &Size,
                                            ArrayRef<uint8_t> Bytes,
                                            uint64_t Address,
                                            raw_ostream &CStream) const {
  uint64_t Insn;
  bool isLittleEndian = getContext().getAsmInfo()->isLittleEndian();
  DecodeStatus Result =
      readInstruction64(Bytes, Address, Size, Insn, isLittleEndian);
  if (Result == MCDisassembler::Fail)
    return MCDisassembler::Fail;

  // Calling the auto-generated decoder function.

  Result = decodeInstruction(DecoderTableVE64, Instr, Insn, Address, this, STI);

  if (Result != MCDisassembler::Fail) {
    Size = 8;
    return Result;
  }

  return MCDisassembler::Fail;
}

typedef DecodeStatus (*DecodeFunc)(MCInst &MI, unsigned RegNo, uint64_t Address,
                                   const void *Decoder);

static DecodeStatus DecodeASX(MCInst &MI, uint64_t insn, uint64_t Address,
                              const void *Decoder) {
  unsigned sy = fieldFromInstruction(insn, 40, 7);
  bool cy = fieldFromInstruction(insn, 47, 1);
  unsigned sz = fieldFromInstruction(insn, 32, 7);
  bool cz = fieldFromInstruction(insn, 39, 1);
  uint64_t simm32 = SignExtend64<32>(fieldFromInstruction(insn, 0, 32));
  DecodeStatus status;

  // Decode sz.
  if (cz) {
    status = DecodeI64RegisterClass(MI, sz, Address, Decoder);
    if (status != MCDisassembler::Success)
      return status;
  } else {
    MI.addOperand(MCOperand::createImm(0));
  }

  // Decode sy.
  if (cy) {
    status = DecodeI64RegisterClass(MI, sy, Address, Decoder);
    if (status != MCDisassembler::Success)
      return status;
  } else {
    MI.addOperand(MCOperand::createImm(SignExtend32<7>(sy)));
  }

  // Decode simm32.
  MI.addOperand(MCOperand::createImm(simm32));

  return MCDisassembler::Success;
}

static DecodeStatus DecodeAS(MCInst &MI, uint64_t insn, uint64_t Address,
                             const void *Decoder) {
  unsigned sz = fieldFromInstruction(insn, 32, 7);
  bool cz = fieldFromInstruction(insn, 39, 1);
  uint64_t simm32 = SignExtend64<32>(fieldFromInstruction(insn, 0, 32));
  DecodeStatus status;

  // Decode sz.
  if (cz) {
    status = DecodeI64RegisterClass(MI, sz, Address, Decoder);
    if (status != MCDisassembler::Success)
      return status;
  } else {
    MI.addOperand(MCOperand::createImm(0));
  }

  // Decode simm32.
  MI.addOperand(MCOperand::createImm(simm32));

  return MCDisassembler::Success;
}

static DecodeStatus DecodeMem(MCInst &MI, uint64_t insn, uint64_t Address,
                              const void *Decoder, bool isLoad,
                              DecodeFunc DecodeSX) {
  unsigned sx = fieldFromInstruction(insn, 48, 7);

  DecodeStatus status;
  if (isLoad) {
    status = DecodeSX(MI, sx, Address, Decoder);
    if (status != MCDisassembler::Success)
      return status;
  }

  status = DecodeASX(MI, insn, Address, Decoder);
  if (status != MCDisassembler::Success)
    return status;

  if (!isLoad) {
    status = DecodeSX(MI, sx, Address, Decoder);
    if (status != MCDisassembler::Success)
      return status;
  }
  return MCDisassembler::Success;
}

static DecodeStatus DecodeMemAS(MCInst &MI, uint64_t insn, uint64_t Address,
                                const void *Decoder,
                                bool isLoad, DecodeFunc DecodeSX) {
  unsigned sx = fieldFromInstruction(insn, 48, 7);

  DecodeStatus status;
  if (isLoad) {
    status = DecodeSX(MI, sx, Address, Decoder);
    if (status != MCDisassembler::Success)
      return status;
  }

  status = DecodeAS(MI, insn, Address, Decoder);
  if (status != MCDisassembler::Success)
    return status;

  if (!isLoad) {
    status = DecodeSX(MI, sx, Address, Decoder);
    if (status != MCDisassembler::Success)
      return status;
  }
  return MCDisassembler::Success;
}

static DecodeStatus DecodeLoadI32(MCInst &Inst, uint64_t insn, uint64_t Address,
                                  const void *Decoder) {
  return DecodeMem(Inst, insn, Address, Decoder, true, DecodeI32RegisterClass);
}

static DecodeStatus DecodeStoreI32(MCInst &Inst, uint64_t insn,
                                   uint64_t Address, const void *Decoder) {
  return DecodeMem(Inst, insn, Address, Decoder, false, DecodeI32RegisterClass);
}

static DecodeStatus DecodeLoadI64(MCInst &Inst, uint64_t insn, uint64_t Address,
                                  const void *Decoder) {
  return DecodeMem(Inst, insn, Address, Decoder, true, DecodeI64RegisterClass);
}

static DecodeStatus DecodeStoreI64(MCInst &Inst, uint64_t insn,
                                   uint64_t Address, const void *Decoder) {
  return DecodeMem(Inst, insn, Address, Decoder, false, DecodeI64RegisterClass);
}

static DecodeStatus DecodeLoadF32(MCInst &Inst, uint64_t insn, uint64_t Address,
                                  const void *Decoder) {
  return DecodeMem(Inst, insn, Address, Decoder, true, DecodeF32RegisterClass);
}

static DecodeStatus DecodeStoreF32(MCInst &Inst, uint64_t insn,
                                   uint64_t Address, const void *Decoder) {
  return DecodeMem(Inst, insn, Address, Decoder, false, DecodeF32RegisterClass);
}

static DecodeStatus DecodeLoadASI64(MCInst &Inst, uint64_t insn,
                                    uint64_t Address, const void *Decoder) {
  return DecodeMemAS(Inst, insn, Address, Decoder, true,
                     DecodeI64RegisterClass);
}

static DecodeStatus DecodeStoreASI64(MCInst &Inst, uint64_t insn,
                                     uint64_t Address, const void *Decoder) {
  return DecodeMemAS(Inst, insn, Address, Decoder, false,
                     DecodeI64RegisterClass);
}

static DecodeStatus DecodeCAS(MCInst &MI, uint64_t insn, uint64_t Address,
                              const void *Decoder, bool isImmOnly,
                              bool isUImm, DecodeFunc DecodeSX) {
  unsigned sx = fieldFromInstruction(insn, 48, 7);
  bool cy = fieldFromInstruction(insn, 47, 1);
  unsigned sy = fieldFromInstruction(insn, 40, 7);

  // Add $sx.
  DecodeStatus status;
  status = DecodeSX(MI, sx, Address, Decoder);
  if (status != MCDisassembler::Success)
    return status;

  // Add $disp($sz).
  status = DecodeAS(MI, insn, Address, Decoder);
  if (status != MCDisassembler::Success)
    return status;

  // Add $sy.
  if (cy && !isImmOnly) {
    status = DecodeSX(MI, sy, Address, Decoder);
    if (status != MCDisassembler::Success)
      return status;
  } else {
    if (isUImm)
      MI.addOperand(MCOperand::createImm(sy));
    else
      MI.addOperand(MCOperand::createImm(SignExtend32<7>(sy)));
  }

  // Add $sd.
  status = DecodeSX(MI, sx, Address, Decoder);
  if (status != MCDisassembler::Success)
    return status;

  return MCDisassembler::Success;
}

static DecodeStatus DecodeTS1AMI64(MCInst &MI, uint64_t insn, uint64_t Address,
                                   const void *Decoder) {
  return DecodeCAS(MI, insn, Address, Decoder, false, true,
                   DecodeI64RegisterClass);
}

static DecodeStatus DecodeTS1AMI32(MCInst &MI, uint64_t insn, uint64_t Address,
                                   const void *Decoder) {
  return DecodeCAS(MI, insn, Address, Decoder, false, true,
                   DecodeI32RegisterClass);
}

static DecodeStatus DecodeCASI64(MCInst &MI, uint64_t insn, uint64_t Address,
                                 const void *Decoder) {
  return DecodeCAS(MI, insn, Address, Decoder, false, false,
                   DecodeI64RegisterClass);
}

static DecodeStatus DecodeCASI32(MCInst &MI, uint64_t insn, uint64_t Address,
                                 const void *Decoder) {
  return DecodeCAS(MI, insn, Address, Decoder, false, false,
                   DecodeI32RegisterClass);
}

static DecodeStatus DecodeCall(MCInst &Inst, uint64_t insn, uint64_t Address,
                               const void *Decoder) {
  return DecodeMem(Inst, insn, Address, Decoder, true, DecodeI64RegisterClass);
}

static DecodeStatus DecodeSIMM7(MCInst &MI, uint64_t insn, uint64_t Address,
                                const void *Decoder) {
  uint64_t tgt = SignExtend64<7>(insn);
  MI.addOperand(MCOperand::createImm(tgt));
  return MCDisassembler::Success;
}

static DecodeStatus DecodeSIMM32(MCInst &MI, uint64_t insn,
                                 uint64_t Address, const void *Decoder) {
  uint64_t tgt = SignExtend64<32>(insn);
  MI.addOperand(MCOperand::createImm(tgt));
  return MCDisassembler::Success;
}

static bool isIntegerBCKind(MCInst &MI) {

#define BCm_kind(NAME)                                                         \
  case NAME##rri:                                                              \
  case NAME##rzi:                                                              \
  case NAME##iri:                                                              \
  case NAME##izi:                                                              \
  case NAME##rri_nt:                                                           \
  case NAME##rzi_nt:                                                           \
  case NAME##iri_nt:                                                           \
  case NAME##izi_nt:                                                           \
  case NAME##rri_t:                                                            \
  case NAME##rzi_t:                                                            \
  case NAME##iri_t:                                                            \
  case NAME##izi_t:

#define BCRm_kind(NAME)                                                        \
  case NAME##rr:                                                               \
  case NAME##ir:                                                               \
  case NAME##rr_nt:                                                            \
  case NAME##ir_nt:                                                            \
  case NAME##rr_t:                                                             \
  case NAME##ir_t:

  {
    using namespace llvm::VE;
    switch (MI.getOpcode()) {
      BCm_kind(BCFL) BCm_kind(BCFW) BCRm_kind(BRCFL)
          BCRm_kind(BRCFW) return true;
    }
  }
#undef BCm_kind

  return false;
}

// Decode CC Operand field.
static DecodeStatus DecodeCCOperand(MCInst &MI, uint64_t cf, uint64_t Address,
                                    const void *Decoder) {
  MI.addOperand(MCOperand::createImm(VEValToCondCode(cf, isIntegerBCKind(MI))));
  return MCDisassembler::Success;
}

// Decode RD Operand field.
static DecodeStatus DecodeRDOperand(MCInst &MI, uint64_t cf, uint64_t Address,
                                    const void *Decoder) {
  MI.addOperand(MCOperand::createImm(VEValToRD(cf)));
  return MCDisassembler::Success;
}

// Decode branch condition instruction and CCOperand field in it.
static DecodeStatus DecodeBranchCondition(MCInst &MI, uint64_t insn,
                                          uint64_t Address,
                                          const void *Decoder) {
  unsigned cf = fieldFromInstruction(insn, 48, 4);
  bool cy = fieldFromInstruction(insn, 47, 1);
  unsigned sy = fieldFromInstruction(insn, 40, 7);

  // Decode cf.
  MI.addOperand(MCOperand::createImm(VEValToCondCode(cf, isIntegerBCKind(MI))));

  // Decode sy.
  DecodeStatus status;
  if (cy) {
    status = DecodeI64RegisterClass(MI, sy, Address, Decoder);
    if (status != MCDisassembler::Success)
      return status;
  } else {
    MI.addOperand(MCOperand::createImm(SignExtend32<7>(sy)));
  }

  // Decode MEMri.
  return DecodeAS(MI, insn, Address, Decoder);
}

static DecodeStatus DecodeBranchConditionAlways(MCInst &MI, uint64_t insn,
                                                uint64_t Address,
                                                const void *Decoder) {
  // Decode MEMri.
  return DecodeAS(MI, insn, Address, Decoder);
}<|MERGE_RESOLUTION|>--- conflicted
+++ resolved
@@ -90,25 +90,10 @@
     VE::SF63};
 
 static const unsigned F128RegDecoderTable[] = {
-<<<<<<< HEAD
-  VE::Q0,  VE::Q1,  VE::Q2,  VE::Q3,
-  VE::Q4,  VE::Q5,  VE::Q6,  VE::Q7,
-  VE::Q8,  VE::Q9,  VE::Q10, VE::Q11,
-  VE::Q12, VE::Q13, VE::Q14, VE::Q15,
-  VE::Q16, VE::Q17, VE::Q18, VE::Q19,
-  VE::Q20, VE::Q21, VE::Q22, VE::Q23,
-  VE::Q24, VE::Q25, VE::Q26, VE::Q27,
-  VE::Q28, VE::Q29, VE::Q30, VE::Q31 };
-
-static const unsigned MiscRegDecoderTable[] = {
-  VE::USRCC,      VE::PSW,        VE::SAR,        VE::NoRegister,
-  VE::NoRegister, VE::NoRegister, VE::NoRegister, VE::PMMR,
-  VE::PMCR0,      VE::PMCR1,      VE::PMCR2,      VE::PMCR3,
-  VE::NoRegister, VE::NoRegister, VE::NoRegister, VE::NoRegister,
-  VE::PMC0,       VE::PMC1,       VE::PMC2,       VE::PMC3,
-  VE::PMC4,       VE::PMC5,       VE::PMC6,       VE::PMC7,
-  VE::PMC8,       VE::PMC9,       VE::PMC10,      VE::PMC11,
-  VE::PMC12,      VE::PMC13,      VE::PMC14 };
+    VE::Q0,  VE::Q1,  VE::Q2,  VE::Q3,  VE::Q4,  VE::Q5,  VE::Q6,  VE::Q7,
+    VE::Q8,  VE::Q9,  VE::Q10, VE::Q11, VE::Q12, VE::Q13, VE::Q14, VE::Q15,
+    VE::Q16, VE::Q17, VE::Q18, VE::Q19, VE::Q20, VE::Q21, VE::Q22, VE::Q23,
+    VE::Q24, VE::Q25, VE::Q26, VE::Q27, VE::Q28, VE::Q29, VE::Q30, VE::Q31};
 
 static const unsigned V64RegDecoderTable[] = {
   VE::V0,  VE::V1,  VE::V2,  VE::V3,
@@ -137,11 +122,6 @@
 static const unsigned VM512_RegDecoderTable[] = {
   VE::VMP0,  VE::VMP1,  VE::VMP2,  VE::VMP3,
   VE::VMP4,  VE::VMP5,  VE::VMP6,  VE::VMP7 };
-=======
-    VE::Q0,  VE::Q1,  VE::Q2,  VE::Q3,  VE::Q4,  VE::Q5,  VE::Q6,  VE::Q7,
-    VE::Q8,  VE::Q9,  VE::Q10, VE::Q11, VE::Q12, VE::Q13, VE::Q14, VE::Q15,
-    VE::Q16, VE::Q17, VE::Q18, VE::Q19, VE::Q20, VE::Q21, VE::Q22, VE::Q23,
-    VE::Q24, VE::Q25, VE::Q26, VE::Q27, VE::Q28, VE::Q29, VE::Q30, VE::Q31};
 
 static const unsigned MiscRegDecoderTable[] = {
     VE::USRCC,      VE::PSW,        VE::SAR,        VE::NoRegister,
@@ -152,7 +132,6 @@
     VE::PMC4,       VE::PMC5,       VE::PMC6,       VE::PMC7,
     VE::PMC8,       VE::PMC9,       VE::PMC10,      VE::PMC11,
     VE::PMC12,      VE::PMC13,      VE::PMC14};
->>>>>>> 69c5ff46
 
 static DecodeStatus DecodeI32RegisterClass(MCInst &Inst, unsigned RegNo,
                                            uint64_t Address,
@@ -184,12 +163,7 @@
   return MCDisassembler::Success;
 }
 
-<<<<<<< HEAD
-static DecodeStatus DecodeF128RegisterClass(MCInst &Inst,
-                                            unsigned RegNo,
-=======
 static DecodeStatus DecodeF128RegisterClass(MCInst &Inst, unsigned RegNo,
->>>>>>> 69c5ff46
                                             uint64_t Address,
                                             const void *Decoder) {
   if (RegNo % 2 || RegNo > 63)
@@ -199,24 +173,6 @@
   return MCDisassembler::Success;
 }
 
-<<<<<<< HEAD
-static DecodeStatus DecodeMISCRegisterClass(MCInst &Inst,
-                                            unsigned RegNo,
-=======
-static DecodeStatus DecodeMISCRegisterClass(MCInst &Inst, unsigned RegNo,
->>>>>>> 69c5ff46
-                                            uint64_t Address,
-                                            const void *Decoder) {
-  if (RegNo > 30)
-    return MCDisassembler::Fail;
-  unsigned Reg = MiscRegDecoderTable[RegNo];
-  if (Reg == VE::NoRegister)
-    return MCDisassembler::Fail;
-  Inst.addOperand(MCOperand::createReg(Reg));
-  return MCDisassembler::Success;
-}
-
-<<<<<<< HEAD
 static DecodeStatus DecodeV64RegisterClass(MCInst &Inst,
                                            unsigned RegNo,
                                            uint64_t Address,
@@ -254,12 +210,20 @@
   return MCDisassembler::Success;
 }
 
+static DecodeStatus DecodeMISCRegisterClass(MCInst &Inst, unsigned RegNo,
+                                            uint64_t Address,
+                                            const void *Decoder) {
+  if (RegNo > 30)
+    return MCDisassembler::Fail;
+  unsigned Reg = MiscRegDecoderTable[RegNo];
+  if (Reg == VE::NoRegister)
+    return MCDisassembler::Fail;
+  Inst.addOperand(MCOperand::createReg(Reg));
+  return MCDisassembler::Success;
+}
+
 static DecodeStatus DecodeASX(MCInst &Inst, uint64_t insn, uint64_t Address,
                               const void *Decoder);
-static DecodeStatus DecodeAS(MCInst &Inst, uint64_t insn, uint64_t Address,
-                             const void *Decoder);
-=======
->>>>>>> 69c5ff46
 static DecodeStatus DecodeLoadI32(MCInst &Inst, uint64_t insn, uint64_t Address,
                                   const void *Decoder);
 static DecodeStatus DecodeStoreI32(MCInst &Inst, uint64_t insn,
