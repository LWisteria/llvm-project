//===- VEMachineFunctionInfo.h - VE Machine Function Info -------*- C++ -*-===//
//
// Part of the LLVM Project, under the Apache License v2.0 with LLVM Exceptions.
// See https://llvm.org/LICENSE.txt for license information.
// SPDX-License-Identifier: Apache-2.0 WITH LLVM-exception
//
//===----------------------------------------------------------------------===//
//
// This file declares  VE specific per-machine-function information.
//
//===----------------------------------------------------------------------===//
#ifndef LLVM_LIB_TARGET_VE_VEMACHINEFUNCTIONINFO_H
#define LLVM_LIB_TARGET_VE_VEMACHINEFUNCTIONINFO_H

#include "llvm/CodeGen/MachineFunction.h"

namespace llvm {

class VEMachineFunctionInfo : public MachineFunctionInfo {
  virtual void anchor();

private:
<<<<<<< HEAD
  // GlobalBaseReg - Holds the physical reigster for the base register.
  unsigned GlobalBaseReg;

  /// VectorLengthReg - Holds the virtual register for VL register.
  unsigned VectorLengthReg;

  /// VarArgsFrameOffset - Frame offset to start of varargs area.
  int VarArgsFrameOffset;

  /// SRetReturnReg - Holds the virtual register into which the sret
  /// argument is passed.
  unsigned SRetReturnReg;

=======
  /// VarArgsFrameOffset - Frame offset to start of varargs area.
  int VarArgsFrameOffset;

>>>>>>> dd7d6102
  /// IsLeafProc - True if the function is a leaf procedure.
  bool IsLeafProc;

public:
<<<<<<< HEAD
  VEMachineFunctionInfo()
    : GlobalBaseReg(0), VectorLengthReg(0),
      VarArgsFrameOffset(0), SRetReturnReg(0),
      IsLeafProc(false) {}
  explicit VEMachineFunctionInfo(MachineFunction &MF)
    : GlobalBaseReg(0), VectorLengthReg(0),
      VarArgsFrameOffset(0), SRetReturnReg(0),
      IsLeafProc(false) {}

  unsigned getGlobalBaseReg() const { return GlobalBaseReg; }
  void setGlobalBaseReg(unsigned Reg) { GlobalBaseReg = Reg; }

  unsigned getVectorLengthReg() const { return VectorLengthReg; }
  void setVectorLengthReg(unsigned Reg) { VectorLengthReg = Reg; }

  int getVarArgsFrameOffset() const { return VarArgsFrameOffset; }
  void setVarArgsFrameOffset(int Offset) { VarArgsFrameOffset = Offset; }

  unsigned getSRetReturnReg() const { return SRetReturnReg; }
  void setSRetReturnReg(unsigned Reg) { SRetReturnReg = Reg; }
=======
  VEMachineFunctionInfo() : VarArgsFrameOffset(0), IsLeafProc(false) {}
  explicit VEMachineFunctionInfo(MachineFunction &MF)
      : VarArgsFrameOffset(0), IsLeafProc(false) {}

  int getVarArgsFrameOffset() const { return VarArgsFrameOffset; }
  void setVarArgsFrameOffset(int Offset) { VarArgsFrameOffset = Offset; }
>>>>>>> dd7d6102

  void setLeafProc(bool rhs) { IsLeafProc = rhs; }
  bool isLeafProc() const { return IsLeafProc; }
};
} // namespace llvm

#endif<|MERGE_RESOLUTION|>--- conflicted
+++ resolved
@@ -20,7 +20,6 @@
   virtual void anchor();
 
 private:
-<<<<<<< HEAD
   // GlobalBaseReg - Holds the physical reigster for the base register.
   unsigned GlobalBaseReg;
 
@@ -34,24 +33,16 @@
   /// argument is passed.
   unsigned SRetReturnReg;
 
-=======
-  /// VarArgsFrameOffset - Frame offset to start of varargs area.
-  int VarArgsFrameOffset;
-
->>>>>>> dd7d6102
   /// IsLeafProc - True if the function is a leaf procedure.
   bool IsLeafProc;
 
 public:
-<<<<<<< HEAD
   VEMachineFunctionInfo()
-    : GlobalBaseReg(0), VectorLengthReg(0),
-      VarArgsFrameOffset(0), SRetReturnReg(0),
-      IsLeafProc(false) {}
+      : GlobalBaseReg(0), VectorLengthReg(0), VarArgsFrameOffset(0),
+        SRetReturnReg(0), IsLeafProc(false) {}
   explicit VEMachineFunctionInfo(MachineFunction &MF)
-    : GlobalBaseReg(0), VectorLengthReg(0),
-      VarArgsFrameOffset(0), SRetReturnReg(0),
-      IsLeafProc(false) {}
+      : GlobalBaseReg(0), VectorLengthReg(0), VarArgsFrameOffset(0),
+        SRetReturnReg(0), IsLeafProc(false) {}
 
   unsigned getGlobalBaseReg() const { return GlobalBaseReg; }
   void setGlobalBaseReg(unsigned Reg) { GlobalBaseReg = Reg; }
@@ -64,14 +55,6 @@
 
   unsigned getSRetReturnReg() const { return SRetReturnReg; }
   void setSRetReturnReg(unsigned Reg) { SRetReturnReg = Reg; }
-=======
-  VEMachineFunctionInfo() : VarArgsFrameOffset(0), IsLeafProc(false) {}
-  explicit VEMachineFunctionInfo(MachineFunction &MF)
-      : VarArgsFrameOffset(0), IsLeafProc(false) {}
-
-  int getVarArgsFrameOffset() const { return VarArgsFrameOffset; }
-  void setVarArgsFrameOffset(int Offset) { VarArgsFrameOffset = Offset; }
->>>>>>> dd7d6102
 
   void setLeafProc(bool rhs) { IsLeafProc = rhs; }
   bool isLeafProc() const { return IsLeafProc; }
