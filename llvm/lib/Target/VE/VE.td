--- conflicted
+++ resolved
@@ -64,11 +64,6 @@
  : Processor<Name, NoItineraries, Features>;
 
 def : Proc<"generic", []>;
-<<<<<<< HEAD
-// def : Processor<"ve", VEItinerary, []>;
-// def : ProcessorModel<"ve", VESchedModel, []>;
-=======
->>>>>>> b7718b61
 
 //===----------------------------------------------------------------------===//
 // Declare the target which we are implementing
