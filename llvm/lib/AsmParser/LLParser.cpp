--- conflicted
+++ resolved
@@ -1874,13 +1874,9 @@
     case lltok::kw_swiftself:
     case lltok::kw_immarg:
     case lltok::kw_byref:
-<<<<<<< HEAD
     case lltok::kw_vlen:
-      HaveError |= Error(Lex.getLoc(), "invalid use of parameter-only attribute");
-=======
       HaveError |=
           error(Lex.getLoc(), "invalid use of parameter-only attribute");
->>>>>>> 67de4afb
       break;
 
     case lltok::kw_alignstack:
