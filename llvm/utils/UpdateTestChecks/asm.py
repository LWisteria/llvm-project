--- conflicted
+++ resolved
@@ -140,7 +140,6 @@
     r'^\s*(\.Lfunc_end[0-9]+:\n|end_function)',
     flags=(re.M | re.S))
 
-<<<<<<< HEAD
 ASM_FUNCTION_VE_RE = re.compile(
     r'^_?(?P<func>[^:]+):[ \t]*#+[ \t]*@(?P=func)\n(?:\s*\.?Lfunc_begin[^:\n]*:\n)?[^:]*?'
     r'(?P<body>^##?[ \t]+[^:]+:.*?)\s*'
@@ -150,8 +149,6 @@
 SCRUB_LOOP_COMMENT_RE = re.compile(
     r'# =>This Inner Loop Header:.*|# in Loop:.*', flags=re.M)
 
-=======
->>>>>>> afe1ed36
 SCRUB_X86_SHUFFLES_RE = (
     re.compile(
         r'^(\s*\w+) [^#\n]+#+ ((?:[xyz]mm\d+|mem)( \{%k\d+\}( \{z\})?)? = .*)$',
