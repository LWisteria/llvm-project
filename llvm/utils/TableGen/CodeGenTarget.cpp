//===- CodeGenTarget.cpp - CodeGen Target Class Wrapper -------------------===//
//
// Part of the LLVM Project, under the Apache License v2.0 with LLVM Exceptions.
// See https://llvm.org/LICENSE.txt for license information.
// SPDX-License-Identifier: Apache-2.0 WITH LLVM-exception
//
//===----------------------------------------------------------------------===//
//
// This class wraps target description classes used by the various code
// generation TableGen backends.  This makes it easier to access the data and
// provides a single place that needs to check it for validity.  All of these
// classes abort on error conditions.
//
//===----------------------------------------------------------------------===//

#include "CodeGenTarget.h"
#include "CodeGenDAGPatterns.h"
#include "CodeGenIntrinsics.h"
#include "CodeGenSchedule.h"
#include "llvm/ADT/STLExtras.h"
#include "llvm/ADT/StringExtras.h"
#include "llvm/Support/CommandLine.h"
#include "llvm/Support/Timer.h"
#include "llvm/TableGen/Error.h"
#include "llvm/TableGen/Record.h"
#include "llvm/TableGen/TableGenBackend.h"
#include <algorithm>
using namespace llvm;

cl::OptionCategory AsmParserCat("Options for -gen-asm-parser");
cl::OptionCategory AsmWriterCat("Options for -gen-asm-writer");

static cl::opt<unsigned>
    AsmParserNum("asmparsernum", cl::init(0),
                 cl::desc("Make -gen-asm-parser emit assembly parser #N"),
                 cl::cat(AsmParserCat));

static cl::opt<unsigned>
    AsmWriterNum("asmwriternum", cl::init(0),
                 cl::desc("Make -gen-asm-writer emit assembly writer #N"),
                 cl::cat(AsmWriterCat));

/// getValueType - Return the MVT::SimpleValueType that the specified TableGen
/// record corresponds to.
MVT::SimpleValueType llvm::getValueType(Record *Rec) {
  return (MVT::SimpleValueType)Rec->getValueAsInt("Value");
}

StringRef llvm::getName(MVT::SimpleValueType T) {
  switch (T) {
  case MVT::Other:   return "UNKNOWN";
  case MVT::iPTR:    return "TLI.getPointerTy()";
  case MVT::iPTRAny: return "TLI.getPointerTy()";
  default: return getEnumName(T);
  }
}

StringRef llvm::getEnumName(MVT::SimpleValueType T) {
  switch (T) {
  case MVT::Other:    return "MVT::Other";
  case MVT::i1:       return "MVT::i1";
  case MVT::i8:       return "MVT::i8";
  case MVT::i16:      return "MVT::i16";
  case MVT::i32:      return "MVT::i32";
  case MVT::i64:      return "MVT::i64";
  case MVT::i128:     return "MVT::i128";
  case MVT::Any:      return "MVT::Any";
  case MVT::iAny:     return "MVT::iAny";
  case MVT::fAny:     return "MVT::fAny";
  case MVT::vAny:     return "MVT::vAny";
  case MVT::f16:      return "MVT::f16";
  case MVT::bf16:     return "MVT::bf16";
  case MVT::f32:      return "MVT::f32";
  case MVT::f64:      return "MVT::f64";
  case MVT::f80:      return "MVT::f80";
  case MVT::f128:     return "MVT::f128";
  case MVT::ppcf128:  return "MVT::ppcf128";
  case MVT::x86mmx:   return "MVT::x86mmx";
  case MVT::Glue:     return "MVT::Glue";
  case MVT::isVoid:   return "MVT::isVoid";
  case MVT::v1i1:     return "MVT::v1i1";
  case MVT::v2i1:     return "MVT::v2i1";
  case MVT::v4i1:     return "MVT::v4i1";
  case MVT::v8i1:     return "MVT::v8i1";
  case MVT::v16i1:    return "MVT::v16i1";
  case MVT::v32i1:    return "MVT::v32i1";
  case MVT::v64i1:    return "MVT::v64i1";
  case MVT::v128i1:   return "MVT::v128i1";
  case MVT::v256i1:   return "MVT::v256i1";
  case MVT::v512i1:   return "MVT::v512i1";
  case MVT::v1024i1:  return "MVT::v1024i1";
  case MVT::v1i8:     return "MVT::v1i8";
  case MVT::v2i8:     return "MVT::v2i8";
  case MVT::v4i8:     return "MVT::v4i8";
  case MVT::v8i8:     return "MVT::v8i8";
  case MVT::v16i8:    return "MVT::v16i8";
  case MVT::v32i8:    return "MVT::v32i8";
  case MVT::v64i8:    return "MVT::v64i8";
  case MVT::v128i8:   return "MVT::v128i8";
  case MVT::v256i8:   return "MVT::v256i8";
  case MVT::v1i16:    return "MVT::v1i16";
  case MVT::v2i16:    return "MVT::v2i16";
  case MVT::v3i16:    return "MVT::v3i16";
  case MVT::v4i16:    return "MVT::v4i16";
  case MVT::v8i16:    return "MVT::v8i16";
  case MVT::v16i16:   return "MVT::v16i16";
  case MVT::v32i16:   return "MVT::v32i16";
  case MVT::v64i16:   return "MVT::v64i16";
  case MVT::v128i16:  return "MVT::v128i16";
  case MVT::v1i32:    return "MVT::v1i32";
  case MVT::v2i32:    return "MVT::v2i32";
  case MVT::v3i32:    return "MVT::v3i32";
  case MVT::v4i32:    return "MVT::v4i32";
  case MVT::v5i32:    return "MVT::v5i32";
  case MVT::v8i32:    return "MVT::v8i32";
  case MVT::v16i32:   return "MVT::v16i32";
  case MVT::v32i32:   return "MVT::v32i32";
  case MVT::v64i32:   return "MVT::v64i32";
  case MVT::v128i32:  return "MVT::v128i32";
  case MVT::v256i32:  return "MVT::v256i32";
  case MVT::v512i32:  return "MVT::v512i32";
  case MVT::v1024i32: return "MVT::v1024i32";
  case MVT::v2048i32: return "MVT::v2048i32";
  case MVT::v1i64:    return "MVT::v1i64";
  case MVT::v2i64:    return "MVT::v2i64";
  case MVT::v4i64:    return "MVT::v4i64";
  case MVT::v8i64:    return "MVT::v8i64";
  case MVT::v16i64:   return "MVT::v16i64";
  case MVT::v32i64:   return "MVT::v32i64";
  case MVT::v64i64:   return "MVT::v64i64";
  case MVT::v128i64:  return "MVT::v128i64";
  case MVT::v256i64:  return "MVT::v256i64";
  case MVT::v1i128:   return "MVT::v1i128";
  case MVT::v2f16:    return "MVT::v2f16";
  case MVT::v3f16:    return "MVT::v3f16";
  case MVT::v4f16:    return "MVT::v4f16";
  case MVT::v8f16:    return "MVT::v8f16";
  case MVT::v16f16:   return "MVT::v16f16";
  case MVT::v32f16:   return "MVT::v32f16";
  case MVT::v64f16:   return "MVT::v64f16";
  case MVT::v128f16:  return "MVT::v128f16";
  case MVT::v2bf16:   return "MVT::v2bf16";
  case MVT::v3bf16:   return "MVT::v3bf16";
  case MVT::v4bf16:   return "MVT::v4bf16";
  case MVT::v8bf16:   return "MVT::v8bf16";
  case MVT::v16bf16:  return "MVT::v16bf16";
  case MVT::v32bf16:  return "MVT::v32bf16";
  case MVT::v64bf16:  return "MVT::v64bf16";
  case MVT::v128bf16: return "MVT::v128bf16";
  case MVT::v1f32:    return "MVT::v1f32";
  case MVT::v2f32:    return "MVT::v2f32";
  case MVT::v3f32:    return "MVT::v3f32";
  case MVT::v4f32:    return "MVT::v4f32";
  case MVT::v5f32:    return "MVT::v5f32";
  case MVT::v8f32:    return "MVT::v8f32";
  case MVT::v16f32:   return "MVT::v16f32";
  case MVT::v32f32:   return "MVT::v32f32";
  case MVT::v64f32:   return "MVT::v64f32";
  case MVT::v128f32:  return "MVT::v128f32";
  case MVT::v256f32:  return "MVT::v256f32";
  case MVT::v512f32:  return "MVT::v512f32";
  case MVT::v1024f32: return "MVT::v1024f32";
  case MVT::v2048f32: return "MVT::v2048f32";
  case MVT::v1f64:    return "MVT::v1f64";
  case MVT::v2f64:    return "MVT::v2f64";
  case MVT::v4f64:    return "MVT::v4f64";
  case MVT::v8f64:    return "MVT::v8f64";
  case MVT::v16f64:   return "MVT::v16f64";
  case MVT::v32f64:   return "MVT::v32f64";
  case MVT::v64f64:   return "MVT::v64f64";
  case MVT::v128f64:  return "MVT::v128f64";
  case MVT::v256f64:  return "MVT::v256f64";
  case MVT::nxv1i1:   return "MVT::nxv1i1";
  case MVT::nxv2i1:   return "MVT::nxv2i1";
  case MVT::nxv4i1:   return "MVT::nxv4i1";
  case MVT::nxv8i1:   return "MVT::nxv8i1";
  case MVT::nxv16i1:  return "MVT::nxv16i1";
  case MVT::nxv32i1:  return "MVT::nxv32i1";
  case MVT::nxv64i1:  return "MVT::nxv64i1";
  case MVT::nxv1i8:   return "MVT::nxv1i8";
  case MVT::nxv2i8:   return "MVT::nxv2i8";
  case MVT::nxv4i8:   return "MVT::nxv4i8";
  case MVT::nxv8i8:   return "MVT::nxv8i8";
  case MVT::nxv16i8:  return "MVT::nxv16i8";
  case MVT::nxv32i8:  return "MVT::nxv32i8";
  case MVT::nxv64i8:  return "MVT::nxv64i8";
  case MVT::nxv1i16:  return "MVT::nxv1i16";
  case MVT::nxv2i16:  return "MVT::nxv2i16";
  case MVT::nxv4i16:  return "MVT::nxv4i16";
  case MVT::nxv8i16:  return "MVT::nxv8i16";
  case MVT::nxv16i16: return "MVT::nxv16i16";
  case MVT::nxv32i16: return "MVT::nxv32i16";
  case MVT::nxv1i32:  return "MVT::nxv1i32";
  case MVT::nxv2i32:  return "MVT::nxv2i32";
  case MVT::nxv4i32:  return "MVT::nxv4i32";
  case MVT::nxv8i32:  return "MVT::nxv8i32";
  case MVT::nxv16i32: return "MVT::nxv16i32";
  case MVT::nxv32i32: return "MVT::nxv32i32";
  case MVT::nxv1i64:  return "MVT::nxv1i64";
  case MVT::nxv2i64:  return "MVT::nxv2i64";
  case MVT::nxv4i64:  return "MVT::nxv4i64";
  case MVT::nxv8i64:  return "MVT::nxv8i64";
  case MVT::nxv16i64: return "MVT::nxv16i64";
  case MVT::nxv32i64: return "MVT::nxv32i64";
  case MVT::nxv1f16:  return "MVT::nxv1f16";
  case MVT::nxv2f16:  return "MVT::nxv2f16";
  case MVT::nxv4f16:  return "MVT::nxv4f16";
  case MVT::nxv8f16:  return "MVT::nxv8f16";
  case MVT::nxv16f16: return "MVT::nxv16f16";
  case MVT::nxv32f16: return "MVT::nxv32f16";
  case MVT::nxv2bf16:  return "MVT::nxv2bf16";
  case MVT::nxv4bf16:  return "MVT::nxv4bf16";
  case MVT::nxv8bf16:  return "MVT::nxv8bf16";
  case MVT::nxv1f32:  return "MVT::nxv1f32";
  case MVT::nxv2f32:  return "MVT::nxv2f32";
  case MVT::nxv4f32:  return "MVT::nxv4f32";
  case MVT::nxv8f32:  return "MVT::nxv8f32";
  case MVT::nxv16f32: return "MVT::nxv16f32";
  case MVT::nxv1f64:  return "MVT::nxv1f64";
  case MVT::nxv2f64:  return "MVT::nxv2f64";
  case MVT::nxv4f64:  return "MVT::nxv4f64";
  case MVT::nxv8f64:  return "MVT::nxv8f64";
  case MVT::token:    return "MVT::token";
  case MVT::Metadata: return "MVT::Metadata";
  case MVT::iPTR:     return "MVT::iPTR";
  case MVT::iPTRAny:  return "MVT::iPTRAny";
  case MVT::Untyped:  return "MVT::Untyped";
  case MVT::exnref:   return "MVT::exnref";
  default: llvm_unreachable("ILLEGAL VALUE TYPE!");
  }
}

/// getQualifiedName - Return the name of the specified record, with a
/// namespace qualifier if the record contains one.
///
std::string llvm::getQualifiedName(const Record *R) {
  std::string Namespace;
  if (R->getValue("Namespace"))
    Namespace = std::string(R->getValueAsString("Namespace"));
  if (Namespace.empty())
    return std::string(R->getName());
  return Namespace + "::" + R->getName().str();
}


/// getTarget - Return the current instance of the Target class.
///
CodeGenTarget::CodeGenTarget(RecordKeeper &records)
  : Records(records), CGH(records) {
  std::vector<Record*> Targets = Records.getAllDerivedDefinitions("Target");
  if (Targets.size() == 0)
    PrintFatalError("ERROR: No 'Target' subclasses defined!");
  if (Targets.size() != 1)
    PrintFatalError("ERROR: Multiple subclasses of Target defined!");
  TargetRec = Targets[0];
}

CodeGenTarget::~CodeGenTarget() {
}

const StringRef CodeGenTarget::getName() const {
  return TargetRec->getName();
}

StringRef CodeGenTarget::getInstNamespace() const {
  for (const CodeGenInstruction *Inst : getInstructionsByEnumValue()) {
    // Make sure not to pick up "TargetOpcode" by accidentally getting
    // the namespace off the PHI instruction or something.
    if (Inst->Namespace != "TargetOpcode")
      return Inst->Namespace;
  }

  return "";
}

Record *CodeGenTarget::getInstructionSet() const {
  return TargetRec->getValueAsDef("InstructionSet");
}

bool CodeGenTarget::getAllowRegisterRenaming() const {
  return TargetRec->getValueAsInt("AllowRegisterRenaming");
}

/// getAsmParser - Return the AssemblyParser definition for this target.
///
Record *CodeGenTarget::getAsmParser() const {
  std::vector<Record*> LI = TargetRec->getValueAsListOfDefs("AssemblyParsers");
  if (AsmParserNum >= LI.size())
    PrintFatalError("Target does not have an AsmParser #" +
                    Twine(AsmParserNum) + "!");
  return LI[AsmParserNum];
}

/// getAsmParserVariant - Return the AssemblyParserVariant definition for
/// this target.
///
Record *CodeGenTarget::getAsmParserVariant(unsigned i) const {
  std::vector<Record*> LI =
    TargetRec->getValueAsListOfDefs("AssemblyParserVariants");
  if (i >= LI.size())
    PrintFatalError("Target does not have an AsmParserVariant #" + Twine(i) +
                    "!");
  return LI[i];
}

/// getAsmParserVariantCount - Return the AssemblyParserVariant definition
/// available for this target.
///
unsigned CodeGenTarget::getAsmParserVariantCount() const {
  std::vector<Record*> LI =
    TargetRec->getValueAsListOfDefs("AssemblyParserVariants");
  return LI.size();
}

/// getAsmWriter - Return the AssemblyWriter definition for this target.
///
Record *CodeGenTarget::getAsmWriter() const {
  std::vector<Record*> LI = TargetRec->getValueAsListOfDefs("AssemblyWriters");
  if (AsmWriterNum >= LI.size())
    PrintFatalError("Target does not have an AsmWriter #" +
                    Twine(AsmWriterNum) + "!");
  return LI[AsmWriterNum];
}

CodeGenRegBank &CodeGenTarget::getRegBank() const {
  if (!RegBank)
    RegBank = std::make_unique<CodeGenRegBank>(Records, getHwModes());
  return *RegBank;
}

Optional<CodeGenRegisterClass *>
CodeGenTarget::getSuperRegForSubReg(const ValueTypeByHwMode &ValueTy,
                                    CodeGenRegBank &RegBank,
                                    const CodeGenSubRegIndex *SubIdx) const {
  std::vector<CodeGenRegisterClass *> Candidates;
  auto &RegClasses = RegBank.getRegClasses();

  // Try to find a register class which supports ValueTy, and also contains
  // SubIdx.
  for (CodeGenRegisterClass &RC : RegClasses) {
    // Is there a subclass of this class which contains this subregister index?
    CodeGenRegisterClass *SubClassWithSubReg = RC.getSubClassWithSubReg(SubIdx);
    if (!SubClassWithSubReg)
      continue;

    // We have a class. Check if it supports this value type.
    if (llvm::none_of(SubClassWithSubReg->VTs,
                      [&ValueTy](const ValueTypeByHwMode &ClassVT) {
                        return ClassVT == ValueTy;
                      }))
      continue;

    // We have a register class which supports both the value type and
    // subregister index. Remember it.
    Candidates.push_back(SubClassWithSubReg);
  }

  // If we didn't find anything, we're done.
  if (Candidates.empty())
    return None;

  // Find and return the largest of our candidate classes.
  llvm::stable_sort(Candidates, [&](const CodeGenRegisterClass *A,
                                    const CodeGenRegisterClass *B) {
    if (A->getMembers().size() > B->getMembers().size())
      return true;

    if (A->getMembers().size() < B->getMembers().size())
      return false;

    // Order by name as a tie-breaker.
    return StringRef(A->getName()) < B->getName();
  });

  return Candidates[0];
}

void CodeGenTarget::ReadRegAltNameIndices() const {
  RegAltNameIndices = Records.getAllDerivedDefinitions("RegAltNameIndex");
  llvm::sort(RegAltNameIndices, LessRecord());
}

/// getRegisterByName - If there is a register with the specific AsmName,
/// return it.
const CodeGenRegister *CodeGenTarget::getRegisterByName(StringRef Name) const {
  const StringMap<CodeGenRegister*> &Regs = getRegBank().getRegistersByName();
  StringMap<CodeGenRegister*>::const_iterator I = Regs.find(Name);
  if (I == Regs.end())
    return nullptr;
  return I->second;
}

std::vector<ValueTypeByHwMode> CodeGenTarget::getRegisterVTs(Record *R)
      const {
  const CodeGenRegister *Reg = getRegBank().getReg(R);
  std::vector<ValueTypeByHwMode> Result;
  for (const auto &RC : getRegBank().getRegClasses()) {
    if (RC.contains(Reg)) {
      ArrayRef<ValueTypeByHwMode> InVTs = RC.getValueTypes();
      Result.insert(Result.end(), InVTs.begin(), InVTs.end());
    }
  }

  // Remove duplicates.
  llvm::sort(Result);
  Result.erase(std::unique(Result.begin(), Result.end()), Result.end());
  return Result;
}


void CodeGenTarget::ReadLegalValueTypes() const {
  for (const auto &RC : getRegBank().getRegClasses())
    LegalValueTypes.insert(LegalValueTypes.end(), RC.VTs.begin(), RC.VTs.end());

  // Remove duplicates.
  llvm::sort(LegalValueTypes);
  LegalValueTypes.erase(std::unique(LegalValueTypes.begin(),
                                    LegalValueTypes.end()),
                        LegalValueTypes.end());
}

CodeGenSchedModels &CodeGenTarget::getSchedModels() const {
  if (!SchedModels)
    SchedModels = std::make_unique<CodeGenSchedModels>(Records, *this);
  return *SchedModels;
}

void CodeGenTarget::ReadInstructions() const {
  NamedRegionTimer T("Read Instructions", "Time spent reading instructions",
                     "CodeGenTarget", "CodeGenTarget", TimeRegions);
  std::vector<Record*> Insts = Records.getAllDerivedDefinitions("Instruction");
  if (Insts.size() <= 2)
    PrintFatalError("No 'Instruction' subclasses defined!");

  // Parse the instructions defined in the .td file.
  for (unsigned i = 0, e = Insts.size(); i != e; ++i)
    Instructions[Insts[i]] = std::make_unique<CodeGenInstruction>(Insts[i]);
}

static const CodeGenInstruction *
GetInstByName(const char *Name,
              const DenseMap<const Record*,
                             std::unique_ptr<CodeGenInstruction>> &Insts,
              RecordKeeper &Records) {
  const Record *Rec = Records.getDef(Name);

  const auto I = Insts.find(Rec);
  if (!Rec || I == Insts.end())
    PrintFatalError(Twine("Could not find '") + Name + "' instruction!");
  return I->second.get();
}

static const char *const FixedInstrs[] = {
#define HANDLE_TARGET_OPCODE(OPC) #OPC,
#include "llvm/Support/TargetOpcodes.def"
    nullptr};

unsigned CodeGenTarget::getNumFixedInstructions() {
  return array_lengthof(FixedInstrs) - 1;
}

/// Return all of the instructions defined by the target, ordered by
/// their enum value.
void CodeGenTarget::ComputeInstrsByEnum() const {
  const auto &Insts = getInstructions();
  for (const char *const *p = FixedInstrs; *p; ++p) {
    const CodeGenInstruction *Instr = GetInstByName(*p, Insts, Records);
    assert(Instr && "Missing target independent instruction");
    assert(Instr->Namespace == "TargetOpcode" && "Bad namespace");
    InstrsByEnum.push_back(Instr);
  }
  unsigned EndOfPredefines = InstrsByEnum.size();
  assert(EndOfPredefines == getNumFixedInstructions() &&
         "Missing generic opcode");

  for (const auto &I : Insts) {
    const CodeGenInstruction *CGI = I.second.get();
    if (CGI->Namespace != "TargetOpcode") {
      InstrsByEnum.push_back(CGI);
      if (CGI->TheDef->getValueAsBit("isPseudo"))
        ++NumPseudoInstructions;
    }
  }

  assert(InstrsByEnum.size() == Insts.size() && "Missing predefined instr");

  // All of the instructions are now in random order based on the map iteration.
  llvm::sort(
      InstrsByEnum.begin() + EndOfPredefines, InstrsByEnum.end(),
      [](const CodeGenInstruction *Rec1, const CodeGenInstruction *Rec2) {
        const auto &D1 = *Rec1->TheDef;
        const auto &D2 = *Rec2->TheDef;
        return std::make_tuple(!D1.getValueAsBit("isPseudo"), D1.getName()) <
               std::make_tuple(!D2.getValueAsBit("isPseudo"), D2.getName());
      });
}


/// isLittleEndianEncoding - Return whether this target encodes its instruction
/// in little-endian format, i.e. bits laid out in the order [0..n]
///
bool CodeGenTarget::isLittleEndianEncoding() const {
  return getInstructionSet()->getValueAsBit("isLittleEndianEncoding");
}

/// reverseBitsForLittleEndianEncoding - For little-endian instruction bit
/// encodings, reverse the bit order of all instructions.
void CodeGenTarget::reverseBitsForLittleEndianEncoding() {
  if (!isLittleEndianEncoding())
    return;

  std::vector<Record *> Insts =
      Records.getAllDerivedDefinitions("InstructionEncoding");
  for (Record *R : Insts) {
    if (R->getValueAsString("Namespace") == "TargetOpcode" ||
        R->getValueAsBit("isPseudo"))
      continue;

    BitsInit *BI = R->getValueAsBitsInit("Inst");

    unsigned numBits = BI->getNumBits();

    SmallVector<Init *, 16> NewBits(numBits);

    for (unsigned bit = 0, end = numBits / 2; bit != end; ++bit) {
      unsigned bitSwapIdx = numBits - bit - 1;
      Init *OrigBit = BI->getBit(bit);
      Init *BitSwap = BI->getBit(bitSwapIdx);
      NewBits[bit]        = BitSwap;
      NewBits[bitSwapIdx] = OrigBit;
    }
    if (numBits % 2) {
      unsigned middle = (numBits + 1) / 2;
      NewBits[middle] = BI->getBit(middle);
    }

    BitsInit *NewBI = BitsInit::get(NewBits);

    // Update the bits in reversed order so that emitInstrOpBits will get the
    // correct endianness.
    R->getValue("Inst")->setValue(NewBI);
  }
}

/// guessInstructionProperties - Return true if it's OK to guess instruction
/// properties instead of raising an error.
///
/// This is configurable as a temporary migration aid. It will eventually be
/// permanently false.
bool CodeGenTarget::guessInstructionProperties() const {
  return getInstructionSet()->getValueAsBit("guessInstructionProperties");
}

//===----------------------------------------------------------------------===//
// ComplexPattern implementation
//
ComplexPattern::ComplexPattern(Record *R) {
  Ty          = ::getValueType(R->getValueAsDef("Ty"));
  NumOperands = R->getValueAsInt("NumOperands");
  SelectFunc = std::string(R->getValueAsString("SelectFunc"));
  RootNodes   = R->getValueAsListOfDefs("RootNodes");

  // FIXME: This is a hack to statically increase the priority of patterns which
  // maps a sub-dag to a complex pattern. e.g. favors LEA over ADD. To get best
  // possible pattern match we'll need to dynamically calculate the complexity
  // of all patterns a dag can potentially map to.
  int64_t RawComplexity = R->getValueAsInt("Complexity");
  if (RawComplexity == -1)
    Complexity = NumOperands * 3;
  else
    Complexity = RawComplexity;

  // FIXME: Why is this different from parseSDPatternOperatorProperties?
  // Parse the properties.
  Properties = 0;
  std::vector<Record*> PropList = R->getValueAsListOfDefs("Properties");
  for (unsigned i = 0, e = PropList.size(); i != e; ++i)
    if (PropList[i]->getName() == "SDNPHasChain") {
      Properties |= 1 << SDNPHasChain;
    } else if (PropList[i]->getName() == "SDNPOptInGlue") {
      Properties |= 1 << SDNPOptInGlue;
    } else if (PropList[i]->getName() == "SDNPMayStore") {
      Properties |= 1 << SDNPMayStore;
    } else if (PropList[i]->getName() == "SDNPMayLoad") {
      Properties |= 1 << SDNPMayLoad;
    } else if (PropList[i]->getName() == "SDNPSideEffect") {
      Properties |= 1 << SDNPSideEffect;
    } else if (PropList[i]->getName() == "SDNPMemOperand") {
      Properties |= 1 << SDNPMemOperand;
    } else if (PropList[i]->getName() == "SDNPVariadic") {
      Properties |= 1 << SDNPVariadic;
    } else if (PropList[i]->getName() == "SDNPWantRoot") {
      Properties |= 1 << SDNPWantRoot;
    } else if (PropList[i]->getName() == "SDNPWantParent") {
      Properties |= 1 << SDNPWantParent;
    } else {
      PrintFatalError(R->getLoc(), "Unsupported SD Node property '" +
                                       PropList[i]->getName() +
                                       "' on ComplexPattern '" + R->getName() +
                                       "'!");
    }
}

//===----------------------------------------------------------------------===//
// CodeGenIntrinsic Implementation
//===----------------------------------------------------------------------===//

CodeGenIntrinsicTable::CodeGenIntrinsicTable(const RecordKeeper &RC) {
  std::vector<Record *> IntrProperties =
      RC.getAllDerivedDefinitions("IntrinsicProperty");

  std::vector<Record *> DefaultProperties;
  for (Record *Rec : IntrProperties)
    if (Rec->getValueAsBit("IsDefault"))
      DefaultProperties.push_back(Rec);

  std::vector<Record *> Defs = RC.getAllDerivedDefinitions("Intrinsic");
  Intrinsics.reserve(Defs.size());

  for (unsigned I = 0, e = Defs.size(); I != e; ++I)
    Intrinsics.push_back(CodeGenIntrinsic(Defs[I], DefaultProperties));

  llvm::sort(Intrinsics,
             [](const CodeGenIntrinsic &LHS, const CodeGenIntrinsic &RHS) {
               return std::tie(LHS.TargetPrefix, LHS.Name) <
                      std::tie(RHS.TargetPrefix, RHS.Name);
             });
  Targets.push_back({"", 0, 0});
  for (size_t I = 0, E = Intrinsics.size(); I < E; ++I)
    if (Intrinsics[I].TargetPrefix != Targets.back().Name) {
      Targets.back().Count = I - Targets.back().Offset;
      Targets.push_back({Intrinsics[I].TargetPrefix, I, 0});
    }
  Targets.back().Count = Intrinsics.size() - Targets.back().Offset;
}

CodeGenIntrinsic::CodeGenIntrinsic(Record *R,
                                   std::vector<Record *> DefaultProperties) {
  TheDef = R;
  std::string DefName = std::string(R->getName());
  ArrayRef<SMLoc> DefLoc = R->getLoc();
  ModRef = ReadWriteMem;
  Properties = 0;
  isOverloaded = false;
  isCommutative = false;
  canThrow = false;
  isNoReturn = false;
  isNoSync = false;
  isNoFree = false;
  isWillReturn = false;
  isCold = false;
  isNoDuplicate = false;
  isConvergent = false;
  isSpeculatable = false;
  hasSideEffects = false;

  if (DefName.size() <= 4 ||
      std::string(DefName.begin(), DefName.begin() + 4) != "int_")
    PrintFatalError(DefLoc,
                    "Intrinsic '" + DefName + "' does not start with 'int_'!");

  EnumName = std::string(DefName.begin()+4, DefName.end());

  if (R->getValue("GCCBuiltinName"))  // Ignore a missing GCCBuiltinName field.
    GCCBuiltinName = std::string(R->getValueAsString("GCCBuiltinName"));
  if (R->getValue("MSBuiltinName"))   // Ignore a missing MSBuiltinName field.
    MSBuiltinName = std::string(R->getValueAsString("MSBuiltinName"));

  TargetPrefix = std::string(R->getValueAsString("TargetPrefix"));
  Name = std::string(R->getValueAsString("LLVMName"));

  if (Name == "") {
    // If an explicit name isn't specified, derive one from the DefName.
    Name = "llvm.";

    for (unsigned i = 0, e = EnumName.size(); i != e; ++i)
      Name += (EnumName[i] == '_') ? '.' : EnumName[i];
  } else {
    // Verify it starts with "llvm.".
    if (Name.size() <= 5 ||
        std::string(Name.begin(), Name.begin() + 5) != "llvm.")
      PrintFatalError(DefLoc, "Intrinsic '" + DefName +
                                  "'s name does not start with 'llvm.'!");
  }

  // If TargetPrefix is specified, make sure that Name starts with
  // "llvm.<targetprefix>.".
  if (!TargetPrefix.empty()) {
    if (Name.size() < 6+TargetPrefix.size() ||
        std::string(Name.begin() + 5, Name.begin() + 6 + TargetPrefix.size())
        != (TargetPrefix + "."))
      PrintFatalError(DefLoc, "Intrinsic '" + DefName +
                                  "' does not start with 'llvm." +
                                  TargetPrefix + ".'!");
  }

  ListInit *RetTypes = R->getValueAsListInit("RetTypes");
  ListInit *ParamTypes = R->getValueAsListInit("ParamTypes");

  // First collate a list of overloaded types.
  std::vector<MVT::SimpleValueType> OverloadedVTs;
  for (ListInit *TypeList : {RetTypes, ParamTypes}) {
    for (unsigned i = 0, e = TypeList->size(); i != e; ++i) {
      Record *TyEl = TypeList->getElementAsRecord(i);
      assert(TyEl->isSubClassOf("LLVMType") && "Expected a type!");

      if (TyEl->isSubClassOf("LLVMMatchType"))
        continue;

      MVT::SimpleValueType VT = getValueType(TyEl->getValueAsDef("VT"));
      if (MVT(VT).isOverloaded()) {
        OverloadedVTs.push_back(VT);
        isOverloaded = true;
      }
    }
  }

  // Parse the list of return types.
  ListInit *TypeList = RetTypes;
  for (unsigned i = 0, e = TypeList->size(); i != e; ++i) {
    Record *TyEl = TypeList->getElementAsRecord(i);
    assert(TyEl->isSubClassOf("LLVMType") && "Expected a type!");
    MVT::SimpleValueType VT;
    if (TyEl->isSubClassOf("LLVMMatchType")) {
      unsigned MatchTy = TyEl->getValueAsInt("Number");
      assert(MatchTy < OverloadedVTs.size() &&
             "Invalid matching number!");
      VT = OverloadedVTs[MatchTy];
      // It only makes sense to use the extended and truncated vector element
      // variants with iAny types; otherwise, if the intrinsic is not
      // overloaded, all the types can be specified directly.
      assert(((!TyEl->isSubClassOf("LLVMExtendedType") &&
               !TyEl->isSubClassOf("LLVMTruncatedType")) ||
              VT == MVT::iAny || VT == MVT::vAny) &&
             "Expected iAny or vAny type");
    } else {
      VT = getValueType(TyEl->getValueAsDef("VT"));
    }

    // Reject invalid types.
    if (VT == MVT::isVoid)
      PrintFatalError(DefLoc, "Intrinsic '" + DefName +
                                  " has void in result type list!");

    IS.RetVTs.push_back(VT);
    IS.RetTypeDefs.push_back(TyEl);
  }

  // Parse the list of parameter types.
  TypeList = ParamTypes;
  for (unsigned i = 0, e = TypeList->size(); i != e; ++i) {
    Record *TyEl = TypeList->getElementAsRecord(i);
    assert(TyEl->isSubClassOf("LLVMType") && "Expected a type!");
    MVT::SimpleValueType VT;
    if (TyEl->isSubClassOf("LLVMMatchType")) {
      unsigned MatchTy = TyEl->getValueAsInt("Number");
      if (MatchTy >= OverloadedVTs.size()) {
        PrintError(R->getLoc(),
                   "Parameter #" + Twine(i) + " has out of bounds matching "
                   "number " + Twine(MatchTy));
        PrintFatalError(DefLoc,
                        Twine("ParamTypes is ") + TypeList->getAsString());
      }
      VT = OverloadedVTs[MatchTy];
      // It only makes sense to use the extended and truncated vector element
      // variants with iAny types; otherwise, if the intrinsic is not
      // overloaded, all the types can be specified directly.
      assert(((!TyEl->isSubClassOf("LLVMExtendedType") &&
               !TyEl->isSubClassOf("LLVMTruncatedType")) ||
              VT == MVT::iAny || VT == MVT::vAny) &&
             "Expected iAny or vAny type");
    } else
      VT = getValueType(TyEl->getValueAsDef("VT"));

    // Reject invalid types.
    if (VT == MVT::isVoid && i != e-1 /*void at end means varargs*/)
      PrintFatalError(DefLoc, "Intrinsic '" + DefName +
                                  " has void in result type list!");

    IS.ParamVTs.push_back(VT);
    IS.ParamTypeDefs.push_back(TyEl);
  }

  // Set default properties to true.
  setDefaultProperties(R, DefaultProperties);

  // Parse the intrinsic properties.
  ListInit *PropList = R->getValueAsListInit("IntrProperties");
  for (unsigned i = 0, e = PropList->size(); i != e; ++i) {
    Record *Property = PropList->getElementAsRecord(i);
    assert(Property->isSubClassOf("IntrinsicProperty") &&
           "Expected a property!");

<<<<<<< HEAD
    if (Property->getName() == "IntrNoMem")
      ModRef = NoMem;
    else if (Property->getName() == "IntrReadMem")
      ModRef = ModRefBehavior(ModRef & ~MR_Mod);
    else if (Property->getName() == "IntrWriteMem")
      ModRef = ModRefBehavior(ModRef & ~MR_Ref);
    else if (Property->getName() == "IntrArgMemOnly")
      ModRef = ModRefBehavior((ModRef & ~MR_Anywhere) | MR_ArgMem);
    else if (Property->getName() == "IntrInaccessibleMemOnly")
      ModRef = ModRefBehavior((ModRef & ~MR_Anywhere) | MR_InaccessibleMem);
    else if (Property->getName() == "IntrInaccessibleMemOrArgMemOnly")
      ModRef = ModRefBehavior((ModRef & ~MR_Anywhere) | MR_ArgMem |
                              MR_InaccessibleMem);
    else if (Property->getName() == "Commutative")
      isCommutative = true;
    else if (Property->getName() == "Throws")
      canThrow = true;
    else if (Property->getName() == "IntrNoDuplicate")
      isNoDuplicate = true;
    else if (Property->getName() == "IntrConvergent")
      isConvergent = true;
    else if (Property->getName() == "IntrNoReturn")
      isNoReturn = true;
    else if (Property->getName() == "IntrNoSync")
      isNoSync = true;
    else if (Property->getName() == "IntrNoFree")
      isNoFree = true;
    else if (Property->getName() == "IntrWillReturn")
      isWillReturn = true;
    else if (Property->getName() == "IntrCold")
      isCold = true;
    else if (Property->getName() == "IntrSpeculatable")
      isSpeculatable = true;
    else if (Property->getName() == "IntrHasSideEffects")
      hasSideEffects = true;
    else if (Property->isSubClassOf("NoCapture")) {
      unsigned ArgNo = Property->getValueAsInt("ArgNo");
      ArgumentAttributes.emplace_back(ArgNo, NoCapture, 0);
    } else if (Property->isSubClassOf("NoAlias")) {
      unsigned ArgNo = Property->getValueAsInt("ArgNo");
      ArgumentAttributes.emplace_back(ArgNo, NoAlias, 0);
    } else if (Property->isSubClassOf("Returned")) {
      unsigned ArgNo = Property->getValueAsInt("ArgNo");
      ArgumentAttributes.emplace_back(ArgNo, Returned, 0);
    } else if (Property->isSubClassOf("VectorLength")) {
      unsigned ArgNo = Property->getValueAsInt("ArgNo");
      ArgumentAttributes.emplace_back(ArgNo, VectorLength, 0);
    } else if (Property->isSubClassOf("Mask")) {
      unsigned ArgNo = Property->getValueAsInt("ArgNo");
      ArgumentAttributes.emplace_back(ArgNo, Mask, 0);
    } else if (Property->isSubClassOf("Passthru")) {
      unsigned ArgNo = Property->getValueAsInt("ArgNo");
      ArgumentAttributes.emplace_back(ArgNo, Passthru, 0);
    } else if (Property->isSubClassOf("ReadOnly")) {
      unsigned ArgNo = Property->getValueAsInt("ArgNo");
      ArgumentAttributes.emplace_back(ArgNo, ReadOnly, 0);
    } else if (Property->isSubClassOf("WriteOnly")) {
      unsigned ArgNo = Property->getValueAsInt("ArgNo");
      ArgumentAttributes.emplace_back(ArgNo, WriteOnly, 0);
    } else if (Property->isSubClassOf("ReadNone")) {
      unsigned ArgNo = Property->getValueAsInt("ArgNo");
      ArgumentAttributes.emplace_back(ArgNo, ReadNone, 0);
    } else if (Property->isSubClassOf("ImmArg")) {
      unsigned ArgNo = Property->getValueAsInt("ArgNo");
      ArgumentAttributes.emplace_back(ArgNo, ImmArg, 0);
    } else if (Property->isSubClassOf("Align")) {
      unsigned ArgNo = Property->getValueAsInt("ArgNo");
      uint64_t Align = Property->getValueAsInt("Align");
      ArgumentAttributes.emplace_back(ArgNo, Alignment, Align);
    } else
      llvm_unreachable("Unknown property!");
=======
    setProperty(Property);
>>>>>>> a2aeb37a
  }

  // Also record the SDPatternOperator Properties.
  Properties = parseSDPatternOperatorProperties(R);

  // Sort the argument attributes for later benefit.
  llvm::sort(ArgumentAttributes);
}

void CodeGenIntrinsic::setDefaultProperties(
    Record *R, std::vector<Record *> DefaultProperties) {
  // opt-out of using default attributes.
  if (R->getValueAsBit("DisableDefaultAttributes"))
    return;

  for (Record *Rec : DefaultProperties)
    setProperty(Rec);
}

void CodeGenIntrinsic::setProperty(Record *R) {
  if (R->getName() == "IntrNoMem")
    ModRef = NoMem;
  else if (R->getName() == "IntrReadMem")
    ModRef = ModRefBehavior(ModRef & ~MR_Mod);
  else if (R->getName() == "IntrWriteMem")
    ModRef = ModRefBehavior(ModRef & ~MR_Ref);
  else if (R->getName() == "IntrArgMemOnly")
    ModRef = ModRefBehavior((ModRef & ~MR_Anywhere) | MR_ArgMem);
  else if (R->getName() == "IntrInaccessibleMemOnly")
    ModRef = ModRefBehavior((ModRef & ~MR_Anywhere) | MR_InaccessibleMem);
  else if (R->getName() == "IntrInaccessibleMemOrArgMemOnly")
    ModRef = ModRefBehavior((ModRef & ~MR_Anywhere) | MR_ArgMem |
                            MR_InaccessibleMem);
  else if (R->getName() == "Commutative")
    isCommutative = true;
  else if (R->getName() == "Throws")
    canThrow = true;
  else if (R->getName() == "IntrNoDuplicate")
    isNoDuplicate = true;
  else if (R->getName() == "IntrConvergent")
    isConvergent = true;
  else if (R->getName() == "IntrNoReturn")
    isNoReturn = true;
  else if (R->getName() == "IntrNoSync")
    isNoSync = true;
  else if (R->getName() == "IntrNoFree")
    isNoFree = true;
  else if (R->getName() == "IntrWillReturn")
    isWillReturn = true;
  else if (R->getName() == "IntrCold")
    isCold = true;
  else if (R->getName() == "IntrSpeculatable")
    isSpeculatable = true;
  else if (R->getName() == "IntrHasSideEffects")
    hasSideEffects = true;
  else if (R->isSubClassOf("NoCapture")) {
    unsigned ArgNo = R->getValueAsInt("ArgNo");
    ArgumentAttributes.emplace_back(ArgNo, NoCapture, 0);
  } else if (R->isSubClassOf("NoAlias")) {
    unsigned ArgNo = R->getValueAsInt("ArgNo");
    ArgumentAttributes.emplace_back(ArgNo, NoAlias, 0);
  } else if (R->isSubClassOf("NoUndef")) {
    unsigned ArgNo = R->getValueAsInt("ArgNo");
    ArgumentAttributes.emplace_back(ArgNo, NoUndef, 0);
  } else if (R->isSubClassOf("Returned")) {
    unsigned ArgNo = R->getValueAsInt("ArgNo");
    ArgumentAttributes.emplace_back(ArgNo, Returned, 0);
  } else if (R->isSubClassOf("ReadOnly")) {
    unsigned ArgNo = R->getValueAsInt("ArgNo");
    ArgumentAttributes.emplace_back(ArgNo, ReadOnly, 0);
  } else if (R->isSubClassOf("WriteOnly")) {
    unsigned ArgNo = R->getValueAsInt("ArgNo");
    ArgumentAttributes.emplace_back(ArgNo, WriteOnly, 0);
  } else if (R->isSubClassOf("ReadNone")) {
    unsigned ArgNo = R->getValueAsInt("ArgNo");
    ArgumentAttributes.emplace_back(ArgNo, ReadNone, 0);
  } else if (R->isSubClassOf("ImmArg")) {
    unsigned ArgNo = R->getValueAsInt("ArgNo");
    ArgumentAttributes.emplace_back(ArgNo, ImmArg, 0);
  } else if (R->isSubClassOf("Align")) {
    unsigned ArgNo = R->getValueAsInt("ArgNo");
    uint64_t Align = R->getValueAsInt("Align");
    ArgumentAttributes.emplace_back(ArgNo, Alignment, Align);
  } else
    llvm_unreachable("Unknown property!");
}

bool CodeGenIntrinsic::isParamAPointer(unsigned ParamIdx) const {
  if (ParamIdx >= IS.ParamVTs.size())
    return false;
  MVT ParamType = MVT(IS.ParamVTs[ParamIdx]);
  return ParamType == MVT::iPTR || ParamType == MVT::iPTRAny;
}

bool CodeGenIntrinsic::isParamImmArg(unsigned ParamIdx) const {
  // Convert argument index to attribute index starting from `FirstArgIndex`.
  ArgAttribute Val{ParamIdx + 1, ImmArg, 0};
  return std::binary_search(ArgumentAttributes.begin(),
                            ArgumentAttributes.end(), Val);
}<|MERGE_RESOLUTION|>--- conflicted
+++ resolved
@@ -791,81 +791,7 @@
     assert(Property->isSubClassOf("IntrinsicProperty") &&
            "Expected a property!");
 
-<<<<<<< HEAD
-    if (Property->getName() == "IntrNoMem")
-      ModRef = NoMem;
-    else if (Property->getName() == "IntrReadMem")
-      ModRef = ModRefBehavior(ModRef & ~MR_Mod);
-    else if (Property->getName() == "IntrWriteMem")
-      ModRef = ModRefBehavior(ModRef & ~MR_Ref);
-    else if (Property->getName() == "IntrArgMemOnly")
-      ModRef = ModRefBehavior((ModRef & ~MR_Anywhere) | MR_ArgMem);
-    else if (Property->getName() == "IntrInaccessibleMemOnly")
-      ModRef = ModRefBehavior((ModRef & ~MR_Anywhere) | MR_InaccessibleMem);
-    else if (Property->getName() == "IntrInaccessibleMemOrArgMemOnly")
-      ModRef = ModRefBehavior((ModRef & ~MR_Anywhere) | MR_ArgMem |
-                              MR_InaccessibleMem);
-    else if (Property->getName() == "Commutative")
-      isCommutative = true;
-    else if (Property->getName() == "Throws")
-      canThrow = true;
-    else if (Property->getName() == "IntrNoDuplicate")
-      isNoDuplicate = true;
-    else if (Property->getName() == "IntrConvergent")
-      isConvergent = true;
-    else if (Property->getName() == "IntrNoReturn")
-      isNoReturn = true;
-    else if (Property->getName() == "IntrNoSync")
-      isNoSync = true;
-    else if (Property->getName() == "IntrNoFree")
-      isNoFree = true;
-    else if (Property->getName() == "IntrWillReturn")
-      isWillReturn = true;
-    else if (Property->getName() == "IntrCold")
-      isCold = true;
-    else if (Property->getName() == "IntrSpeculatable")
-      isSpeculatable = true;
-    else if (Property->getName() == "IntrHasSideEffects")
-      hasSideEffects = true;
-    else if (Property->isSubClassOf("NoCapture")) {
-      unsigned ArgNo = Property->getValueAsInt("ArgNo");
-      ArgumentAttributes.emplace_back(ArgNo, NoCapture, 0);
-    } else if (Property->isSubClassOf("NoAlias")) {
-      unsigned ArgNo = Property->getValueAsInt("ArgNo");
-      ArgumentAttributes.emplace_back(ArgNo, NoAlias, 0);
-    } else if (Property->isSubClassOf("Returned")) {
-      unsigned ArgNo = Property->getValueAsInt("ArgNo");
-      ArgumentAttributes.emplace_back(ArgNo, Returned, 0);
-    } else if (Property->isSubClassOf("VectorLength")) {
-      unsigned ArgNo = Property->getValueAsInt("ArgNo");
-      ArgumentAttributes.emplace_back(ArgNo, VectorLength, 0);
-    } else if (Property->isSubClassOf("Mask")) {
-      unsigned ArgNo = Property->getValueAsInt("ArgNo");
-      ArgumentAttributes.emplace_back(ArgNo, Mask, 0);
-    } else if (Property->isSubClassOf("Passthru")) {
-      unsigned ArgNo = Property->getValueAsInt("ArgNo");
-      ArgumentAttributes.emplace_back(ArgNo, Passthru, 0);
-    } else if (Property->isSubClassOf("ReadOnly")) {
-      unsigned ArgNo = Property->getValueAsInt("ArgNo");
-      ArgumentAttributes.emplace_back(ArgNo, ReadOnly, 0);
-    } else if (Property->isSubClassOf("WriteOnly")) {
-      unsigned ArgNo = Property->getValueAsInt("ArgNo");
-      ArgumentAttributes.emplace_back(ArgNo, WriteOnly, 0);
-    } else if (Property->isSubClassOf("ReadNone")) {
-      unsigned ArgNo = Property->getValueAsInt("ArgNo");
-      ArgumentAttributes.emplace_back(ArgNo, ReadNone, 0);
-    } else if (Property->isSubClassOf("ImmArg")) {
-      unsigned ArgNo = Property->getValueAsInt("ArgNo");
-      ArgumentAttributes.emplace_back(ArgNo, ImmArg, 0);
-    } else if (Property->isSubClassOf("Align")) {
-      unsigned ArgNo = Property->getValueAsInt("ArgNo");
-      uint64_t Align = Property->getValueAsInt("Align");
-      ArgumentAttributes.emplace_back(ArgNo, Alignment, Align);
-    } else
-      llvm_unreachable("Unknown property!");
-=======
     setProperty(Property);
->>>>>>> a2aeb37a
   }
 
   // Also record the SDPatternOperator Properties.
@@ -949,6 +875,15 @@
     unsigned ArgNo = R->getValueAsInt("ArgNo");
     uint64_t Align = R->getValueAsInt("Align");
     ArgumentAttributes.emplace_back(ArgNo, Alignment, Align);
+  } else if (R->isSubClassOf("VectorLength")) {
+    unsigned ArgNo = R->getValueAsInt("ArgNo");
+    ArgumentAttributes.emplace_back(ArgNo, VectorLength, 0);
+  } else if (R->isSubClassOf("Mask")) {
+    unsigned ArgNo = R->getValueAsInt("ArgNo");
+    ArgumentAttributes.emplace_back(ArgNo, Mask, 0);
+  } else if (R->isSubClassOf("Passthru")) {
+    unsigned ArgNo = R->getValueAsInt("ArgNo");
+    ArgumentAttributes.emplace_back(ArgNo, Passthru, 0);
   } else
     llvm_unreachable("Unknown property!");
 }
