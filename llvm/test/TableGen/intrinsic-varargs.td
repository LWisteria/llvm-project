--- conflicted
+++ resolved
@@ -20,11 +20,6 @@
   list<SDNodeProperty> Properties = [];
 }
 
-<<<<<<< HEAD
-// isVoid needs to match the definition in ValueTypes.td
-def isVoid : ValueType<0, 136>;   // Produces no value
-=======
->>>>>>> 37f91c32
 def llvm_vararg_ty : LLVMType<isVoid>;   // this means vararg here
 
 // CHECK: /* 0 */ 0, 29, 0,
