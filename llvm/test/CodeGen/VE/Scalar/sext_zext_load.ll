; RUN: llc < %s -mtriple=ve-unknown-unknown | FileCheck %s

define signext i16 @func1() {
; CHECK-LABEL: func1:
; CHECK:       .LBB{{[0-9]+}}_2:
; CHECK-NEXT:    ld1b.sx %s0, 15(, %s11)
; CHECK-NEXT:    adds.l %s11, 16, %s11
; CHECK-NEXT:    b.l.t (, %s10)
  %a = alloca i8, align 1
  %a.val = load i8, i8* %a, align 1
  %a.conv = sext i8 %a.val to i16
  ret i16 %a.conv
}

define signext i32 @func2() {
; CHECK-LABEL: func2:
; CHECK:       .LBB{{[0-9]+}}_2:
; CHECK-NEXT:    ld1b.sx %s0, 15(, %s11)
; CHECK-NEXT:    adds.l %s11, 16, %s11
; CHECK-NEXT:    b.l.t (, %s10)
  %a = alloca i8, align 1
  %a.val = load i8, i8* %a, align 1
  %a.conv = sext i8 %a.val to i32
  ret i32 %a.conv
}

define i64 @func3() {
; CHECK-LABEL: func3:
; CHECK:       .LBB{{[0-9]+}}_2:
; CHECK-NEXT:    ld1b.sx %s0, 15(, %s11)
; CHECK-NEXT:    adds.l %s11, 16, %s11
; CHECK-NEXT:    b.l.t (, %s10)
  %a = alloca i8, align 1
  %a.val = load i8, i8* %a, align 1
  %a.conv = sext i8 %a.val to i64
  ret i64 %a.conv
}

define i128 @func4() {
; CHECK-LABEL: func4:
; CHECK:       .LBB{{[0-9]+}}_2:
; CHECK-NEXT:    ld1b.sx %s0, 191(, %s11)
; CHECK-NEXT:    sra.l %s1, %s0, 63
; CHECK-NEXT:    or %s11, 0, %s9
  %a = alloca i8, align 1
  %a.val = load i8, i8* %a, align 1
  %a.conv = sext i8 %a.val to i128
  ret i128 %a.conv
}

define zeroext i16 @func5() {
; CHECK-LABEL: func5:
; CHECK:       .LBB{{[0-9]+}}_2:
; CHECK-NEXT:    ld1b.sx %s0, 15(, %s11)
; CHECK-NEXT:    and %s0, %s0, (48)0
; CHECK-NEXT:    adds.l %s11, 16, %s11
; CHECK-NEXT:    b.l.t (, %s10)
  %a = alloca i8, align 1
  %a.val = load i8, i8* %a, align 1
  %a.conv = sext i8 %a.val to i16
  ret i16 %a.conv
}

define zeroext i32 @func6() {
; CHECK-LABEL: func6:
; CHECK:       .LBB{{[0-9]+}}_2:
<<<<<<< HEAD
; CHECK-NEXT:    ld1b.sx %s0, 191(, %s11)
; CHECK-NEXT:    adds.w.zx %s0, %s0, (0)1
; CHECK-NEXT:    or %s11, 0, %s9
=======
; CHECK-NEXT:    ld1b.sx %s0, 15(, %s11)
; CHECK-NEXT:    adds.l %s11, 16, %s11
; CHECK-NEXT:    b.l.t (, %s10)
>>>>>>> 173bb3c2
  %a = alloca i8, align 1
  %a.val = load i8, i8* %a, align 1
  %a.conv = sext i8 %a.val to i32
  ret i32 %a.conv
}

define i64 @func7() {
; CHECK-LABEL: func7:
; CHECK:       .LBB{{[0-9]+}}_2:
; CHECK-NEXT:    ld1b.sx %s0, 15(, %s11)
; CHECK-NEXT:    adds.l %s11, 16, %s11
; CHECK-NEXT:    b.l.t (, %s10)
  %a = alloca i8, align 1
  %a.val = load i8, i8* %a, align 1
  %a.conv = sext i8 %a.val to i64
  ret i64 %a.conv
}

define i128 @func8() {
; CHECK-LABEL: func8:
; CHECK:       .LBB{{[0-9]+}}_2:
; CHECK-NEXT:    ld1b.sx %s0, 191(, %s11)
; CHECK-NEXT:    sra.l %s1, %s0, 63
; CHECK-NEXT:    or %s11, 0, %s9
  %a = alloca i8, align 1
  %a.val = load i8, i8* %a, align 1
  %a.conv = sext i8 %a.val to i128
  ret i128 %a.conv
}

define signext i16 @func9() {
; CHECK-LABEL: func9:
; CHECK:       .LBB{{[0-9]+}}_2:
; CHECK-NEXT:    ld1b.zx %s0, 15(, %s11)
; CHECK-NEXT:    adds.l %s11, 16, %s11
; CHECK-NEXT:    b.l.t (, %s10)
  %a = alloca i8, align 1
  %a.val = load i8, i8* %a, align 1
  %a.conv = zext i8 %a.val to i16
  ret i16 %a.conv
}

define signext i32 @func10() {
; CHECK-LABEL: func10:
; CHECK:       .LBB{{[0-9]+}}_2:
; CHECK-NEXT:    ld1b.zx %s0, 15(, %s11)
; CHECK-NEXT:    adds.l %s11, 16, %s11
; CHECK-NEXT:    b.l.t (, %s10)
  %a = alloca i8, align 1
  %a.val = load i8, i8* %a, align 1
  %a.conv = zext i8 %a.val to i32
  ret i32 %a.conv
}

define i64 @func11() {
; CHECK-LABEL: func11:
; CHECK:       .LBB{{[0-9]+}}_2:
; CHECK-NEXT:    ld1b.zx %s0, 15(, %s11)
; CHECK-NEXT:    adds.l %s11, 16, %s11
; CHECK-NEXT:    b.l.t (, %s10)
  %a = alloca i8, align 1
  %a.val = load i8, i8* %a, align 1
  %a.conv = zext i8 %a.val to i64
  ret i64 %a.conv
}

define i128 @func12() {
; CHECK-LABEL: func12:
; CHECK:       .LBB{{[0-9]+}}_2:
; CHECK-NEXT:    ld1b.zx %s0, 191(, %s11)
; CHECK-NEXT:    or %s1, 0, (0)1
; CHECK-NEXT:    or %s11, 0, %s9
  %a = alloca i8, align 1
  %a.val = load i8, i8* %a, align 1
  %a.conv = zext i8 %a.val to i128
  ret i128 %a.conv
}

define zeroext i16 @func13() {
; CHECK-LABEL: func13:
; CHECK:       .LBB{{[0-9]+}}_2:
; CHECK-NEXT:    ld1b.zx %s0, 15(, %s11)
; CHECK-NEXT:    adds.l %s11, 16, %s11
; CHECK-NEXT:    b.l.t (, %s10)
  %a = alloca i8, align 1
  %a.val = load i8, i8* %a, align 1
  %a.conv = zext i8 %a.val to i16
  ret i16 %a.conv
}

define zeroext i16 @func14() {
; CHECK-LABEL: func14:
; CHECK:       .LBB{{[0-9]+}}_2:
; CHECK-NEXT:    ld1b.zx %s0, 15(, %s11)
; CHECK-NEXT:    adds.l %s11, 16, %s11
; CHECK-NEXT:    b.l.t (, %s10)
  %a = alloca i8, align 1
  %a.val = load i8, i8* %a, align 1
  %a.conv = zext i8 %a.val to i16
  ret i16 %a.conv
}

define i64 @func15() {
; CHECK-LABEL: func15:
; CHECK:       .LBB{{[0-9]+}}_2:
; CHECK-NEXT:    ld1b.zx %s0, 15(, %s11)
; CHECK-NEXT:    adds.l %s11, 16, %s11
; CHECK-NEXT:    b.l.t (, %s10)
  %a = alloca i8, align 1
  %a.val = load i8, i8* %a, align 1
  %a.conv = zext i8 %a.val to i64
  ret i64 %a.conv
}

define i128 @func16() {
; CHECK-LABEL: func16:
; CHECK:       .LBB{{[0-9]+}}_2:
; CHECK-NEXT:    ld1b.zx %s0, 191(, %s11)
; CHECK-NEXT:    or %s1, 0, (0)1
; CHECK-NEXT:    or %s11, 0, %s9
  %a = alloca i8, align 1
  %a.val = load i8, i8* %a, align 1
  %a.conv = zext i8 %a.val to i128
  ret i128 %a.conv
}

define signext i32 @func17() {
; CHECK-LABEL: func17:
; CHECK:       .LBB{{[0-9]+}}_2:
; CHECK-NEXT:    ld2b.sx %s0, 14(, %s11)
; CHECK-NEXT:    adds.l %s11, 16, %s11
; CHECK-NEXT:    b.l.t (, %s10)
  %a = alloca i16, align 2
  %a.val = load i16, i16* %a, align 2
  %a.conv = sext i16 %a.val to i32
  ret i32 %a.conv
}

define i64 @func18() {
; CHECK-LABEL: func18:
; CHECK:       .LBB{{[0-9]+}}_2:
; CHECK-NEXT:    ld2b.sx %s0, 14(, %s11)
; CHECK-NEXT:    adds.l %s11, 16, %s11
; CHECK-NEXT:    b.l.t (, %s10)
  %a = alloca i16, align 2
  %a.val = load i16, i16* %a, align 2
  %a.conv = sext i16 %a.val to i64
  ret i64 %a.conv
}

define i128 @func19() {
; CHECK-LABEL: func19:
; CHECK:       .LBB{{[0-9]+}}_2:
; CHECK-NEXT:    ld2b.sx %s0, 190(, %s11)
; CHECK-NEXT:    sra.l %s1, %s0, 63
; CHECK-NEXT:    or %s11, 0, %s9
  %a = alloca i16, align 2
  %a.val = load i16, i16* %a, align 2
  %a.conv = sext i16 %a.val to i128
  ret i128 %a.conv
}

define zeroext i16 @func20() {
; CHECK-LABEL: func20:
; CHECK:       .LBB{{[0-9]+}}_2:
; CHECK-NEXT:    ld2b.zx %s0, 14(, %s11)
; CHECK-NEXT:    adds.l %s11, 16, %s11
; CHECK-NEXT:    b.l.t (, %s10)
  %a = alloca i16, align 2
  %a.conv = load i16, i16* %a, align 2
  ret i16 %a.conv
}

define i64 @func21() {
; CHECK-LABEL: func21:
; CHECK:       .LBB{{[0-9]+}}_2:
; CHECK-NEXT:    ld2b.sx %s0, 14(, %s11)
; CHECK-NEXT:    adds.l %s11, 16, %s11
; CHECK-NEXT:    b.l.t (, %s10)
  %a = alloca i16, align 2
  %a.val = load i16, i16* %a, align 2
  %a.conv = sext i16 %a.val to i64
  ret i64 %a.conv
}

define i128 @func22() {
; CHECK-LABEL: func22:
; CHECK:       .LBB{{[0-9]+}}_2:
; CHECK-NEXT:    ld2b.sx %s0, 190(, %s11)
; CHECK-NEXT:    sra.l %s1, %s0, 63
; CHECK-NEXT:    or %s11, 0, %s9
  %a = alloca i16, align 2
  %a.val = load i16, i16* %a, align 2
  %a.conv = sext i16 %a.val to i128
  ret i128 %a.conv
}

define zeroext i32 @func23() {
; CHECK-LABEL: func23:
; CHECK:       .LBB{{[0-9]+}}_2:
; CHECK-NEXT:    ld2b.zx %s0, 14(, %s11)
; CHECK-NEXT:    adds.l %s11, 16, %s11
; CHECK-NEXT:    b.l.t (, %s10)
  %a = alloca i16, align 2
  %a.val = load i16, i16* %a, align 2
  %a.conv = zext i16 %a.val to i32
  ret i32 %a.conv
}

define i64 @func24() {
; CHECK-LABEL: func24:
; CHECK:       .LBB{{[0-9]+}}_2:
; CHECK-NEXT:    ld2b.zx %s0, 14(, %s11)
; CHECK-NEXT:    adds.l %s11, 16, %s11
; CHECK-NEXT:    b.l.t (, %s10)
  %a = alloca i16, align 2
  %a.val = load i16, i16* %a, align 2
  %a.conv = zext i16 %a.val to i64
  ret i64 %a.conv
}

define i128 @func25() {
; CHECK-LABEL: func25:
; CHECK:       .LBB{{[0-9]+}}_2:
; CHECK-NEXT:    ld2b.zx %s0, 190(, %s11)
; CHECK-NEXT:    or %s1, 0, (0)1
; CHECK-NEXT:    or %s11, 0, %s9
  %a = alloca i16, align 2
  %a.val = load i16, i16* %a, align 2
  %a.conv = zext i16 %a.val to i128
  ret i128 %a.conv
}

define zeroext i16 @func26() {
; CHECK-LABEL: func26:
; CHECK:       .LBB{{[0-9]+}}_2:
; CHECK-NEXT:    ld2b.zx %s0, 14(, %s11)
; CHECK-NEXT:    adds.l %s11, 16, %s11
; CHECK-NEXT:    b.l.t (, %s10)
  %a = alloca i16, align 2
  %a.conv = load i16, i16* %a, align 2
  ret i16 %a.conv
}

define i64 @func27() {
; CHECK-LABEL: func27:
; CHECK:       .LBB{{[0-9]+}}_2:
; CHECK-NEXT:    ld2b.zx %s0, 14(, %s11)
; CHECK-NEXT:    adds.l %s11, 16, %s11
; CHECK-NEXT:    b.l.t (, %s10)
  %a = alloca i16, align 2
  %a.val = load i16, i16* %a, align 2
  %a.conv = zext i16 %a.val to i64
  ret i64 %a.conv
}

define i128 @func28() {
; CHECK-LABEL: func28:
; CHECK:       .LBB{{[0-9]+}}_2:
; CHECK-NEXT:    ld2b.zx %s0, 190(, %s11)
; CHECK-NEXT:    or %s1, 0, (0)1
; CHECK-NEXT:    or %s11, 0, %s9
  %a = alloca i16, align 2
  %a.val = load i16, i16* %a, align 2
  %a.conv = zext i16 %a.val to i128
  ret i128 %a.conv
}

define i64 @func29() {
; CHECK-LABEL: func29:
; CHECK:       .LBB{{[0-9]+}}_2:
; CHECK-NEXT:    ldl.sx %s0, 12(, %s11)
; CHECK-NEXT:    adds.l %s11, 16, %s11
; CHECK-NEXT:    b.l.t (, %s10)
  %a = alloca i32, align 4
  %a.val = load i32, i32* %a, align 4
  %a.conv = sext i32 %a.val to i64
  ret i64 %a.conv
}

define i128 @func30() {
; CHECK-LABEL: func30:
; CHECK:       .LBB{{[0-9]+}}_2:
; CHECK-NEXT:    ldl.sx %s0, 188(, %s11)
; CHECK-NEXT:    sra.l %s1, %s0, 63
; CHECK-NEXT:    or %s11, 0, %s9
  %a = alloca i32, align 4
  %a.val = load i32, i32* %a, align 4
  %a.conv = sext i32 %a.val to i128
  ret i128 %a.conv
}

define i64 @func31() {
; CHECK-LABEL: func31:
; CHECK:       .LBB{{[0-9]+}}_2:
; CHECK-NEXT:    ldl.sx %s0, 12(, %s11)
; CHECK-NEXT:    adds.l %s11, 16, %s11
; CHECK-NEXT:    b.l.t (, %s10)
  %a = alloca i32, align 4
  %a.val = load i32, i32* %a, align 4
  %a.conv = sext i32 %a.val to i64
  ret i64 %a.conv
}

define i128 @func32() {
; CHECK-LABEL: func32:
; CHECK:       .LBB{{[0-9]+}}_2:
; CHECK-NEXT:    ldl.sx %s0, 188(, %s11)
; CHECK-NEXT:    sra.l %s1, %s0, 63
; CHECK-NEXT:    or %s11, 0, %s9
  %a = alloca i32, align 4
  %a.val = load i32, i32* %a, align 4
  %a.conv = sext i32 %a.val to i128
  ret i128 %a.conv
}

define i64 @func33() {
; CHECK-LABEL: func33:
; CHECK:       .LBB{{[0-9]+}}_2:
; CHECK-NEXT:    ldl.zx %s0, 12(, %s11)
; CHECK-NEXT:    adds.l %s11, 16, %s11
; CHECK-NEXT:    b.l.t (, %s10)
  %a = alloca i32, align 4
  %a.val = load i32, i32* %a, align 4
  %a.conv = zext i32 %a.val to i64
  ret i64 %a.conv
}

define i128 @func34() {
; CHECK-LABEL: func34:
; CHECK:       .LBB{{[0-9]+}}_2:
; CHECK-NEXT:    ldl.zx %s0, 188(, %s11)
; CHECK-NEXT:    or %s1, 0, (0)1
; CHECK-NEXT:    or %s11, 0, %s9
  %a = alloca i32, align 4
  %a.val = load i32, i32* %a, align 4
  %a.conv = zext i32 %a.val to i128
  ret i128 %a.conv
}

define i64 @func35() {
; CHECK-LABEL: func35:
; CHECK:       .LBB{{[0-9]+}}_2:
; CHECK-NEXT:    ldl.zx %s0, 12(, %s11)
; CHECK-NEXT:    adds.l %s11, 16, %s11
; CHECK-NEXT:    b.l.t (, %s10)
  %a = alloca i32, align 4
  %a.val = load i32, i32* %a, align 4
  %a.conv = zext i32 %a.val to i64
  ret i64 %a.conv
}

define i128 @func36() {
; CHECK-LABEL: func36:
; CHECK:       .LBB{{[0-9]+}}_2:
; CHECK-NEXT:    ldl.zx %s0, 188(, %s11)
; CHECK-NEXT:    or %s1, 0, (0)1
; CHECK-NEXT:    or %s11, 0, %s9
  %a = alloca i32, align 4
  %a.val = load i32, i32* %a, align 4
  %a.conv = zext i32 %a.val to i128
  ret i128 %a.conv
}

define signext i8 @func37() {
; CHECK-LABEL: func37:
; CHECK:       .LBB{{[0-9]+}}_2:
<<<<<<< HEAD
; CHECK-NEXT:    ld1b.zx %s0, 191(, %s11)
; CHECK-NEXT:    and %s0, 1, %s0
; CHECK-NEXT:    subs.l %s0, 0, %s0
; CHECK-NEXT:    or %s11, 0, %s9
=======
; CHECK-NEXT:    ld1b.zx %s0, 15(, %s11)
; CHECK-NEXT:    sll %s0, %s0, 63
; CHECK-NEXT:    sra.l %s0, %s0, 63
; CHECK-NEXT:    adds.l %s11, 16, %s11
; CHECK-NEXT:    b.l.t (, %s10)
>>>>>>> 173bb3c2
  %a = alloca i1, align 1
  %a.val = load i1, i1* %a, align 1
  %a.conv = sext i1 %a.val to i8
  ret i8 %a.conv
}

define signext i16 @func38() {
; CHECK-LABEL: func38:
; CHECK:       .LBB{{[0-9]+}}_2:
<<<<<<< HEAD
; CHECK-NEXT:    ld1b.zx %s0, 191(, %s11)
; CHECK-NEXT:    and %s0, 1, %s0
; CHECK-NEXT:    subs.l %s0, 0, %s0
; CHECK-NEXT:    or %s11, 0, %s9
=======
; CHECK-NEXT:    ld1b.zx %s0, 15(, %s11)
; CHECK-NEXT:    sll %s0, %s0, 63
; CHECK-NEXT:    sra.l %s0, %s0, 63
; CHECK-NEXT:    adds.l %s11, 16, %s11
; CHECK-NEXT:    b.l.t (, %s10)
>>>>>>> 173bb3c2
  %a = alloca i1, align 1
  %a.val = load i1, i1* %a, align 1
  %a.conv = sext i1 %a.val to i16
  ret i16 %a.conv
}

define signext i32 @func39() {
; CHECK-LABEL: func39:
; CHECK:       .LBB{{[0-9]+}}_2:
<<<<<<< HEAD
; CHECK-NEXT:    ld1b.zx %s0, 191(, %s11)
; CHECK-NEXT:    and %s0, 1, %s0
; CHECK-NEXT:    subs.l %s0, 0, %s0
; CHECK-NEXT:    or %s11, 0, %s9
=======
; CHECK-NEXT:    ld1b.zx %s0, 15(, %s11)
; CHECK-NEXT:    sll %s0, %s0, 63
; CHECK-NEXT:    sra.l %s0, %s0, 63
; CHECK-NEXT:    adds.l %s11, 16, %s11
; CHECK-NEXT:    b.l.t (, %s10)
>>>>>>> 173bb3c2
  %a = alloca i1, align 1
  %a.val = load i1, i1* %a, align 1
  %a.conv = sext i1 %a.val to i32
  ret i32 %a.conv
}

define signext i64 @func40() {
; CHECK-LABEL: func40:
; CHECK:       .LBB{{[0-9]+}}_2:
<<<<<<< HEAD
; CHECK-NEXT:    ld1b.zx %s0, 191(, %s11)
; CHECK-NEXT:    and %s0, 1, %s0
; CHECK-NEXT:    subs.l %s0, 0, %s0
; CHECK-NEXT:    or %s11, 0, %s9
=======
; CHECK-NEXT:    ld1b.zx %s0, 15(, %s11)
; CHECK-NEXT:    sll %s0, %s0, 63
; CHECK-NEXT:    sra.l %s0, %s0, 63
; CHECK-NEXT:    adds.l %s11, 16, %s11
; CHECK-NEXT:    b.l.t (, %s10)
>>>>>>> 173bb3c2
  %a = alloca i1, align 1
  %a.val = load i1, i1* %a, align 1
  %a.conv = sext i1 %a.val to i64
  ret i64 %a.conv
}

define signext i128 @func41() {
; CHECK-LABEL: func41:
; CHECK:       .LBB{{[0-9]+}}_2:
; CHECK-NEXT:    ld1b.zx %s0, 191(, %s11)
; CHECK-NEXT:    and %s0, 1, %s0
; CHECK-NEXT:    subs.l %s0, 0, %s0
; CHECK-NEXT:    or %s1, 0, %s0
; CHECK-NEXT:    or %s11, 0, %s9
  %a = alloca i1, align 1
  %a.val = load i1, i1* %a, align 1
  %a.conv = sext i1 %a.val to i128
  ret i128 %a.conv
}

define signext i8 @func42() {
; CHECK-LABEL: func42:
; CHECK:       .LBB{{[0-9]+}}_2:
; CHECK-NEXT:    ld1b.zx %s0, 15(, %s11)
; CHECK-NEXT:    adds.l %s11, 16, %s11
; CHECK-NEXT:    b.l.t (, %s10)
  %a = alloca i1, align 1
  %a.val = load i1, i1* %a, align 1
  %a.conv = zext i1 %a.val to i8
  ret i8 %a.conv
}

define signext i16 @func43() {
; CHECK-LABEL: func43:
; CHECK:       .LBB{{[0-9]+}}_2:
; CHECK-NEXT:    ld1b.zx %s0, 15(, %s11)
; CHECK-NEXT:    adds.l %s11, 16, %s11
; CHECK-NEXT:    b.l.t (, %s10)
  %a = alloca i1, align 1
  %a.val = load i1, i1* %a, align 1
  %a.conv = zext i1 %a.val to i16
  ret i16 %a.conv
}

define signext i32 @func44() {
; CHECK-LABEL: func44:
; CHECK:       .LBB{{[0-9]+}}_2:
; CHECK-NEXT:    ld1b.zx %s0, 15(, %s11)
; CHECK-NEXT:    adds.l %s11, 16, %s11
; CHECK-NEXT:    b.l.t (, %s10)
  %a = alloca i1, align 1
  %a.val = load i1, i1* %a, align 1
  %a.conv = zext i1 %a.val to i32
  ret i32 %a.conv
}

define signext i64 @func45() {
; CHECK-LABEL: func45:
; CHECK:       .LBB{{[0-9]+}}_2:
; CHECK-NEXT:    ld1b.zx %s0, 15(, %s11)
; CHECK-NEXT:    adds.l %s11, 16, %s11
; CHECK-NEXT:    b.l.t (, %s10)
  %a = alloca i1, align 1
  %a.val = load i1, i1* %a, align 1
  %a.conv = zext i1 %a.val to i64
  ret i64 %a.conv
}

define signext i128 @func46() {
; CHECK-LABEL: func46:
; CHECK:       .LBB{{[0-9]+}}_2:
; CHECK-NEXT:    ld1b.zx %s0, 191(, %s11)
; CHECK-NEXT:    or %s1, 0, (0)1
; CHECK-NEXT:    or %s11, 0, %s9
  %a = alloca i1, align 1
  %a.val = load i1, i1* %a, align 1
  %a.conv = zext i1 %a.val to i128
  ret i128 %a.conv
}

define i128 @func47() {
; CHECK-LABEL: func47:
; CHECK:       .LBB{{[0-9]+}}_2:
; CHECK-NEXT:    ld %s0, 184(, %s11)
; CHECK-NEXT:    sra.l %s1, %s0, 63
; CHECK-NEXT:    or %s11, 0, %s9
  %a = alloca i64, align 8
  %a.val = load i64, i64* %a, align 8
  %a.conv = sext i64 %a.val to i128
  ret i128 %a.conv
}

define i128 @func48() {
; CHECK-LABEL: func48:
; CHECK:       .LBB{{[0-9]+}}_2:
; CHECK-NEXT:    ld %s0, 184(, %s11)
; CHECK-NEXT:    sra.l %s1, %s0, 63
; CHECK-NEXT:    or %s11, 0, %s9
  %a = alloca i64, align 8
  %a.val = load i64, i64* %a, align 8
  %a.conv = sext i64 %a.val to i128
  ret i128 %a.conv
}

define i128 @func49() {
; CHECK-LABEL: func49:
; CHECK:       .LBB{{[0-9]+}}_2:
; CHECK-NEXT:    ld %s0, 184(, %s11)
; CHECK-NEXT:    or %s1, 0, (0)1
; CHECK-NEXT:    or %s11, 0, %s9
  %a = alloca i64, align 8
  %a.val = load i64, i64* %a, align 8
  %a.conv = zext i64 %a.val to i128
  ret i128 %a.conv
}

define i128 @func50() {
; CHECK-LABEL: func50:
; CHECK:       .LBB{{[0-9]+}}_2:
; CHECK-NEXT:    ld %s0, 184(, %s11)
; CHECK-NEXT:    or %s1, 0, (0)1
; CHECK-NEXT:    or %s11, 0, %s9
  %a = alloca i64, align 8
  %a.val = load i64, i64* %a, align 8
  %a.conv = zext i64 %a.val to i128
  ret i128 %a.conv
}<|MERGE_RESOLUTION|>--- conflicted
+++ resolved
@@ -39,9 +39,10 @@
 define i128 @func4() {
 ; CHECK-LABEL: func4:
 ; CHECK:       .LBB{{[0-9]+}}_2:
-; CHECK-NEXT:    ld1b.sx %s0, 191(, %s11)
-; CHECK-NEXT:    sra.l %s1, %s0, 63
-; CHECK-NEXT:    or %s11, 0, %s9
+; CHECK-NEXT:    ld1b.sx %s0, 15(, %s11)
+; CHECK-NEXT:    sra.l %s1, %s0, 63
+; CHECK-NEXT:    adds.l %s11, 16, %s11
+; CHECK-NEXT:    b.l.t (, %s10)
   %a = alloca i8, align 1
   %a.val = load i8, i8* %a, align 1
   %a.conv = sext i8 %a.val to i128
@@ -64,15 +65,10 @@
 define zeroext i32 @func6() {
 ; CHECK-LABEL: func6:
 ; CHECK:       .LBB{{[0-9]+}}_2:
-<<<<<<< HEAD
-; CHECK-NEXT:    ld1b.sx %s0, 191(, %s11)
+; CHECK-NEXT:    ld1b.sx %s0, 15(, %s11)
 ; CHECK-NEXT:    adds.w.zx %s0, %s0, (0)1
-; CHECK-NEXT:    or %s11, 0, %s9
-=======
-; CHECK-NEXT:    ld1b.sx %s0, 15(, %s11)
-; CHECK-NEXT:    adds.l %s11, 16, %s11
-; CHECK-NEXT:    b.l.t (, %s10)
->>>>>>> 173bb3c2
+; CHECK-NEXT:    adds.l %s11, 16, %s11
+; CHECK-NEXT:    b.l.t (, %s10)
   %a = alloca i8, align 1
   %a.val = load i8, i8* %a, align 1
   %a.conv = sext i8 %a.val to i32
@@ -94,9 +90,10 @@
 define i128 @func8() {
 ; CHECK-LABEL: func8:
 ; CHECK:       .LBB{{[0-9]+}}_2:
-; CHECK-NEXT:    ld1b.sx %s0, 191(, %s11)
-; CHECK-NEXT:    sra.l %s1, %s0, 63
-; CHECK-NEXT:    or %s11, 0, %s9
+; CHECK-NEXT:    ld1b.sx %s0, 15(, %s11)
+; CHECK-NEXT:    sra.l %s1, %s0, 63
+; CHECK-NEXT:    adds.l %s11, 16, %s11
+; CHECK-NEXT:    b.l.t (, %s10)
   %a = alloca i8, align 1
   %a.val = load i8, i8* %a, align 1
   %a.conv = sext i8 %a.val to i128
@@ -142,9 +139,10 @@
 define i128 @func12() {
 ; CHECK-LABEL: func12:
 ; CHECK:       .LBB{{[0-9]+}}_2:
-; CHECK-NEXT:    ld1b.zx %s0, 191(, %s11)
-; CHECK-NEXT:    or %s1, 0, (0)1
-; CHECK-NEXT:    or %s11, 0, %s9
+; CHECK-NEXT:    ld1b.zx %s0, 15(, %s11)
+; CHECK-NEXT:    or %s1, 0, (0)1
+; CHECK-NEXT:    adds.l %s11, 16, %s11
+; CHECK-NEXT:    b.l.t (, %s10)
   %a = alloca i8, align 1
   %a.val = load i8, i8* %a, align 1
   %a.conv = zext i8 %a.val to i128
@@ -190,9 +188,10 @@
 define i128 @func16() {
 ; CHECK-LABEL: func16:
 ; CHECK:       .LBB{{[0-9]+}}_2:
-; CHECK-NEXT:    ld1b.zx %s0, 191(, %s11)
-; CHECK-NEXT:    or %s1, 0, (0)1
-; CHECK-NEXT:    or %s11, 0, %s9
+; CHECK-NEXT:    ld1b.zx %s0, 15(, %s11)
+; CHECK-NEXT:    or %s1, 0, (0)1
+; CHECK-NEXT:    adds.l %s11, 16, %s11
+; CHECK-NEXT:    b.l.t (, %s10)
   %a = alloca i8, align 1
   %a.val = load i8, i8* %a, align 1
   %a.conv = zext i8 %a.val to i128
@@ -226,9 +225,10 @@
 define i128 @func19() {
 ; CHECK-LABEL: func19:
 ; CHECK:       .LBB{{[0-9]+}}_2:
-; CHECK-NEXT:    ld2b.sx %s0, 190(, %s11)
-; CHECK-NEXT:    sra.l %s1, %s0, 63
-; CHECK-NEXT:    or %s11, 0, %s9
+; CHECK-NEXT:    ld2b.sx %s0, 14(, %s11)
+; CHECK-NEXT:    sra.l %s1, %s0, 63
+; CHECK-NEXT:    adds.l %s11, 16, %s11
+; CHECK-NEXT:    b.l.t (, %s10)
   %a = alloca i16, align 2
   %a.val = load i16, i16* %a, align 2
   %a.conv = sext i16 %a.val to i128
@@ -261,9 +261,10 @@
 define i128 @func22() {
 ; CHECK-LABEL: func22:
 ; CHECK:       .LBB{{[0-9]+}}_2:
-; CHECK-NEXT:    ld2b.sx %s0, 190(, %s11)
-; CHECK-NEXT:    sra.l %s1, %s0, 63
-; CHECK-NEXT:    or %s11, 0, %s9
+; CHECK-NEXT:    ld2b.sx %s0, 14(, %s11)
+; CHECK-NEXT:    sra.l %s1, %s0, 63
+; CHECK-NEXT:    adds.l %s11, 16, %s11
+; CHECK-NEXT:    b.l.t (, %s10)
   %a = alloca i16, align 2
   %a.val = load i16, i16* %a, align 2
   %a.conv = sext i16 %a.val to i128
@@ -297,9 +298,10 @@
 define i128 @func25() {
 ; CHECK-LABEL: func25:
 ; CHECK:       .LBB{{[0-9]+}}_2:
-; CHECK-NEXT:    ld2b.zx %s0, 190(, %s11)
-; CHECK-NEXT:    or %s1, 0, (0)1
-; CHECK-NEXT:    or %s11, 0, %s9
+; CHECK-NEXT:    ld2b.zx %s0, 14(, %s11)
+; CHECK-NEXT:    or %s1, 0, (0)1
+; CHECK-NEXT:    adds.l %s11, 16, %s11
+; CHECK-NEXT:    b.l.t (, %s10)
   %a = alloca i16, align 2
   %a.val = load i16, i16* %a, align 2
   %a.conv = zext i16 %a.val to i128
@@ -332,9 +334,10 @@
 define i128 @func28() {
 ; CHECK-LABEL: func28:
 ; CHECK:       .LBB{{[0-9]+}}_2:
-; CHECK-NEXT:    ld2b.zx %s0, 190(, %s11)
-; CHECK-NEXT:    or %s1, 0, (0)1
-; CHECK-NEXT:    or %s11, 0, %s9
+; CHECK-NEXT:    ld2b.zx %s0, 14(, %s11)
+; CHECK-NEXT:    or %s1, 0, (0)1
+; CHECK-NEXT:    adds.l %s11, 16, %s11
+; CHECK-NEXT:    b.l.t (, %s10)
   %a = alloca i16, align 2
   %a.val = load i16, i16* %a, align 2
   %a.conv = zext i16 %a.val to i128
@@ -356,9 +359,10 @@
 define i128 @func30() {
 ; CHECK-LABEL: func30:
 ; CHECK:       .LBB{{[0-9]+}}_2:
-; CHECK-NEXT:    ldl.sx %s0, 188(, %s11)
-; CHECK-NEXT:    sra.l %s1, %s0, 63
-; CHECK-NEXT:    or %s11, 0, %s9
+; CHECK-NEXT:    ldl.sx %s0, 12(, %s11)
+; CHECK-NEXT:    sra.l %s1, %s0, 63
+; CHECK-NEXT:    adds.l %s11, 16, %s11
+; CHECK-NEXT:    b.l.t (, %s10)
   %a = alloca i32, align 4
   %a.val = load i32, i32* %a, align 4
   %a.conv = sext i32 %a.val to i128
@@ -380,9 +384,10 @@
 define i128 @func32() {
 ; CHECK-LABEL: func32:
 ; CHECK:       .LBB{{[0-9]+}}_2:
-; CHECK-NEXT:    ldl.sx %s0, 188(, %s11)
-; CHECK-NEXT:    sra.l %s1, %s0, 63
-; CHECK-NEXT:    or %s11, 0, %s9
+; CHECK-NEXT:    ldl.sx %s0, 12(, %s11)
+; CHECK-NEXT:    sra.l %s1, %s0, 63
+; CHECK-NEXT:    adds.l %s11, 16, %s11
+; CHECK-NEXT:    b.l.t (, %s10)
   %a = alloca i32, align 4
   %a.val = load i32, i32* %a, align 4
   %a.conv = sext i32 %a.val to i128
@@ -404,9 +409,10 @@
 define i128 @func34() {
 ; CHECK-LABEL: func34:
 ; CHECK:       .LBB{{[0-9]+}}_2:
-; CHECK-NEXT:    ldl.zx %s0, 188(, %s11)
-; CHECK-NEXT:    or %s1, 0, (0)1
-; CHECK-NEXT:    or %s11, 0, %s9
+; CHECK-NEXT:    ldl.zx %s0, 12(, %s11)
+; CHECK-NEXT:    or %s1, 0, (0)1
+; CHECK-NEXT:    adds.l %s11, 16, %s11
+; CHECK-NEXT:    b.l.t (, %s10)
   %a = alloca i32, align 4
   %a.val = load i32, i32* %a, align 4
   %a.conv = zext i32 %a.val to i128
@@ -428,9 +434,10 @@
 define i128 @func36() {
 ; CHECK-LABEL: func36:
 ; CHECK:       .LBB{{[0-9]+}}_2:
-; CHECK-NEXT:    ldl.zx %s0, 188(, %s11)
-; CHECK-NEXT:    or %s1, 0, (0)1
-; CHECK-NEXT:    or %s11, 0, %s9
+; CHECK-NEXT:    ldl.zx %s0, 12(, %s11)
+; CHECK-NEXT:    or %s1, 0, (0)1
+; CHECK-NEXT:    adds.l %s11, 16, %s11
+; CHECK-NEXT:    b.l.t (, %s10)
   %a = alloca i32, align 4
   %a.val = load i32, i32* %a, align 4
   %a.conv = zext i32 %a.val to i128
@@ -440,18 +447,11 @@
 define signext i8 @func37() {
 ; CHECK-LABEL: func37:
 ; CHECK:       .LBB{{[0-9]+}}_2:
-<<<<<<< HEAD
-; CHECK-NEXT:    ld1b.zx %s0, 191(, %s11)
+; CHECK-NEXT:    ld1b.zx %s0, 15(, %s11)
 ; CHECK-NEXT:    and %s0, 1, %s0
 ; CHECK-NEXT:    subs.l %s0, 0, %s0
-; CHECK-NEXT:    or %s11, 0, %s9
-=======
-; CHECK-NEXT:    ld1b.zx %s0, 15(, %s11)
-; CHECK-NEXT:    sll %s0, %s0, 63
-; CHECK-NEXT:    sra.l %s0, %s0, 63
-; CHECK-NEXT:    adds.l %s11, 16, %s11
-; CHECK-NEXT:    b.l.t (, %s10)
->>>>>>> 173bb3c2
+; CHECK-NEXT:    adds.l %s11, 16, %s11
+; CHECK-NEXT:    b.l.t (, %s10)
   %a = alloca i1, align 1
   %a.val = load i1, i1* %a, align 1
   %a.conv = sext i1 %a.val to i8
@@ -461,18 +461,11 @@
 define signext i16 @func38() {
 ; CHECK-LABEL: func38:
 ; CHECK:       .LBB{{[0-9]+}}_2:
-<<<<<<< HEAD
-; CHECK-NEXT:    ld1b.zx %s0, 191(, %s11)
+; CHECK-NEXT:    ld1b.zx %s0, 15(, %s11)
 ; CHECK-NEXT:    and %s0, 1, %s0
 ; CHECK-NEXT:    subs.l %s0, 0, %s0
-; CHECK-NEXT:    or %s11, 0, %s9
-=======
-; CHECK-NEXT:    ld1b.zx %s0, 15(, %s11)
-; CHECK-NEXT:    sll %s0, %s0, 63
-; CHECK-NEXT:    sra.l %s0, %s0, 63
-; CHECK-NEXT:    adds.l %s11, 16, %s11
-; CHECK-NEXT:    b.l.t (, %s10)
->>>>>>> 173bb3c2
+; CHECK-NEXT:    adds.l %s11, 16, %s11
+; CHECK-NEXT:    b.l.t (, %s10)
   %a = alloca i1, align 1
   %a.val = load i1, i1* %a, align 1
   %a.conv = sext i1 %a.val to i16
@@ -482,18 +475,11 @@
 define signext i32 @func39() {
 ; CHECK-LABEL: func39:
 ; CHECK:       .LBB{{[0-9]+}}_2:
-<<<<<<< HEAD
-; CHECK-NEXT:    ld1b.zx %s0, 191(, %s11)
+; CHECK-NEXT:    ld1b.zx %s0, 15(, %s11)
 ; CHECK-NEXT:    and %s0, 1, %s0
 ; CHECK-NEXT:    subs.l %s0, 0, %s0
-; CHECK-NEXT:    or %s11, 0, %s9
-=======
-; CHECK-NEXT:    ld1b.zx %s0, 15(, %s11)
-; CHECK-NEXT:    sll %s0, %s0, 63
-; CHECK-NEXT:    sra.l %s0, %s0, 63
-; CHECK-NEXT:    adds.l %s11, 16, %s11
-; CHECK-NEXT:    b.l.t (, %s10)
->>>>>>> 173bb3c2
+; CHECK-NEXT:    adds.l %s11, 16, %s11
+; CHECK-NEXT:    b.l.t (, %s10)
   %a = alloca i1, align 1
   %a.val = load i1, i1* %a, align 1
   %a.conv = sext i1 %a.val to i32
@@ -503,18 +489,11 @@
 define signext i64 @func40() {
 ; CHECK-LABEL: func40:
 ; CHECK:       .LBB{{[0-9]+}}_2:
-<<<<<<< HEAD
-; CHECK-NEXT:    ld1b.zx %s0, 191(, %s11)
+; CHECK-NEXT:    ld1b.zx %s0, 15(, %s11)
 ; CHECK-NEXT:    and %s0, 1, %s0
 ; CHECK-NEXT:    subs.l %s0, 0, %s0
-; CHECK-NEXT:    or %s11, 0, %s9
-=======
-; CHECK-NEXT:    ld1b.zx %s0, 15(, %s11)
-; CHECK-NEXT:    sll %s0, %s0, 63
-; CHECK-NEXT:    sra.l %s0, %s0, 63
-; CHECK-NEXT:    adds.l %s11, 16, %s11
-; CHECK-NEXT:    b.l.t (, %s10)
->>>>>>> 173bb3c2
+; CHECK-NEXT:    adds.l %s11, 16, %s11
+; CHECK-NEXT:    b.l.t (, %s10)
   %a = alloca i1, align 1
   %a.val = load i1, i1* %a, align 1
   %a.conv = sext i1 %a.val to i64
@@ -524,11 +503,12 @@
 define signext i128 @func41() {
 ; CHECK-LABEL: func41:
 ; CHECK:       .LBB{{[0-9]+}}_2:
-; CHECK-NEXT:    ld1b.zx %s0, 191(, %s11)
+; CHECK-NEXT:    ld1b.zx %s0, 15(, %s11)
 ; CHECK-NEXT:    and %s0, 1, %s0
 ; CHECK-NEXT:    subs.l %s0, 0, %s0
 ; CHECK-NEXT:    or %s1, 0, %s0
-; CHECK-NEXT:    or %s11, 0, %s9
+; CHECK-NEXT:    adds.l %s11, 16, %s11
+; CHECK-NEXT:    b.l.t (, %s10)
   %a = alloca i1, align 1
   %a.val = load i1, i1* %a, align 1
   %a.conv = sext i1 %a.val to i128
@@ -586,9 +566,10 @@
 define signext i128 @func46() {
 ; CHECK-LABEL: func46:
 ; CHECK:       .LBB{{[0-9]+}}_2:
-; CHECK-NEXT:    ld1b.zx %s0, 191(, %s11)
-; CHECK-NEXT:    or %s1, 0, (0)1
-; CHECK-NEXT:    or %s11, 0, %s9
+; CHECK-NEXT:    ld1b.zx %s0, 15(, %s11)
+; CHECK-NEXT:    or %s1, 0, (0)1
+; CHECK-NEXT:    adds.l %s11, 16, %s11
+; CHECK-NEXT:    b.l.t (, %s10)
   %a = alloca i1, align 1
   %a.val = load i1, i1* %a, align 1
   %a.conv = zext i1 %a.val to i128
@@ -598,9 +579,10 @@
 define i128 @func47() {
 ; CHECK-LABEL: func47:
 ; CHECK:       .LBB{{[0-9]+}}_2:
-; CHECK-NEXT:    ld %s0, 184(, %s11)
-; CHECK-NEXT:    sra.l %s1, %s0, 63
-; CHECK-NEXT:    or %s11, 0, %s9
+; CHECK-NEXT:    ld %s0, 8(, %s11)
+; CHECK-NEXT:    sra.l %s1, %s0, 63
+; CHECK-NEXT:    adds.l %s11, 16, %s11
+; CHECK-NEXT:    b.l.t (, %s10)
   %a = alloca i64, align 8
   %a.val = load i64, i64* %a, align 8
   %a.conv = sext i64 %a.val to i128
@@ -610,9 +592,10 @@
 define i128 @func48() {
 ; CHECK-LABEL: func48:
 ; CHECK:       .LBB{{[0-9]+}}_2:
-; CHECK-NEXT:    ld %s0, 184(, %s11)
-; CHECK-NEXT:    sra.l %s1, %s0, 63
-; CHECK-NEXT:    or %s11, 0, %s9
+; CHECK-NEXT:    ld %s0, 8(, %s11)
+; CHECK-NEXT:    sra.l %s1, %s0, 63
+; CHECK-NEXT:    adds.l %s11, 16, %s11
+; CHECK-NEXT:    b.l.t (, %s10)
   %a = alloca i64, align 8
   %a.val = load i64, i64* %a, align 8
   %a.conv = sext i64 %a.val to i128
@@ -622,9 +605,10 @@
 define i128 @func49() {
 ; CHECK-LABEL: func49:
 ; CHECK:       .LBB{{[0-9]+}}_2:
-; CHECK-NEXT:    ld %s0, 184(, %s11)
-; CHECK-NEXT:    or %s1, 0, (0)1
-; CHECK-NEXT:    or %s11, 0, %s9
+; CHECK-NEXT:    ld %s0, 8(, %s11)
+; CHECK-NEXT:    or %s1, 0, (0)1
+; CHECK-NEXT:    adds.l %s11, 16, %s11
+; CHECK-NEXT:    b.l.t (, %s10)
   %a = alloca i64, align 8
   %a.val = load i64, i64* %a, align 8
   %a.conv = zext i64 %a.val to i128
@@ -634,9 +618,10 @@
 define i128 @func50() {
 ; CHECK-LABEL: func50:
 ; CHECK:       .LBB{{[0-9]+}}_2:
-; CHECK-NEXT:    ld %s0, 184(, %s11)
-; CHECK-NEXT:    or %s1, 0, (0)1
-; CHECK-NEXT:    or %s11, 0, %s9
+; CHECK-NEXT:    ld %s0, 8(, %s11)
+; CHECK-NEXT:    or %s1, 0, (0)1
+; CHECK-NEXT:    adds.l %s11, 16, %s11
+; CHECK-NEXT:    b.l.t (, %s10)
   %a = alloca i64, align 8
   %a.val = load i64, i64* %a, align 8
   %a.conv = zext i64 %a.val to i128
