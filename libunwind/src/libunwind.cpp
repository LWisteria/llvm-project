--- conflicted
+++ resolved
@@ -58,14 +58,10 @@
 # warning The MIPS architecture is not supported with this ABI and environment!
 #elif defined(__sparc__)
 # define REGISTER_KIND Registers_sparc
-<<<<<<< HEAD
-#elif defined(__ve__)
-# warning The VE architecture is not supported with this ABI and environment!
-# define REGISTER_KIND Registers_ve
-=======
 #elif defined(__riscv) && __riscv_xlen == 64
 # define REGISTER_KIND Registers_riscv
->>>>>>> 83a9321f
+#elif defined(__ve__)
+# define REGISTER_KIND Registers_ve
 #else
 # error Architecture not supported
 #endif
