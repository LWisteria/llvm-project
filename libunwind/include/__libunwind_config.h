--- conflicted
+++ resolved
@@ -140,15 +140,9 @@
 #  endif
 # define _LIBUNWIND_HIGHEST_DWARF_REGISTER _LIBUNWIND_HIGHEST_DWARF_REGISTER_RISCV
 # elif defined(__ve__)
-<<<<<<< HEAD
-#  define _LIBUNWIND_TARGET_VE
-#  define _LIBUNWIND_CONTEXT_SIZE 74
-#  define _LIBUNWIND_CURSOR_SIZE 15
-=======
 #  define _LIBUNWIND_TARGET_VE 1
 #  define _LIBUNWIND_CONTEXT_SIZE 67
 #  define _LIBUNWIND_CURSOR_SIZE 79
->>>>>>> 14573d44
 #  define _LIBUNWIND_HIGHEST_DWARF_REGISTER _LIBUNWIND_HIGHEST_DWARF_REGISTER_VE
 # else
 #  error "Unsupported architecture."
