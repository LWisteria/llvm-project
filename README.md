--- conflicted
+++ resolved
@@ -1,10 +1,3 @@
-# The LLVM Compiler Infrastructure
-
-This directory and its subdirectories contain source code for LLVM,
-a toolkit for the construction of highly optimized compilers,
-optimizers, and runtime environments.
-
-<<<<<<< HEAD
 # LLVM for NEC SX-Aurora VE
 
 This repository is a clone of public LLVM repository
@@ -32,7 +25,13 @@
   [llvm-dev](https://github.com/sx-aurora-dev/llvm-dev) and
   [Compile.rst](llvm/docs/VE/Compile.rst).
 - Automatic vectorization is not supported.
-=======
+
+# The LLVM Compiler Infrastructure
+
+This directory and its subdirectories contain source code for LLVM,
+a toolkit for the construction of highly optimized compilers,
+optimizers, and runtime environments.
+
 ## Getting Started with the LLVM System
 
 Taken from https://llvm.org/docs/GettingStarted.html.
@@ -130,5 +129,4 @@
 [Getting Started with LLVM](https://llvm.org/docs/GettingStarted.html#getting-started-with-llvm)
 page for detailed information on configuring and compiling LLVM. You can visit
 [Directory Layout](https://llvm.org/docs/GettingStarted.html#directory-layout)
-to learn about the layout of the source code tree.
->>>>>>> ec630194
+to learn about the layout of the source code tree.