//  z_Linux_asm.S:  - microtasking routines specifically
//                    written for Intel platforms running Linux* OS

//
////===----------------------------------------------------------------------===//
////
//// Part of the LLVM Project, under the Apache License v2.0 with LLVM Exceptions.
//// See https://llvm.org/LICENSE.txt for license information.
//// SPDX-License-Identifier: Apache-2.0 WITH LLVM-exception
////
////===----------------------------------------------------------------------===//
//

// -----------------------------------------------------------------------
// macros
// -----------------------------------------------------------------------

#include "kmp_config.h"

#if KMP_ARCH_X86 || KMP_ARCH_X86_64

# if KMP_MIC
// the 'delay r16/r32/r64' should be used instead of the 'pause'.
// The delay operation has the effect of removing the current thread from
// the round-robin HT mechanism, and therefore speeds up the issue rate of
// the other threads on the same core.
//
// A value of 0 works fine for <= 2 threads per core, but causes the EPCC
// barrier time to increase greatly for 3 or more threads per core.
//
// A value of 100 works pretty well for up to 4 threads per core, but isn't
// quite as fast as 0 for 2 threads per core.
//
// We need to check what happens for oversubscription / > 4 threads per core.
// It is possible that we need to pass the delay value in as a parameter
// that the caller determines based on the total # threads / # cores.
//
//.macro pause_op
//	mov    $100, %rax
//	delay  %rax
//.endm
# else
#  define pause_op   .byte 0xf3,0x90
# endif // KMP_MIC

# if KMP_OS_DARWIN
#  define KMP_PREFIX_UNDERSCORE(x) _##x  // extra underscore for OS X* symbols
#  define KMP_LABEL(x) L_##x             // form the name of label
.macro KMP_CFI_DEF_OFFSET
.endmacro
.macro KMP_CFI_OFFSET
.endmacro
.macro KMP_CFI_REGISTER
.endmacro
.macro KMP_CFI_DEF
.endmacro
.macro ALIGN
	.align $0
.endmacro
.macro DEBUG_INFO
/* Not sure what .size does in icc, not sure if we need to do something
   similar for OS X*.
*/
.endmacro
.macro PROC
	ALIGN  4
	.globl KMP_PREFIX_UNDERSCORE($0)
KMP_PREFIX_UNDERSCORE($0):
.endmacro
# else // KMP_OS_DARWIN
#  define KMP_PREFIX_UNDERSCORE(x) x //no extra underscore for Linux* OS symbols
// Format labels so that they don't override function names in gdb's backtraces
// MIC assembler doesn't accept .L syntax, the L works fine there (as well as
// on OS X*)
# if KMP_MIC
#  define KMP_LABEL(x) L_##x          // local label
# else
#  define KMP_LABEL(x) .L_##x         // local label hidden from backtraces
# endif // KMP_MIC
.macro ALIGN size
	.align 1<<(\size)
.endm
.macro DEBUG_INFO proc
	.cfi_endproc
// Not sure why we need .type and .size for the functions
	.align 16
	.type  \proc,@function
        .size  \proc,.-\proc
.endm
.macro PROC proc
	ALIGN  4
        .globl KMP_PREFIX_UNDERSCORE(\proc)
KMP_PREFIX_UNDERSCORE(\proc):
	.cfi_startproc
.endm
.macro KMP_CFI_DEF_OFFSET sz
	.cfi_def_cfa_offset	\sz
.endm
.macro KMP_CFI_OFFSET reg, sz
	.cfi_offset	\reg,\sz
.endm
.macro KMP_CFI_REGISTER reg
	.cfi_def_cfa_register	\reg
.endm
.macro KMP_CFI_DEF reg, sz
	.cfi_def_cfa	\reg,\sz
.endm
# endif // KMP_OS_DARWIN
#endif // KMP_ARCH_X86 || KMP_ARCH_x86_64

#if (KMP_OS_LINUX || KMP_OS_DARWIN) && KMP_ARCH_AARCH64

# if KMP_OS_DARWIN
#  define KMP_PREFIX_UNDERSCORE(x) _##x  // extra underscore for OS X* symbols
#  define KMP_LABEL(x) L_##x             // form the name of label

.macro ALIGN
	.align $0
.endmacro

.macro DEBUG_INFO
/* Not sure what .size does in icc, not sure if we need to do something
   similar for OS X*.
*/
.endmacro

.macro PROC
	ALIGN  4
	.globl KMP_PREFIX_UNDERSCORE($0)
KMP_PREFIX_UNDERSCORE($0):
.endmacro
# else // KMP_OS_DARWIN
#  define KMP_PREFIX_UNDERSCORE(x) x  // no extra underscore for Linux* OS symbols
// Format labels so that they don't override function names in gdb's backtraces
#  define KMP_LABEL(x) .L_##x         // local label hidden from backtraces

.macro ALIGN size
	.align 1<<(\size)
.endm

.macro DEBUG_INFO proc
	.cfi_endproc
// Not sure why we need .type and .size for the functions
	ALIGN 2
	.type  \proc,@function
	.size  \proc,.-\proc
.endm

.macro PROC proc
	ALIGN 2
	.globl KMP_PREFIX_UNDERSCORE(\proc)
KMP_PREFIX_UNDERSCORE(\proc):
	.cfi_startproc
.endm
# endif // KMP_OS_DARWIN

#endif // (KMP_OS_LINUX || KMP_OS_DARWIN) && KMP_ARCH_AARCH64

// -----------------------------------------------------------------------
// data
// -----------------------------------------------------------------------

#ifdef KMP_GOMP_COMPAT

// Support for unnamed common blocks.
//
// Because the symbol ".gomp_critical_user_" contains a ".", we have to
// put this stuff in assembly.

# if KMP_ARCH_X86
#  if KMP_OS_DARWIN
        .data
        .comm .gomp_critical_user_,32
        .data
        .globl ___kmp_unnamed_critical_addr
___kmp_unnamed_critical_addr:
        .long .gomp_critical_user_
#  else /* Linux* OS */
        .data
        .comm .gomp_critical_user_,32,8
        .data
	ALIGN 4
        .global __kmp_unnamed_critical_addr
__kmp_unnamed_critical_addr:
        .4byte .gomp_critical_user_
        .type __kmp_unnamed_critical_addr,@object
        .size __kmp_unnamed_critical_addr,4
#  endif /* KMP_OS_DARWIN */
# endif /* KMP_ARCH_X86 */

# if KMP_ARCH_X86_64
#  if KMP_OS_DARWIN
        .data
        .comm .gomp_critical_user_,32
        .data
        .globl ___kmp_unnamed_critical_addr
___kmp_unnamed_critical_addr:
        .quad .gomp_critical_user_
#  else /* Linux* OS */
        .data
        .comm .gomp_critical_user_,32,8
        .data
	ALIGN 8
        .global __kmp_unnamed_critical_addr
__kmp_unnamed_critical_addr:
        .8byte .gomp_critical_user_
        .type __kmp_unnamed_critical_addr,@object
        .size __kmp_unnamed_critical_addr,8
#  endif /* KMP_OS_DARWIN */
# endif /* KMP_ARCH_X86_64 */

#endif /* KMP_GOMP_COMPAT */


#if KMP_ARCH_X86 && !KMP_ARCH_PPC64

// -----------------------------------------------------------------------
// microtasking routines specifically written for IA-32 architecture
// running Linux* OS
// -----------------------------------------------------------------------

	.ident "Intel Corporation"
	.data
	ALIGN 4
// void
// __kmp_x86_pause( void );

        .text
	PROC  __kmp_x86_pause

        pause_op
        ret

	DEBUG_INFO __kmp_x86_pause

# if !KMP_ASM_INTRINS

//------------------------------------------------------------------------
// kmp_int32
// __kmp_test_then_add32( volatile kmp_int32 *p, kmp_int32 d );

        PROC      __kmp_test_then_add32

        movl      4(%esp), %ecx
        movl      8(%esp), %eax
        lock
        xaddl     %eax,(%ecx)
        ret

	DEBUG_INFO __kmp_test_then_add32

//------------------------------------------------------------------------
// FUNCTION __kmp_xchg_fixed8
//
// kmp_int32
// __kmp_xchg_fixed8( volatile kmp_int8 *p, kmp_int8 d );
//
// parameters:
// 	p:	4(%esp)
// 	d:	8(%esp)
//
// return:	%al
        PROC  __kmp_xchg_fixed8

        movl      4(%esp), %ecx    // "p"
        movb      8(%esp), %al	// "d"

        lock
        xchgb     %al,(%ecx)
        ret

        DEBUG_INFO __kmp_xchg_fixed8


//------------------------------------------------------------------------
// FUNCTION __kmp_xchg_fixed16
//
// kmp_int16
// __kmp_xchg_fixed16( volatile kmp_int16 *p, kmp_int16 d );
//
// parameters:
// 	p:	4(%esp)
// 	d:	8(%esp)
// return:     %ax
        PROC  __kmp_xchg_fixed16

        movl      4(%esp), %ecx    // "p"
        movw      8(%esp), %ax	// "d"

        lock
        xchgw     %ax,(%ecx)
        ret

        DEBUG_INFO __kmp_xchg_fixed16


//------------------------------------------------------------------------
// FUNCTION __kmp_xchg_fixed32
//
// kmp_int32
// __kmp_xchg_fixed32( volatile kmp_int32 *p, kmp_int32 d );
//
// parameters:
// 	p:	4(%esp)
// 	d:	8(%esp)
//
// return:	%eax
        PROC  __kmp_xchg_fixed32

        movl      4(%esp), %ecx    // "p"
        movl      8(%esp), %eax	// "d"

        lock
        xchgl     %eax,(%ecx)
        ret

        DEBUG_INFO __kmp_xchg_fixed32


// kmp_int8
// __kmp_compare_and_store8( volatile kmp_int8 *p, kmp_int8 cv, kmp_int8 sv );
        PROC  __kmp_compare_and_store8

        movl      4(%esp), %ecx
        movb      8(%esp), %al
        movb      12(%esp), %dl
        lock
        cmpxchgb  %dl,(%ecx)
        sete      %al           // if %al == (%ecx) set %al = 1 else set %al = 0
        and       $1, %eax      // sign extend previous instruction
        ret

        DEBUG_INFO __kmp_compare_and_store8

// kmp_int16
// __kmp_compare_and_store16(volatile kmp_int16 *p, kmp_int16 cv, kmp_int16 sv);
        PROC  __kmp_compare_and_store16

        movl      4(%esp), %ecx
        movw      8(%esp), %ax
        movw      12(%esp), %dx
        lock
        cmpxchgw  %dx,(%ecx)
        sete      %al           // if %ax == (%ecx) set %al = 1 else set %al = 0
        and       $1, %eax      // sign extend previous instruction
        ret

        DEBUG_INFO __kmp_compare_and_store16

// kmp_int32
// __kmp_compare_and_store32(volatile kmp_int32 *p, kmp_int32 cv, kmp_int32 sv);
        PROC  __kmp_compare_and_store32

        movl      4(%esp), %ecx
        movl      8(%esp), %eax
        movl      12(%esp), %edx
        lock
        cmpxchgl  %edx,(%ecx)
        sete      %al          // if %eax == (%ecx) set %al = 1 else set %al = 0
        and       $1, %eax     // sign extend previous instruction
        ret

        DEBUG_INFO __kmp_compare_and_store32

// kmp_int32
// __kmp_compare_and_store64(volatile kmp_int64 *p, kmp_int64 cv, kmp_int64 s );
        PROC  __kmp_compare_and_store64

        pushl     %ebp
        movl      %esp, %ebp
        pushl     %ebx
        pushl     %edi
        movl      8(%ebp), %edi
        movl      12(%ebp), %eax        // "cv" low order word
        movl      16(%ebp), %edx        // "cv" high order word
        movl      20(%ebp), %ebx        // "sv" low order word
        movl      24(%ebp), %ecx        // "sv" high order word
        lock
        cmpxchg8b (%edi)
        sete      %al      // if %edx:eax == (%edi) set %al = 1 else set %al = 0
        and       $1, %eax // sign extend previous instruction
        popl      %edi
        popl      %ebx
        movl      %ebp, %esp
        popl      %ebp
        ret

        DEBUG_INFO __kmp_compare_and_store64

// kmp_int8
// __kmp_compare_and_store_ret8(volatile kmp_int8 *p, kmp_int8 cv, kmp_int8 sv);
        PROC  __kmp_compare_and_store_ret8

        movl      4(%esp), %ecx
        movb      8(%esp), %al
        movb      12(%esp), %dl
        lock
        cmpxchgb  %dl,(%ecx)
        ret

        DEBUG_INFO __kmp_compare_and_store_ret8

// kmp_int16
// __kmp_compare_and_store_ret16(volatile kmp_int16 *p, kmp_int16 cv,
//                               kmp_int16 sv);
        PROC  __kmp_compare_and_store_ret16

        movl      4(%esp), %ecx
        movw      8(%esp), %ax
        movw      12(%esp), %dx
        lock
        cmpxchgw  %dx,(%ecx)
        ret

        DEBUG_INFO __kmp_compare_and_store_ret16

// kmp_int32
// __kmp_compare_and_store_ret32(volatile kmp_int32 *p, kmp_int32 cv,
//                               kmp_int32 sv);
        PROC  __kmp_compare_and_store_ret32

        movl      4(%esp), %ecx
        movl      8(%esp), %eax
        movl      12(%esp), %edx
        lock
        cmpxchgl  %edx,(%ecx)
        ret

        DEBUG_INFO __kmp_compare_and_store_ret32

// kmp_int64
// __kmp_compare_and_store_ret64(volatile kmp_int64 *p, kmp_int64 cv,
//                               kmp_int64 sv);
        PROC  __kmp_compare_and_store_ret64

        pushl     %ebp
        movl      %esp, %ebp
        pushl     %ebx
        pushl     %edi
        movl      8(%ebp), %edi
        movl      12(%ebp), %eax        // "cv" low order word
        movl      16(%ebp), %edx        // "cv" high order word
        movl      20(%ebp), %ebx        // "sv" low order word
        movl      24(%ebp), %ecx        // "sv" high order word
        lock
        cmpxchg8b (%edi)
        popl      %edi
        popl      %ebx
        movl      %ebp, %esp
        popl      %ebp
        ret

        DEBUG_INFO __kmp_compare_and_store_ret64


//------------------------------------------------------------------------
// FUNCTION __kmp_xchg_real32
//
// kmp_real32
// __kmp_xchg_real32( volatile kmp_real32 *addr, kmp_real32 data );
//
// parameters:
// 	addr:	4(%esp)
// 	data:	8(%esp)
//
// return:	%eax
        PROC  __kmp_xchg_real32

        pushl   %ebp
        movl    %esp, %ebp
        subl    $4, %esp
        pushl   %esi

        movl    4(%ebp), %esi
        flds    (%esi)
                        // load <addr>
        fsts    -4(%ebp)
                        // store old value

        movl    8(%ebp), %eax

        lock
        xchgl   %eax, (%esi)

        flds    -4(%ebp)
                        // return old value

        popl    %esi
        movl    %ebp, %esp
        popl    %ebp
        ret

        DEBUG_INFO __kmp_xchg_real32

# endif /* !KMP_ASM_INTRINS */

//------------------------------------------------------------------------
// int
// __kmp_invoke_microtask( void (*pkfn) (int gtid, int tid, ...),
//                         int gtid, int tid,
//                         int argc, void *p_argv[]
// #if OMPT_SUPPORT
//                         ,
//                         void **exit_frame_ptr
// #endif
//                       ) {
// #if OMPT_SUPPORT
//   *exit_frame_ptr = OMPT_GET_FRAME_ADDRESS(0);
// #endif
//
//   (*pkfn)( & gtid, & tid, argv[0], ... );
//   return 1;
// }

// -- Begin __kmp_invoke_microtask
// mark_begin;
	PROC  __kmp_invoke_microtask

	pushl %ebp
	KMP_CFI_DEF_OFFSET 8
	KMP_CFI_OFFSET ebp,-8
	movl %esp,%ebp		// establish the base pointer for this routine.
	KMP_CFI_REGISTER ebp
	subl $8,%esp		// allocate space for two local variables.
				// These varibales are:
				//	argv: -4(%ebp)
				//	temp: -8(%ebp)
				//
	pushl %ebx		// save %ebx to use during this routine
				//
#if OMPT_SUPPORT
	movl 28(%ebp),%ebx	// get exit_frame address
	movl %ebp,(%ebx)	// save exit_frame
#endif

	movl 20(%ebp),%ebx	// Stack alignment - # args
	addl $2,%ebx		// #args +2  Always pass at least 2 args (gtid and tid)
	shll $2,%ebx		// Number of bytes used on stack: (#args+2)*4
	movl %esp,%eax		//
	subl %ebx,%eax		// %esp-((#args+2)*4) -> %eax -- without mods, stack ptr would be this
	movl %eax,%ebx		// Save to %ebx
	andl $0xFFFFFF80,%eax	// mask off 7 bits
	subl %eax,%ebx		// Amount to subtract from %esp
	subl %ebx,%esp		// Prepare the stack ptr --
				//   now it will be aligned on 128-byte boundary at the call

	movl 24(%ebp),%eax	// copy from p_argv[]
	movl %eax,-4(%ebp)	// into the local variable *argv.

	movl 20(%ebp),%ebx	// argc is 20(%ebp)
	shll $2,%ebx

KMP_LABEL(invoke_2):
	cmpl $0,%ebx
	jg  KMP_LABEL(invoke_4)
	jmp KMP_LABEL(invoke_3)
	ALIGN 2
KMP_LABEL(invoke_4):
	movl -4(%ebp),%eax
	subl $4,%ebx			// decrement argc.
	addl %ebx,%eax			// index into argv.
	movl (%eax),%edx
	pushl %edx

	jmp KMP_LABEL(invoke_2)
	ALIGN 2
KMP_LABEL(invoke_3):
	leal 16(%ebp),%eax		// push & tid
	pushl %eax

	leal 12(%ebp),%eax		// push & gtid
	pushl %eax

	movl 8(%ebp),%ebx
	call *%ebx			// call (*pkfn)();

	movl $1,%eax			// return 1;

	movl -12(%ebp),%ebx		// restore %ebx
	leave
	KMP_CFI_DEF esp,4
	ret

	DEBUG_INFO __kmp_invoke_microtask
// -- End  __kmp_invoke_microtask


// kmp_uint64
// __kmp_hardware_timestamp(void)
	PROC  __kmp_hardware_timestamp
	rdtsc
	ret

	DEBUG_INFO __kmp_hardware_timestamp
// -- End  __kmp_hardware_timestamp

#endif /* KMP_ARCH_X86 */


#if KMP_ARCH_X86_64

// -----------------------------------------------------------------------
// microtasking routines specifically written for IA-32 architecture and
// Intel(R) 64 running Linux* OS
// -----------------------------------------------------------------------

// -- Machine type P
// mark_description "Intel Corporation";
	.ident "Intel Corporation"
// --	.file "z_Linux_asm.S"
	.data
	ALIGN 4

// To prevent getting our code into .data section .text added to every routine
// definition for x86_64.
//------------------------------------------------------------------------
# if !KMP_ASM_INTRINS

//------------------------------------------------------------------------
// FUNCTION __kmp_test_then_add32
//
// kmp_int32
// __kmp_test_then_add32( volatile kmp_int32 *p, kmp_int32 d );
//
// parameters:
// 	p:	%rdi
// 	d:	%esi
//
// return:	%eax
        .text
        PROC  __kmp_test_then_add32

        movl      %esi, %eax	// "d"
        lock
        xaddl     %eax,(%rdi)
        ret

        DEBUG_INFO __kmp_test_then_add32


//------------------------------------------------------------------------
// FUNCTION __kmp_test_then_add64
//
// kmp_int64
// __kmp_test_then_add64( volatile kmp_int64 *p, kmp_int64 d );
//
// parameters:
// 	p:	%rdi
// 	d:	%rsi
//	return:	%rax
        .text
        PROC  __kmp_test_then_add64

        movq      %rsi, %rax	// "d"
        lock
        xaddq     %rax,(%rdi)
        ret

        DEBUG_INFO __kmp_test_then_add64


//------------------------------------------------------------------------
// FUNCTION __kmp_xchg_fixed8
//
// kmp_int32
// __kmp_xchg_fixed8( volatile kmp_int8 *p, kmp_int8 d );
//
// parameters:
// 	p:	%rdi
// 	d:	%sil
//
// return:	%al
        .text
        PROC  __kmp_xchg_fixed8

        movb      %sil, %al	// "d"

        lock
        xchgb     %al,(%rdi)
        ret

        DEBUG_INFO __kmp_xchg_fixed8


//------------------------------------------------------------------------
// FUNCTION __kmp_xchg_fixed16
//
// kmp_int16
// __kmp_xchg_fixed16( volatile kmp_int16 *p, kmp_int16 d );
//
// parameters:
// 	p:	%rdi
// 	d:	%si
// return:     %ax
        .text
        PROC  __kmp_xchg_fixed16

        movw      %si, %ax	// "d"

        lock
        xchgw     %ax,(%rdi)
        ret

        DEBUG_INFO __kmp_xchg_fixed16


//------------------------------------------------------------------------
// FUNCTION __kmp_xchg_fixed32
//
// kmp_int32
// __kmp_xchg_fixed32( volatile kmp_int32 *p, kmp_int32 d );
//
// parameters:
// 	p:	%rdi
// 	d:	%esi
//
// return:	%eax
        .text
        PROC  __kmp_xchg_fixed32

        movl      %esi, %eax	// "d"

        lock
        xchgl     %eax,(%rdi)
        ret

        DEBUG_INFO __kmp_xchg_fixed32


//------------------------------------------------------------------------
// FUNCTION __kmp_xchg_fixed64
//
// kmp_int64
// __kmp_xchg_fixed64( volatile kmp_int64 *p, kmp_int64 d );
//
// parameters:
// 	p:	%rdi
// 	d:	%rsi
// return:	%rax
        .text
        PROC  __kmp_xchg_fixed64

        movq      %rsi, %rax	// "d"

        lock
        xchgq     %rax,(%rdi)
        ret

        DEBUG_INFO __kmp_xchg_fixed64


//------------------------------------------------------------------------
// FUNCTION __kmp_compare_and_store8
//
// kmp_int8
// __kmp_compare_and_store8( volatile kmp_int8 *p, kmp_int8 cv, kmp_int8 sv );
//
// parameters:
// 	p:	%rdi
// 	cv:	%esi
//	sv:	%edx
//
// return:	%eax
        .text
        PROC  __kmp_compare_and_store8

        movb      %sil, %al	// "cv"
        lock
        cmpxchgb  %dl,(%rdi)
        sete      %al           // if %al == (%rdi) set %al = 1 else set %al = 0
        andq      $1, %rax      // sign extend previous instruction for return value
        ret

        DEBUG_INFO __kmp_compare_and_store8


//------------------------------------------------------------------------
// FUNCTION __kmp_compare_and_store16
//
// kmp_int16
// __kmp_compare_and_store16( volatile kmp_int16 *p, kmp_int16 cv, kmp_int16 sv );
//
// parameters:
// 	p:	%rdi
// 	cv:	%si
//	sv:	%dx
//
// return:	%eax
        .text
        PROC  __kmp_compare_and_store16

        movw      %si, %ax	// "cv"
        lock
        cmpxchgw  %dx,(%rdi)
        sete      %al           // if %ax == (%rdi) set %al = 1 else set %al = 0
        andq      $1, %rax      // sign extend previous instruction for return value
        ret

        DEBUG_INFO __kmp_compare_and_store16


//------------------------------------------------------------------------
// FUNCTION __kmp_compare_and_store32
//
// kmp_int32
// __kmp_compare_and_store32( volatile kmp_int32 *p, kmp_int32 cv, kmp_int32 sv );
//
// parameters:
// 	p:	%rdi
// 	cv:	%esi
//	sv:	%edx
//
// return:	%eax
        .text
        PROC  __kmp_compare_and_store32

        movl      %esi, %eax	// "cv"
        lock
        cmpxchgl  %edx,(%rdi)
        sete      %al           // if %eax == (%rdi) set %al = 1 else set %al = 0
        andq      $1, %rax      // sign extend previous instruction for return value
        ret

        DEBUG_INFO __kmp_compare_and_store32


//------------------------------------------------------------------------
// FUNCTION __kmp_compare_and_store64
//
// kmp_int32
// __kmp_compare_and_store64( volatile kmp_int64 *p, kmp_int64 cv, kmp_int64 sv );
//
// parameters:
// 	p:	%rdi
// 	cv:	%rsi
//	sv:	%rdx
//	return:	%eax
        .text
        PROC  __kmp_compare_and_store64

        movq      %rsi, %rax    // "cv"
        lock
        cmpxchgq  %rdx,(%rdi)
        sete      %al           // if %rax == (%rdi) set %al = 1 else set %al = 0
        andq      $1, %rax      // sign extend previous instruction for return value
        ret

        DEBUG_INFO __kmp_compare_and_store64

//------------------------------------------------------------------------
// FUNCTION __kmp_compare_and_store_ret8
//
// kmp_int8
// __kmp_compare_and_store_ret8( volatile kmp_int8 *p, kmp_int8 cv, kmp_int8 sv );
//
// parameters:
// 	p:	%rdi
// 	cv:	%esi
//	sv:	%edx
//
// return:	%eax
        .text
        PROC  __kmp_compare_and_store_ret8

        movb      %sil, %al	// "cv"
        lock
        cmpxchgb  %dl,(%rdi)
        ret

        DEBUG_INFO __kmp_compare_and_store_ret8


//------------------------------------------------------------------------
// FUNCTION __kmp_compare_and_store_ret16
//
// kmp_int16
// __kmp_compare_and_store16_ret( volatile kmp_int16 *p, kmp_int16 cv, kmp_int16 sv );
//
// parameters:
// 	p:	%rdi
// 	cv:	%si
//	sv:	%dx
//
// return:	%eax
        .text
        PROC  __kmp_compare_and_store_ret16

        movw      %si, %ax	// "cv"
        lock
        cmpxchgw  %dx,(%rdi)
        ret

        DEBUG_INFO __kmp_compare_and_store_ret16


//------------------------------------------------------------------------
// FUNCTION __kmp_compare_and_store_ret32
//
// kmp_int32
// __kmp_compare_and_store_ret32( volatile kmp_int32 *p, kmp_int32 cv, kmp_int32 sv );
//
// parameters:
// 	p:	%rdi
// 	cv:	%esi
//	sv:	%edx
//
// return:	%eax
        .text
        PROC  __kmp_compare_and_store_ret32

        movl      %esi, %eax	// "cv"
        lock
        cmpxchgl  %edx,(%rdi)
        ret

        DEBUG_INFO __kmp_compare_and_store_ret32


//------------------------------------------------------------------------
// FUNCTION __kmp_compare_and_store_ret64
//
// kmp_int64
// __kmp_compare_and_store_ret64( volatile kmp_int64 *p, kmp_int64 cv, kmp_int64 sv );
//
// parameters:
// 	p:	%rdi
// 	cv:	%rsi
//	sv:	%rdx
//	return:	%eax
        .text
        PROC  __kmp_compare_and_store_ret64

        movq      %rsi, %rax    // "cv"
        lock
        cmpxchgq  %rdx,(%rdi)
        ret

        DEBUG_INFO __kmp_compare_and_store_ret64

# endif /* !KMP_ASM_INTRINS */


# if !KMP_MIC

# if !KMP_ASM_INTRINS

//------------------------------------------------------------------------
// FUNCTION __kmp_xchg_real32
//
// kmp_real32
// __kmp_xchg_real32( volatile kmp_real32 *addr, kmp_real32 data );
//
// parameters:
// 	addr:	%rdi
// 	data:	%xmm0 (lower 4 bytes)
//
// return:	%xmm0 (lower 4 bytes)
        .text
        PROC  __kmp_xchg_real32

	movd	%xmm0, %eax	// load "data" to eax

         lock
         xchgl %eax, (%rdi)

	movd	%eax, %xmm0	// load old value into return register

        ret

        DEBUG_INFO __kmp_xchg_real32


//------------------------------------------------------------------------
// FUNCTION __kmp_xchg_real64
//
// kmp_real64
// __kmp_xchg_real64( volatile kmp_real64 *addr, kmp_real64 data );
//
// parameters:
//      addr:   %rdi
//      data:   %xmm0 (lower 8 bytes)
//      return: %xmm0 (lower 8 bytes)
        .text
        PROC  __kmp_xchg_real64

	movd	%xmm0, %rax	// load "data" to rax

         lock
	xchgq  %rax, (%rdi)

	movd	%rax, %xmm0	// load old value into return register
        ret

        DEBUG_INFO __kmp_xchg_real64


# endif /* !KMP_MIC */

# endif /* !KMP_ASM_INTRINS */

//------------------------------------------------------------------------
// int
// __kmp_invoke_microtask( void (*pkfn) (int gtid, int tid, ...),
//                         int gtid, int tid,
//                         int argc, void *p_argv[]
// #if OMPT_SUPPORT
//                         ,
//                         void **exit_frame_ptr
// #endif
//                       ) {
// #if OMPT_SUPPORT
//   *exit_frame_ptr = OMPT_GET_FRAME_ADDRESS(0);
// #endif
//
//   (*pkfn)( & gtid, & tid, argv[0], ... );
//   return 1;
// }
//
// note: at call to pkfn must have %rsp 128-byte aligned for compiler
//
// parameters:
//      %rdi:  	pkfn
//	%esi:	gtid
//	%edx:	tid
//	%ecx:	argc
//	%r8:	p_argv
//	%r9:	&exit_frame
//
// locals:
//	__gtid:	gtid parm pushed on stack so can pass &gtid to pkfn
//	__tid:	tid parm pushed on stack so can pass &tid to pkfn
//
// reg temps:
//	%rax:	used all over the place
//	%rdx:	used in stack pointer alignment calculation
//	%r11:	used to traverse p_argv array
//	%rsi:	used as temporary for stack parameters
//		used as temporary for number of pkfn parms to push
//	%rbx:	used to hold pkfn address, and zero constant, callee-save
//
// return:	%eax 	(always 1/TRUE)
__gtid = -16
__tid = -24

// -- Begin __kmp_invoke_microtask
// mark_begin;
        .text
	PROC  __kmp_invoke_microtask

	pushq 	%rbp		// save base pointer
	KMP_CFI_DEF_OFFSET 16
	KMP_CFI_OFFSET rbp,-16
	movq 	%rsp,%rbp	// establish the base pointer for this routine.
	KMP_CFI_REGISTER rbp

#if OMPT_SUPPORT
	movq	%rbp, (%r9)	// save exit_frame
#endif

	pushq 	%rbx		// %rbx is callee-saved register
	pushq	%rsi		// Put gtid on stack so can pass &tgid to pkfn
	pushq	%rdx		// Put tid on stack so can pass &tid to pkfn

	movq	%rcx, %rax	// Stack alignment calculation begins; argc -> %rax
	movq	$0, %rbx	// constant for cmovs later
	subq	$4, %rax	// subtract four args passed in registers to pkfn
#if KMP_MIC
	js	KMP_LABEL(kmp_0)	// jump to movq
	jmp	KMP_LABEL(kmp_0_exit)	// jump ahead
KMP_LABEL(kmp_0):
	movq	%rbx, %rax	// zero negative value in %rax <- max(0, argc-4)
KMP_LABEL(kmp_0_exit):
#else
	cmovsq	%rbx, %rax	// zero negative value in %rax <- max(0, argc-4)
#endif // KMP_MIC

	movq	%rax, %rsi	// save max(0, argc-4) -> %rsi for later
	shlq 	$3, %rax	// Number of bytes used on stack: max(0, argc-4)*8

	movq 	%rsp, %rdx	//
	subq 	%rax, %rdx	// %rsp-(max(0,argc-4)*8) -> %rdx --
				// without align, stack ptr would be this
	movq 	%rdx, %rax	// Save to %rax

	andq 	$0xFFFFFFFFFFFFFF80, %rax  // mask off lower 7 bits (128 bytes align)
	subq 	%rax, %rdx	// Amount to subtract from %rsp
	subq 	%rdx, %rsp	// Prepare the stack ptr --
				// now %rsp will align to 128-byte boundary at call site

				// setup pkfn parameter reg and stack
	movq	%rcx, %rax	// argc -> %rax
	cmpq	$0, %rsi
	je	KMP_LABEL(kmp_invoke_pass_parms)	// jump ahead if no parms to push
	shlq	$3, %rcx	// argc*8 -> %rcx
	movq 	%r8, %rdx	// p_argv -> %rdx
	addq	%rcx, %rdx	// &p_argv[argc] -> %rdx

	movq	%rsi, %rcx	// max (0, argc-4) -> %rcx

KMP_LABEL(kmp_invoke_push_parms):
	// push nth - 7th parms to pkfn on stack
	subq	$8, %rdx	// decrement p_argv pointer to previous parm
	movq	(%rdx), %rsi	// p_argv[%rcx-1] -> %rsi
	pushq	%rsi		// push p_argv[%rcx-1] onto stack (reverse order)
	subl	$1, %ecx

// C69570: "X86_64_RELOC_BRANCH not supported" error at linking on mac_32e
//		if the name of the label that is an operand of this jecxz starts with a dot (".");
//	   Apple's linker does not support 1-byte length relocation;
//         Resolution: replace all .labelX entries with L_labelX.

	jecxz   KMP_LABEL(kmp_invoke_pass_parms)  // stop when four p_argv[] parms left
	jmp	KMP_LABEL(kmp_invoke_push_parms)
	ALIGN 3
KMP_LABEL(kmp_invoke_pass_parms):	// put 1st - 6th parms to pkfn in registers.
				// order here is important to avoid trashing
				// registers used for both input and output parms!
	movq	%rdi, %rbx	// pkfn -> %rbx
	leaq	__gtid(%rbp), %rdi // &gtid -> %rdi (store 1st parm to pkfn)
	leaq	__tid(%rbp), %rsi  // &tid -> %rsi (store 2nd parm to pkfn)

	movq	%r8, %r11	// p_argv -> %r11

#if KMP_MIC
	cmpq	$4, %rax	// argc >= 4?
	jns	KMP_LABEL(kmp_4)	// jump to movq
	jmp	KMP_LABEL(kmp_4_exit)	// jump ahead
KMP_LABEL(kmp_4):
	movq	24(%r11), %r9	// p_argv[3] -> %r9 (store 6th parm to pkfn)
KMP_LABEL(kmp_4_exit):

	cmpq	$3, %rax	// argc >= 3?
	jns	KMP_LABEL(kmp_3)	// jump to movq
	jmp	KMP_LABEL(kmp_3_exit)	// jump ahead
KMP_LABEL(kmp_3):
	movq	16(%r11), %r8	// p_argv[2] -> %r8 (store 5th parm to pkfn)
KMP_LABEL(kmp_3_exit):

	cmpq	$2, %rax	// argc >= 2?
	jns	KMP_LABEL(kmp_2)	// jump to movq
	jmp	KMP_LABEL(kmp_2_exit)	// jump ahead
KMP_LABEL(kmp_2):
	movq	8(%r11), %rcx	// p_argv[1] -> %rcx (store 4th parm to pkfn)
KMP_LABEL(kmp_2_exit):

	cmpq	$1, %rax	// argc >= 1?
	jns	KMP_LABEL(kmp_1)	// jump to movq
	jmp	KMP_LABEL(kmp_1_exit)	// jump ahead
KMP_LABEL(kmp_1):
	movq	(%r11), %rdx	// p_argv[0] -> %rdx (store 3rd parm to pkfn)
KMP_LABEL(kmp_1_exit):
#else
	cmpq	$4, %rax	// argc >= 4?
	cmovnsq	24(%r11), %r9	// p_argv[3] -> %r9 (store 6th parm to pkfn)

	cmpq	$3, %rax	// argc >= 3?
	cmovnsq	16(%r11), %r8	// p_argv[2] -> %r8 (store 5th parm to pkfn)

	cmpq	$2, %rax	// argc >= 2?
	cmovnsq	8(%r11), %rcx	// p_argv[1] -> %rcx (store 4th parm to pkfn)

	cmpq	$1, %rax	// argc >= 1?
	cmovnsq	(%r11), %rdx	// p_argv[0] -> %rdx (store 3rd parm to pkfn)
#endif // KMP_MIC

	call	*%rbx		// call (*pkfn)();
	movq	$1, %rax	// move 1 into return register;

	movq	-8(%rbp), %rbx	// restore %rbx	using %rbp since %rsp was modified
	movq 	%rbp, %rsp	// restore stack pointer
	popq 	%rbp		// restore frame pointer
	KMP_CFI_DEF rsp,8
	ret

	DEBUG_INFO __kmp_invoke_microtask
// -- End  __kmp_invoke_microtask

// kmp_uint64
// __kmp_hardware_timestamp(void)
        .text
	PROC  __kmp_hardware_timestamp
	rdtsc
	shlq    $32, %rdx
	orq     %rdx, %rax
	ret

	DEBUG_INFO __kmp_hardware_timestamp
// -- End  __kmp_hardware_timestamp

//------------------------------------------------------------------------
// FUNCTION __kmp_bsr32
//
// int
// __kmp_bsr32( int );
        .text
        PROC  __kmp_bsr32

        bsr    %edi,%eax
        ret

        DEBUG_INFO __kmp_bsr32

// -----------------------------------------------------------------------
#endif /* KMP_ARCH_X86_64 */

// '
#if (KMP_OS_LINUX || KMP_OS_DARWIN) && KMP_ARCH_AARCH64

//------------------------------------------------------------------------
// int
// __kmp_invoke_microtask( void (*pkfn) (int gtid, int tid, ...),
//                         int gtid, int tid,
//                         int argc, void *p_argv[]
// #if OMPT_SUPPORT
//                         ,
//                         void **exit_frame_ptr
// #endif
//                       ) {
// #if OMPT_SUPPORT
//   *exit_frame_ptr = OMPT_GET_FRAME_ADDRESS(0);
// #endif
//
//   (*pkfn)( & gtid, & tid, argv[0], ... );
//
// // FIXME: This is done at call-site and can be removed here.
// #if OMPT_SUPPORT
//   *exit_frame_ptr = 0;
// #endif
//
//   return 1;
// }
//
// parameters:
//	x0:	pkfn
//	w1:	gtid
//	w2:	tid
//	w3:	argc
//	x4:	p_argv
//	x5:	&exit_frame
//
// locals:
//	__gtid:	gtid parm pushed on stack so can pass &gtid to pkfn
//	__tid:	tid parm pushed on stack so can pass &tid to pkfn
//
// reg temps:
//	 x8:	used to hold pkfn address
//	 w9:	used as temporary for number of pkfn parms
//	x10:	used to traverse p_argv array
//	x11:	used as temporary for stack placement calculation
//	x12:	used as temporary for stack parameters
//	x19:	used to preserve exit_frame_ptr, callee-save
//
// return:	w0	(always 1/TRUE)
//

__gtid = 4
__tid = 8

// -- Begin __kmp_invoke_microtask
// mark_begin;
	.text
	PROC __kmp_invoke_microtask

	stp	x29, x30, [sp, #-16]!
# if OMPT_SUPPORT
	stp	x19, x20, [sp, #-16]!
# endif
	mov	x29, sp

	orr	w9, wzr, #1
	add	w9, w9, w3, lsr #1
	sub	sp, sp, w9, uxtw #4
	mov	x11, sp

	mov	x8, x0
	str	w1, [x29, #-__gtid]
	str	w2, [x29, #-__tid]
	mov	w9, w3
	mov	x10, x4
# if OMPT_SUPPORT
	mov	x19, x5
	str	x29, [x19]
# endif

	sub	x0, x29, #__gtid
	sub	x1, x29, #__tid

	cbz	w9, KMP_LABEL(kmp_1)
	ldr	x2, [x10]

	sub	w9, w9, #1
	cbz	w9, KMP_LABEL(kmp_1)
	ldr	x3, [x10, #8]!

	sub	w9, w9, #1
	cbz	w9, KMP_LABEL(kmp_1)
	ldr	x4, [x10, #8]!

	sub	w9, w9, #1
	cbz	w9, KMP_LABEL(kmp_1)
	ldr	x5, [x10, #8]!

	sub	w9, w9, #1
	cbz	w9, KMP_LABEL(kmp_1)
	ldr	x6, [x10, #8]!

	sub	w9, w9, #1
	cbz	w9, KMP_LABEL(kmp_1)
	ldr	x7, [x10, #8]!

KMP_LABEL(kmp_0):
	sub	w9, w9, #1
	cbz	w9, KMP_LABEL(kmp_1)
	ldr	x12, [x10, #8]!
	str	x12, [x11], #8
	b	KMP_LABEL(kmp_0)
KMP_LABEL(kmp_1):
	blr	x8
	orr	w0, wzr, #1
	mov	sp, x29
# if OMPT_SUPPORT
	str	xzr, [x19]
	ldp	x19, x20, [sp], #16
# endif
	ldp	x29, x30, [sp], #16
	ret

	DEBUG_INFO __kmp_invoke_microtask
// -- End  __kmp_invoke_microtask

#endif /* (KMP_OS_LINUX || KMP_OS_DARWIN) && KMP_ARCH_AARCH64 */

#if KMP_ARCH_PPC64

//------------------------------------------------------------------------
// int
// __kmp_invoke_microtask( void (*pkfn) (int gtid, int tid, ...),
//                         int gtid, int tid,
//                         int argc, void *p_argv[]
// #if OMPT_SUPPORT
//                         ,
//                         void **exit_frame_ptr
// #endif
//                       ) {
// #if OMPT_SUPPORT
//   *exit_frame_ptr = OMPT_GET_FRAME_ADDRESS(0);
// #endif
//
//   (*pkfn)( & gtid, & tid, argv[0], ... );
//
// // FIXME: This is done at call-site and can be removed here.
// #if OMPT_SUPPORT
//   *exit_frame_ptr = 0;
// #endif
//
//   return 1;
// }
//
// parameters:
//	r3:	pkfn
//	r4:	gtid
//	r5:	tid
//	r6:	argc
//	r7:	p_argv
//	r8:	&exit_frame
//
// return:	r3	(always 1/TRUE)
//
	.text
# if KMP_ARCH_PPC64_LE
	.abiversion 2
# endif
	.globl	__kmp_invoke_microtask

# if KMP_ARCH_PPC64_LE
	.p2align	4
# else
	.p2align	2
# endif

	.type	__kmp_invoke_microtask,@function

# if KMP_ARCH_PPC64_LE
__kmp_invoke_microtask:
.Lfunc_begin0:
.Lfunc_gep0:
	addis 2, 12, .TOC.-.Lfunc_gep0@ha
	addi 2, 2, .TOC.-.Lfunc_gep0@l
.Lfunc_lep0:
	.localentry	__kmp_invoke_microtask, .Lfunc_lep0-.Lfunc_gep0
# else
	.section	.opd,"aw",@progbits
__kmp_invoke_microtask:
	.p2align	3
	.quad	.Lfunc_begin0
	.quad	.TOC.@tocbase
	.quad	0
	.text
.Lfunc_begin0:
# endif

// -- Begin __kmp_invoke_microtask
// mark_begin;

// We need to allocate a stack frame large enough to hold all of the parameters
// on the stack for the microtask plus what this function needs. That's 48
// bytes under the ELFv1 ABI (32 bytes under ELFv2), plus 8*(2 + argc) for the
// parameters to the microtask, plus 8 bytes to store the values of r4 and r5,
// and 8 bytes to store r31. With OMP-T support, we need an additional 8 bytes
// to save r30 to hold a copy of r8.

	.cfi_startproc
	mflr 0
	std 31, -8(1)
	std 0, 16(1)

// This is unusual because normally we'd set r31 equal to r1 after the stack
// frame is established. In this case, however, we need to dynamically compute
// the stack frame size, and so we keep a direct copy of r1 to access our
// register save areas and restore the r1 value before returning.
	mr 31, 1
	.cfi_def_cfa_register r31
	.cfi_offset r31, -8
	.cfi_offset lr, 16

// Compute the size necessary for the local stack frame.
# if KMP_ARCH_PPC64_LE
	li 12, 72
# else
	li 12, 88
# endif
	sldi 0, 6, 3
	add 12, 0, 12
	neg 12, 12

// We need to make sure that the stack frame stays aligned (to 16 bytes, except
// under the BG/Q CNK, where it must be to 32 bytes).
# if KMP_OS_CNK
	li 0, -32
# else
	li 0, -16
# endif
	and 12, 0, 12

// Establish the local stack frame.
	stdux 1, 1, 12

# if OMPT_SUPPORT
	.cfi_offset r30, -16
	std 30, -16(31)
	std 1, 0(8)
	mr 30, 8
# endif

// Store gtid and tid to the stack because they're passed by reference to the microtask.
	stw 4, -20(31)
	stw 5, -24(31)

	mr 12, 6
	mr 4, 7

	cmpwi 0, 12, 1
	blt	 0, .Lcall

	ld 5, 0(4)

	cmpwi 0, 12, 2
	blt	 0, .Lcall

	ld 6, 8(4)

	cmpwi 0, 12, 3
	blt	 0, .Lcall

	ld 7, 16(4)

	cmpwi 0, 12, 4
	blt	 0, .Lcall

	ld 8, 24(4)

	cmpwi 0, 12, 5
	blt	 0, .Lcall

	ld 9, 32(4)

	cmpwi 0, 12, 6
	blt	 0, .Lcall

	ld 10, 40(4)

	cmpwi 0, 12, 7
	blt	 0, .Lcall

// There are more than 6 microtask parameters, so we need to store the
// remainder to the stack.
	addi 12, 12, -6
	mtctr 12

// These are set to 8 bytes before the first desired store address (we're using
// pre-increment loads and stores in the loop below). The parameter save area
// for the microtask begins 48 + 8*8 == 112 bytes above r1 for ELFv1 and
// 32 + 8*8 == 96 bytes above r1 for ELFv2.
	addi 4, 4, 40
# if KMP_ARCH_PPC64_LE
	addi 12, 1, 88
# else
	addi 12, 1, 104
# endif

.Lnext:
	ldu 0, 8(4)
	stdu 0, 8(12)
	bdnz .Lnext

.Lcall:
# if KMP_ARCH_PPC64_LE
	std 2, 24(1)
	mr 12, 3
#else
	std 2, 40(1)
// For ELFv1, we need to load the actual function address from the function descriptor.
	ld 12, 0(3)
	ld 2, 8(3)
	ld 11, 16(3)
#endif

	addi 3, 31, -20
	addi 4, 31, -24

	mtctr 12
	bctrl
# if KMP_ARCH_PPC64_LE
	ld 2, 24(1)
# else
	ld 2, 40(1)
# endif

# if OMPT_SUPPORT
	li 3, 0
	std 3, 0(30)
# endif

	li 3, 1

# if OMPT_SUPPORT
	ld 30, -16(31)
# endif

	mr 1, 31
	ld 0, 16(1)
	ld 31, -8(1)
	mtlr 0
	blr

	.long	0
	.quad	0
.Lfunc_end0:
	.size	__kmp_invoke_microtask, .Lfunc_end0-.Lfunc_begin0
	.cfi_endproc

// -- End  __kmp_invoke_microtask

#endif /* KMP_ARCH_PPC64 */

#if KMP_ARCH_RISCV64

//------------------------------------------------------------------------
//
// typedef void (*microtask_t)(int *gtid, int *tid, ...);
//
// int __kmp_invoke_microtask(microtask_t pkfn, int gtid, int tid, int argc,
//                            void *p_argv[]
// #if OMPT_SUPPORT
//                            ,
//                            void **exit_frame_ptr
// #endif
//                            ) {
// #if OMPT_SUPPORT
//   *exit_frame_ptr = OMPT_GET_FRAME_ADDRESS(0);
// #endif
//
//   (*pkfn)(&gtid, &tid, argv[0], ...);
//
//   return 1;
// }
//
// Parameters:
//   a0: pkfn
//   a1: gtid
//   a2: tid
//   a3: argc
//   a4: p_argv
//   a5: exit_frame_ptr
//
// Locals:
//   __gtid: gtid param pushed on stack so can pass &gtid to pkfn
//   __tid: tid param pushed on stack so can pass &tid to pkfn
//
// Temp. registers:
//
//  t0: used to calculate the dynamic stack size / used to hold pkfn address
//  t1: used as temporary for stack placement calculation
//  t2: used as temporary for stack arguments
//  t3: used as temporary for number of remaining pkfn parms
//  t4: used to traverse p_argv array
//
// return: a0 (always 1/TRUE)
//

__gtid = -20
__tid = -24

// -- Begin __kmp_invoke_microtask
// mark_begin;
	.text
	.globl	__kmp_invoke_microtask
	.p2align	1
	.type	__kmp_invoke_microtask,@function
__kmp_invoke_microtask:
	.cfi_startproc

	// First, save ra and fp
	addi	sp, sp, -16
	sd	ra, 8(sp)
	sd	fp, 0(sp)
	addi	fp, sp, 16
	.cfi_def_cfa	fp, 0
	.cfi_offset	ra, -8
	.cfi_offset	fp, -16

	// Compute the dynamic stack size:
	//
	// - We need 8 bytes for storing 'gtid' and 'tid', so we can pass them by
	//   reference
	// - We need 8 bytes for each argument that cannot be passed to the 'pkfn'
	//   function by register. Given that we have 8 of such registers (a[0-7])
	//   and two + 'argc' arguments (consider &gtid and &tid), we need to
	//   reserve max(0, argc - 6)*8 extra bytes
	//
	// The total number of bytes is then max(0, argc - 6)*8 + 8

	// Compute max(0, argc - 6) using the following bithack:
	// max(0, x) = x - (x & (x >> 31)), where x := argc - 6
	// Source: http://graphics.stanford.edu/~seander/bithacks.html#IntegerMinOrMax
	addi	t0, a3, -6
	srai	t1, t0, 31
	and	t1, t0, t1
	sub	t0, t0, t1

	addi	t0, t0, 1

	slli	t0, t0, 3
	sub	sp, sp, t0

	// Align the stack to 16 bytes
	andi	sp, sp, -16

	mv	t0, a0
	mv	t3, a3
	mv	t4, a4

#if OMPT_SUPPORT
	// Save frame pointer into exit_frame
	sd	fp, 0(a5)
#endif

	// Prepare arguments for the pkfn function (first 8 using a0-a7 registers)

	sw	a1, __gtid(fp)
	sw	a2, __tid(fp)

	addi	a0, fp, __gtid
	addi	a1, fp, __tid

	beqz	t3, .L_kmp_3
	ld	a2, 0(t4)

	addi	t3, t3, -1
	beqz	t3, .L_kmp_3
	ld	a3, 8(t4)

	addi	t3, t3, -1
	beqz	t3, .L_kmp_3
	ld	a4, 16(t4)

	addi	t3, t3, -1
	beqz	t3, .L_kmp_3
	ld	a5, 24(t4)

	addi	t3, t3, -1
	beqz	t3, .L_kmp_3
	ld	a6, 32(t4)

	addi	t3, t3, -1
	beqz	t3, .L_kmp_3
	ld	a7, 40(t4)

	// Prepare any additional argument passed through the stack
	addi	t4, t4, 48
	mv	t1, sp
	j .L_kmp_2
.L_kmp_1:
	ld	t2, 0(t4)
	sd	t2, 0(t1)
	addi	t4, t4, 8
	addi	t1, t1, 8
.L_kmp_2:
	addi	t3, t3, -1
	bnez	t3, .L_kmp_1

.L_kmp_3:
	// Call pkfn function
	jalr	t0

	// Restore stack and return

	addi	a0, zero, 1

	addi	sp, fp, -16
	ld	fp, 0(sp)
	ld	ra, 8(sp)
	addi	sp, sp, 16
	ret
.Lfunc_end0:
	.size	__kmp_invoke_microtask, .Lfunc_end0-__kmp_invoke_microtask
	.cfi_endproc

// -- End  __kmp_invoke_microtask

#endif /* KMP_ARCH_RISCV64 */

#if KMP_ARCH_ARM || KMP_ARCH_MIPS
    .data
    .comm .gomp_critical_user_,32,8
    .data
    .align 4
    .global __kmp_unnamed_critical_addr
__kmp_unnamed_critical_addr:
    .4byte .gomp_critical_user_
    .size __kmp_unnamed_critical_addr,4
#endif /* KMP_ARCH_ARM */

<<<<<<< HEAD
#if KMP_ARCH_PPC64 || KMP_ARCH_AARCH64 || KMP_ARCH_MIPS64 || KMP_ARCH_VE
=======
#if KMP_ARCH_PPC64 || KMP_ARCH_AARCH64 || KMP_ARCH_MIPS64 || KMP_ARCH_RISCV64
>>>>>>> a1d20506
    .data
    .comm .gomp_critical_user_,32,8
    .data
    .align 8
    .global __kmp_unnamed_critical_addr
__kmp_unnamed_critical_addr:
    .8byte .gomp_critical_user_
    .size __kmp_unnamed_critical_addr,8
#endif /* KMP_ARCH_PPC64 || KMP_ARCH_AARCH64 || KMP_ARCH_MIPS64 ||
          KMP_ARCH_RISCV64 */

#if KMP_OS_LINUX
# if KMP_ARCH_ARM
.section .note.GNU-stack,"",%progbits
# else
.section .note.GNU-stack,"",@progbits
# endif
#endif<|MERGE_RESOLUTION|>--- conflicted
+++ resolved
@@ -1741,11 +1741,7 @@
     .size __kmp_unnamed_critical_addr,4
 #endif /* KMP_ARCH_ARM */
 
-<<<<<<< HEAD
-#if KMP_ARCH_PPC64 || KMP_ARCH_AARCH64 || KMP_ARCH_MIPS64 || KMP_ARCH_VE
-=======
-#if KMP_ARCH_PPC64 || KMP_ARCH_AARCH64 || KMP_ARCH_MIPS64 || KMP_ARCH_RISCV64
->>>>>>> a1d20506
+#if KMP_ARCH_PPC64 || KMP_ARCH_AARCH64 || KMP_ARCH_MIPS64 || KMP_ARCH_RISCV64 || KMP_ARCH_VE
     .data
     .comm .gomp_critical_user_,32,8
     .data
