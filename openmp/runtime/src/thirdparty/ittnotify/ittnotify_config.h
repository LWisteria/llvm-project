--- conflicted
+++ resolved
@@ -161,15 +161,13 @@
 #  define ITT_ARCH_MIPS64  6
 #endif /* ITT_ARCH_MIPS64 */
 
-<<<<<<< HEAD
-#ifndef ITT_ARCH_VE
-#  define ITT_ARCH_VE  7
-#endif /* ITT_ARCH_VE */
-=======
 #ifndef ITT_ARCH_RISCV64
 #  define ITT_ARCH_RISCV64  7
 #endif /* ITT_ARCH_RISCV64 */
->>>>>>> a1d20506
+
+#ifndef ITT_ARCH_VE
+#  define ITT_ARCH_VE  8
+#endif /* ITT_ARCH_VE */
 
 #ifndef ITT_ARCH
 #  if defined _M_IX86 || defined __i386__
@@ -188,13 +186,10 @@
 #    define ITT_ARCH ITT_ARCH_MIPS
 #  elif defined __mips__ && defined __mips64
 #    define ITT_ARCH ITT_ARCH_MIPS64
-<<<<<<< HEAD
+#  elif defined __riscv && __riscv_xlen == 64
+#    define ITT_ARCH ITT_ARCH_RISCV64
 #  elif defined __ve__
 #    define ITT_ARCH ITT_ARCH_VE
-=======
-#  elif defined __riscv && __riscv_xlen == 64
-#    define ITT_ARCH ITT_ARCH_RISCV64
->>>>>>> a1d20506
 #  endif
 #endif
 
@@ -347,13 +342,10 @@
                           : "memory");
     return result;
 }
-<<<<<<< HEAD
-#elif ITT_ARCH==ITT_ARCH_ARM || ITT_ARCH==ITT_ARCH_PPC64 || ITT_ARCH==ITT_ARCH_AARCH64 || ITT_ARCH==ITT_ARCH_MIPS ||  ITT_ARCH==ITT_ARCH_MIPS64 || ITT_ARCH==ITT_ARCH_VE
-=======
 #elif ITT_ARCH == ITT_ARCH_ARM || ITT_ARCH == ITT_ARCH_PPC64 ||                \
     ITT_ARCH == ITT_ARCH_AARCH64 || ITT_ARCH == ITT_ARCH_MIPS ||               \
-    ITT_ARCH == ITT_ARCH_MIPS64 || ITT_ARCH == ITT_ARCH_RISCV64
->>>>>>> a1d20506
+    ITT_ARCH == ITT_ARCH_MIPS64 || ITT_ARCH == ITT_ARCH_RISCV64 ||             \
+    ITT_ARCH == ITT_ARCH_VE
 #define __TBB_machine_fetchadd4(addr, val) __sync_fetch_and_add(addr, val)
 #endif /* ITT_ARCH==ITT_ARCH_IA64 */
 #ifndef ITT_SIMPLE_INIT
