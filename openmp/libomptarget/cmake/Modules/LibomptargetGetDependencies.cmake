#
#//===----------------------------------------------------------------------===//
#//
#// Part of the LLVM Project, under the Apache License v2.0 with LLVM Exceptions.
#// See https://llvm.org/LICENSE.txt for license information.
#// SPDX-License-Identifier: Apache-2.0 WITH LLVM-exception
#//
#//===----------------------------------------------------------------------===//
#

# Try to detect in the system several dependencies required by the different
# components of libomptarget. These are the dependencies we have:
#
# libelf : required by some targets to handle the ELF files at runtime.
# libffi : required to launch target kernels given function and argument 
#          pointers.
# CUDA : required to control offloading to NVIDIA GPUs.
# VEOS : required to control offloading to NEC Aurora.

include (FindPackageHandleStandardArgs)

################################################################################
# Looking for libelf...
################################################################################

find_path (
  LIBOMPTARGET_DEP_LIBELF_INCLUDE_DIR
  NAMES
    libelf.h
  PATHS
    /usr/include
    /usr/local/include
    /opt/local/include
    /sw/include
    ENV CPATH
  PATH_SUFFIXES
    libelf)

find_library (
  LIBOMPTARGET_DEP_LIBELF_LIBRARIES
  NAMES
    elf
  PATHS
    /usr/lib
    /usr/local/lib
    /opt/local/lib
    /sw/lib
    ENV LIBRARY_PATH
    ENV LD_LIBRARY_PATH)
    
set(LIBOMPTARGET_DEP_LIBELF_INCLUDE_DIRS ${LIBOMPTARGET_DEP_LIBELF_INCLUDE_DIR})
find_package_handle_standard_args(
  LIBOMPTARGET_DEP_LIBELF 
  DEFAULT_MSG
  LIBOMPTARGET_DEP_LIBELF_LIBRARIES
  LIBOMPTARGET_DEP_LIBELF_INCLUDE_DIRS)

mark_as_advanced(
  LIBOMPTARGET_DEP_LIBELF_INCLUDE_DIRS 
  LIBOMPTARGET_DEP_LIBELF_LIBRARIES)
  
################################################################################
# Looking for libffi...
################################################################################
find_package(PkgConfig)

pkg_check_modules(LIBOMPTARGET_SEARCH_LIBFFI QUIET libffi)

find_path (
  LIBOMPTARGET_DEP_LIBFFI_INCLUDE_DIR
  NAMES
    ffi.h
  HINTS
    ${LIBOMPTARGET_SEARCH_LIBFFI_INCLUDEDIR}
    ${LIBOMPTARGET_SEARCH_LIBFFI_INCLUDE_DIRS}
  PATHS
    /usr/include
    /usr/local/include
    /opt/local/include
    /sw/include
    ENV CPATH)

# Don't bother look for the library if the header files were not found.
if (LIBOMPTARGET_DEP_LIBFFI_INCLUDE_DIR)
  find_library (
      LIBOMPTARGET_DEP_LIBFFI_LIBRARIES
    NAMES
      ffi
    HINTS
      ${LIBOMPTARGET_SEARCH_LIBFFI_LIBDIR}
      ${LIBOMPTARGET_SEARCH_LIBFFI_LIBRARY_DIRS}
    PATHS
      /usr/lib
      /usr/local/lib
      /opt/local/lib
      /sw/lib
      ENV LIBRARY_PATH
      ENV LD_LIBRARY_PATH)
endif()

set(LIBOMPTARGET_DEP_LIBFFI_INCLUDE_DIRS ${LIBOMPTARGET_DEP_LIBFFI_INCLUDE_DIR})
find_package_handle_standard_args(
  LIBOMPTARGET_DEP_LIBFFI 
  DEFAULT_MSG
  LIBOMPTARGET_DEP_LIBFFI_LIBRARIES
  LIBOMPTARGET_DEP_LIBFFI_INCLUDE_DIRS)

mark_as_advanced(
  LIBOMPTARGET_DEP_LIBFFI_INCLUDE_DIRS 
  LIBOMPTARGET_DEP_LIBFFI_LIBRARIES)
  
################################################################################
# Looking for CUDA...
################################################################################
if (CUDA_TOOLKIT_ROOT_DIR)
  set(LIBOMPTARGET_CUDA_TOOLKIT_ROOT_DIR_PRESET TRUE)
endif()
find_package(CUDA QUIET)

<<<<<<< HEAD
if(NOT "${LIBOMP_ARCH}" STREQUAL "ve")
  set(LIBOMPTARGET_DEP_CUDA_FOUND ${CUDA_FOUND})
else(NOT "${LIBOMP_ARCH}" STREQUAL "ve")
  # force to not compile CUDA libomptarget while compiling native VE libomp
  set(LIBOMPTARGET_DEP_CUDA_FOUND "FALSE")
endif(NOT "${LIBOMP_ARCH}" STREQUAL "ve")
=======
# Try to get the highest Nvidia GPU architecture the system supports
if (CUDA_FOUND)
  cuda_select_nvcc_arch_flags(CUDA_ARCH_FLAGS)
  string(REGEX MATCH "sm_([0-9]+)" CUDA_ARCH_MATCH_OUTPUT ${CUDA_ARCH_FLAGS})
  if (NOT DEFINED CUDA_ARCH_MATCH_OUTPUT OR "${CMAKE_MATCH_1}" LESS 35)
    libomptarget_warning_say("Setting Nvidia GPU architecture support for OpenMP target runtime library to sm_35 by default")
    set(LIBOMPTARGET_DEP_CUDA_ARCH "35")
  else()
    set(LIBOMPTARGET_DEP_CUDA_ARCH "${CMAKE_MATCH_1}")
  endif()
endif()

set(LIBOMPTARGET_DEP_CUDA_FOUND ${CUDA_FOUND})
>>>>>>> ba2dff01
set(LIBOMPTARGET_DEP_CUDA_INCLUDE_DIRS ${CUDA_INCLUDE_DIRS})

mark_as_advanced(
  LIBOMPTARGET_DEP_CUDA_FOUND 
  LIBOMPTARGET_DEP_CUDA_INCLUDE_DIRS)

################################################################################
# Looking for CUDA Driver API... (needed for CUDA plugin)
################################################################################

find_library (
    LIBOMPTARGET_DEP_CUDA_DRIVER_LIBRARIES
  NAMES
    cuda
  PATHS
    /lib64)

# There is a libcuda.so in lib64/stubs that can be used for linking.
if (NOT LIBOMPTARGET_DEP_CUDA_DRIVER_LIBRARIES AND CUDA_FOUND)
  get_filename_component(CUDA_LIBDIR "${CUDA_cudart_static_LIBRARY}" DIRECTORY)
  find_library(
      LIBOMPTARGET_DEP_CUDA_DRIVER_LIBRARIES
    NAMES
      cuda
    HINTS
      "${CUDA_LIBDIR}/stubs")
endif()

find_package_handle_standard_args(
  LIBOMPTARGET_DEP_CUDA_DRIVER
  DEFAULT_MSG
  LIBOMPTARGET_DEP_CUDA_DRIVER_LIBRARIES)

mark_as_advanced(LIBOMPTARGET_DEP_CUDA_DRIVER_LIBRARIES)

################################################################################
# Looking for VEO...
################################################################################

find_path (
  LIBOMPTARGET_DEP_VEO_INCLUDE_DIR
  NAMES
    ve_offload.h
  PATHS
    /usr/include
    /usr/local/include
    /opt/local/include
    /sw/include
    /opt/nec/ve/veos/include
    ENV CPATH
  PATH_SUFFIXES
    libveo)

find_library (
  LIBOMPTARGET_DEP_VEO_LIBRARIES
  NAMES
    veo
  PATHS
    /usr/lib
    /usr/local/lib
    /opt/local/lib
    /sw/lib
    /opt/nec/ve/veos/lib64
    ENV LIBRARY_PATH
    ENV LD_LIBRARY_PATH)

find_library(
  LIBOMPTARGET_DEP_VEOSINFO_LIBRARIES
  NAMES
    veosinfo
  PATHS
    /usr/lib
    /usr/local/lib
    /opt/local/lib
    /sw/lib
    /opt/nec/ve/veos/lib64
    ENV LIBRARY_PATH
    ENV LD_LIBRARY_PATH)

set(LIBOMPTARGET_DEP_VEO_INCLUDE_DIRS ${LIBOMPTARGET_DEP_VEO_INCLUDE_DIR})
find_package_handle_standard_args(
  LIBOMPTARGET_DEP_VEO
  DEFAULT_MSG
  LIBOMPTARGET_DEP_VEO_LIBRARIES
  LIBOMPTARGET_DEP_VEOSINFO_LIBRARIES
  LIBOMPTARGET_DEP_VEO_INCLUDE_DIRS)

mark_as_advanced(
  LIBOMPTARGET_DEP_VEO_FOUND
  LIBOMPTARGET_DEP_VEO_INCLUDE_DIRS)

# Looking for CUDA libdevice subdirectory
#
# Special case for Debian/Ubuntu to have nvidia-cuda-toolkit work
# out of the box. More info on http://bugs.debian.org/882505
################################################################################

set(LIBOMPTARGET_CUDA_LIBDEVICE_SUBDIR nvvm/libdevice)

# Don't alter CUDA_TOOLKIT_ROOT_DIR if the user specified it, if a value was
# already cached for it, or if it already has libdevice.  Otherwise, on
# Debian/Ubuntu, look where the nvidia-cuda-toolkit package normally installs
# libdevice.
if (NOT LIBOMPTARGET_CUDA_TOOLKIT_ROOT_DIR_PRESET AND
    NOT EXISTS
      "${CUDA_TOOLKIT_ROOT_DIR}/${LIBOMPTARGET_CUDA_LIBDEVICE_SUBDIR}")
  find_program(LSB_RELEASE lsb_release)
  if (LSB_RELEASE)
    execute_process(COMMAND ${LSB_RELEASE} -is
      OUTPUT_VARIABLE LSB_RELEASE_ID
      OUTPUT_STRIP_TRAILING_WHITESPACE)
    set(candidate_dir /usr/lib/cuda)
    if ((LSB_RELEASE_ID STREQUAL "Debian" OR LSB_RELEASE_ID STREQUAL "Ubuntu")
        AND EXISTS "${candidate_dir}/${LIBOMPTARGET_CUDA_LIBDEVICE_SUBDIR}")
      set(CUDA_TOOLKIT_ROOT_DIR "${candidate_dir}" CACHE PATH
          "Toolkit location." FORCE)
    endif()
  endif()
endif()<|MERGE_RESOLUTION|>--- conflicted
+++ resolved
@@ -117,14 +117,15 @@
 endif()
 find_package(CUDA QUIET)
 
-<<<<<<< HEAD
+# Disable CUDA if compiling for VE
+# TODO: Need to find a way to compile both VE and CUDA
 if(NOT "${LIBOMP_ARCH}" STREQUAL "ve")
   set(LIBOMPTARGET_DEP_CUDA_FOUND ${CUDA_FOUND})
 else(NOT "${LIBOMP_ARCH}" STREQUAL "ve")
   # force to not compile CUDA libomptarget while compiling native VE libomp
   set(LIBOMPTARGET_DEP_CUDA_FOUND "FALSE")
 endif(NOT "${LIBOMP_ARCH}" STREQUAL "ve")
-=======
+
 # Try to get the highest Nvidia GPU architecture the system supports
 if (CUDA_FOUND)
   cuda_select_nvcc_arch_flags(CUDA_ARCH_FLAGS)
@@ -138,7 +139,6 @@
 endif()
 
 set(LIBOMPTARGET_DEP_CUDA_FOUND ${CUDA_FOUND})
->>>>>>> ba2dff01
 set(LIBOMPTARGET_DEP_CUDA_INCLUDE_DIRS ${CUDA_INCLUDE_DIRS})
 
 mark_as_advanced(
