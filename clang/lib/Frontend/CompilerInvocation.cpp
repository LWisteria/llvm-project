--- conflicted
+++ resolved
@@ -3179,11 +3179,8 @@
             TT.getArch() == llvm::Triple::amdgcn ||
             TT.getArch() == llvm::Triple::x86 ||
             TT.getArch() == llvm::Triple::x86_64 ||
-<<<<<<< HEAD
-            TT.getArch() == llvm::Triple::ve))
-=======
+            TT.getArch() == llvm::Triple::ve ||
             TT.getArch() == llvm::Triple::aurora))
->>>>>>> 5f0bc1ed
         Diags.Report(diag::err_drv_invalid_omp_target) << A->getValue(i);
       else
         Opts.OMPTargetTriples.push_back(TT);
