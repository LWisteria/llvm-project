//===--- Driver.cpp - Clang GCC Compatible Driver -------------------------===//
//
//                     The LLVM Compiler Infrastructure
//
// This file is distributed under the University of Illinois Open Source
// License. See LICENSE.TXT for details.
//
//===----------------------------------------------------------------------===//

#include "clang/Driver/Driver.h"
#include "InputInfo.h"
#include "ToolChains/AMDGPU.h"
#include "ToolChains/AVR.h"
#include "ToolChains/Ananas.h"
#include "ToolChains/BareMetal.h"
#include "ToolChains/Clang.h"
#include "ToolChains/CloudABI.h"
#include "ToolChains/Contiki.h"
#include "ToolChains/CrossWindows.h"
#include "ToolChains/Cuda.h"
#include "ToolChains/Darwin.h"
#include "ToolChains/DragonFly.h"
#include "ToolChains/FreeBSD.h"
#include "ToolChains/Fuchsia.h"
#include "ToolChains/Gnu.h"
#include "ToolChains/HIP.h"
#include "ToolChains/Haiku.h"
#include "ToolChains/Hexagon.h"
#include "ToolChains/Lanai.h"
#include "ToolChains/Linux.h"
#include "ToolChains/MSVC.h"
#include "ToolChains/MinGW.h"
#include "ToolChains/Minix.h"
#include "ToolChains/MipsLinux.h"
#include "ToolChains/Myriad.h"
#include "ToolChains/NaCl.h"
#include "ToolChains/NetBSD.h"
#include "ToolChains/OpenBSD.h"
#include "ToolChains/PS4CPU.h"
#include "ToolChains/RISCV.h"
#include "ToolChains/Solaris.h"
#include "ToolChains/TCE.h"
#include "ToolChains/WebAssembly.h"
#include "ToolChains/XCore.h"
#include "ToolChains/VE.h"
#include "clang/Basic/Version.h"
#include "clang/Basic/VirtualFileSystem.h"
#include "clang/Config/config.h"
#include "clang/Driver/Action.h"
#include "clang/Driver/Compilation.h"
#include "clang/Driver/DriverDiagnostic.h"
#include "clang/Driver/Job.h"
#include "clang/Driver/Options.h"
#include "clang/Driver/SanitizerArgs.h"
#include "clang/Driver/Tool.h"
#include "clang/Driver/ToolChain.h"
#include "llvm/ADT/ArrayRef.h"
#include "llvm/ADT/STLExtras.h"
#include "llvm/ADT/SmallSet.h"
#include "llvm/ADT/StringExtras.h"
#include "llvm/ADT/StringSet.h"
#include "llvm/ADT/StringSwitch.h"
#include "llvm/Config/llvm-config.h"
#include "llvm/Option/Arg.h"
#include "llvm/Option/ArgList.h"
#include "llvm/Option/OptSpecifier.h"
#include "llvm/Option/OptTable.h"
#include "llvm/Option/Option.h"
#include "llvm/Support/CommandLine.h"
#include "llvm/Support/ErrorHandling.h"
#include "llvm/Support/FileSystem.h"
#include "llvm/Support/Path.h"
#include "llvm/Support/PrettyStackTrace.h"
#include "llvm/Support/Process.h"
#include "llvm/Support/Program.h"
#include "llvm/Support/StringSaver.h"
#include "llvm/Support/TargetRegistry.h"
#include "llvm/Support/raw_ostream.h"
#include <map>
#include <memory>
#include <utility>
#if LLVM_ON_UNIX
#include <unistd.h> // getpid
#endif

using namespace clang::driver;
using namespace clang;
using namespace llvm::opt;

Driver::Driver(StringRef ClangExecutable, StringRef TargetTriple,
               DiagnosticsEngine &Diags,
               IntrusiveRefCntPtr<vfs::FileSystem> VFS)
    : Opts(createDriverOptTable()), Diags(Diags), VFS(std::move(VFS)),
      Mode(GCCMode), SaveTemps(SaveTempsNone), BitcodeEmbed(EmbedNone),
      LTOMode(LTOK_None), ClangExecutable(ClangExecutable),
      SysRoot(DEFAULT_SYSROOT), DriverTitle("clang LLVM compiler"),
      CCPrintOptionsFilename(nullptr), CCPrintHeadersFilename(nullptr),
      CCLogDiagnosticsFilename(nullptr), CCCPrintBindings(false),
      CCPrintOptions(false), CCPrintHeaders(false), CCLogDiagnostics(false),
      CCGenDiagnostics(false), TargetTriple(TargetTriple),
      CCCGenericGCCName(""), Saver(Alloc), CheckInputsExist(true),
      CCCUsePCH(true), GenReproducer(false),
      SuppressMissingInputWarning(false) {

  // Provide a sane fallback if no VFS is specified.
  if (!this->VFS)
    this->VFS = vfs::getRealFileSystem();

  Name = llvm::sys::path::filename(ClangExecutable);
  Dir = llvm::sys::path::parent_path(ClangExecutable);
  InstalledDir = Dir; // Provide a sensible default installed dir.

#if defined(CLANG_CONFIG_FILE_SYSTEM_DIR)
  SystemConfigDir = CLANG_CONFIG_FILE_SYSTEM_DIR;
#endif
#if defined(CLANG_CONFIG_FILE_USER_DIR)
  UserConfigDir = CLANG_CONFIG_FILE_USER_DIR;
#endif

  // Compute the path to the resource directory.
  StringRef ClangResourceDir(CLANG_RESOURCE_DIR);
  SmallString<128> P(Dir);
  if (ClangResourceDir != "") {
    llvm::sys::path::append(P, ClangResourceDir);
  } else {
    StringRef ClangLibdirSuffix(CLANG_LIBDIR_SUFFIX);
    P = llvm::sys::path::parent_path(Dir);
    llvm::sys::path::append(P, Twine("lib") + ClangLibdirSuffix, "clang",
                            CLANG_VERSION_STRING);
  }
  ResourceDir = P.str();
}

void Driver::ParseDriverMode(StringRef ProgramName,
                             ArrayRef<const char *> Args) {
  if (ClangNameParts.isEmpty())
    ClangNameParts = ToolChain::getTargetAndModeFromProgramName(ProgramName);
  setDriverModeFromOption(ClangNameParts.DriverMode);

  for (const char *ArgPtr : Args) {
    // Ignore nullptrs, they are the response file's EOL markers.
    if (ArgPtr == nullptr)
      continue;
    const StringRef Arg = ArgPtr;
    setDriverModeFromOption(Arg);
  }
}

void Driver::setDriverModeFromOption(StringRef Opt) {
  const std::string OptName =
      getOpts().getOption(options::OPT_driver_mode).getPrefixedName();
  if (!Opt.startswith(OptName))
    return;
  StringRef Value = Opt.drop_front(OptName.size());

  if (auto M = llvm::StringSwitch<llvm::Optional<DriverMode>>(Value)
                   .Case("gcc", GCCMode)
                   .Case("g++", GXXMode)
                   .Case("cpp", CPPMode)
                   .Case("cl", CLMode)
                   .Default(None))
    Mode = *M;
  else
    Diag(diag::err_drv_unsupported_option_argument) << OptName << Value;
}

InputArgList Driver::ParseArgStrings(ArrayRef<const char *> ArgStrings,
                                     bool &ContainsError) {
  llvm::PrettyStackTraceString CrashInfo("Command line argument parsing");
  ContainsError = false;

  unsigned IncludedFlagsBitmask;
  unsigned ExcludedFlagsBitmask;
  std::tie(IncludedFlagsBitmask, ExcludedFlagsBitmask) =
      getIncludeExcludeOptionFlagMasks();

  unsigned MissingArgIndex, MissingArgCount;
  InputArgList Args =
      getOpts().ParseArgs(ArgStrings, MissingArgIndex, MissingArgCount,
                          IncludedFlagsBitmask, ExcludedFlagsBitmask);

  // Check for missing argument error.
  if (MissingArgCount) {
    Diag(diag::err_drv_missing_argument)
        << Args.getArgString(MissingArgIndex) << MissingArgCount;
    ContainsError |=
        Diags.getDiagnosticLevel(diag::err_drv_missing_argument,
                                 SourceLocation()) > DiagnosticsEngine::Warning;
  }

  // Check for unsupported options.
  for (const Arg *A : Args) {
    if (A->getOption().hasFlag(options::Unsupported)) {
      unsigned DiagID;
      auto ArgString = A->getAsString(Args);
      std::string Nearest;
      if (getOpts().findNearest(
            ArgString, Nearest, IncludedFlagsBitmask,
            ExcludedFlagsBitmask | options::Unsupported) > 1) {
        DiagID = diag::err_drv_unsupported_opt;
        Diag(DiagID) << ArgString;
      } else {
        DiagID = diag::err_drv_unsupported_opt_with_suggestion;
        Diag(DiagID) << ArgString << Nearest;
      }
      ContainsError |= Diags.getDiagnosticLevel(DiagID, SourceLocation()) >
                       DiagnosticsEngine::Warning;
      continue;
    }

    // Warn about -mcpu= without an argument.
    if (A->getOption().matches(options::OPT_mcpu_EQ) && A->containsValue("")) {
      Diag(diag::warn_drv_empty_joined_argument) << A->getAsString(Args);
      ContainsError |= Diags.getDiagnosticLevel(
                           diag::warn_drv_empty_joined_argument,
                           SourceLocation()) > DiagnosticsEngine::Warning;
    }
  }

  for (const Arg *A : Args.filtered(options::OPT_UNKNOWN)) {
    unsigned DiagID;
    auto ArgString = A->getAsString(Args);
    std::string Nearest;
    if (getOpts().findNearest(
          ArgString, Nearest, IncludedFlagsBitmask, ExcludedFlagsBitmask) > 1) {
      DiagID = IsCLMode() ? diag::warn_drv_unknown_argument_clang_cl
                          : diag::err_drv_unknown_argument;
      Diags.Report(DiagID) << ArgString;
    } else {
      DiagID = IsCLMode() ? diag::warn_drv_unknown_argument_clang_cl_with_suggestion
                          : diag::err_drv_unknown_argument_with_suggestion;
      Diags.Report(DiagID) << ArgString << Nearest;
    }
    ContainsError |= Diags.getDiagnosticLevel(DiagID, SourceLocation()) >
                     DiagnosticsEngine::Warning;
  }

  return Args;
}

// Determine which compilation mode we are in. We look for options which
// affect the phase, starting with the earliest phases, and record which
// option we used to determine the final phase.
phases::ID Driver::getFinalPhase(const DerivedArgList &DAL,
                                 Arg **FinalPhaseArg) const {
  Arg *PhaseArg = nullptr;
  phases::ID FinalPhase;

  // -{E,EP,P,M,MM} only run the preprocessor.
  if (CCCIsCPP() || (PhaseArg = DAL.getLastArg(options::OPT_E)) ||
      (PhaseArg = DAL.getLastArg(options::OPT__SLASH_EP)) ||
      (PhaseArg = DAL.getLastArg(options::OPT_M, options::OPT_MM)) ||
      (PhaseArg = DAL.getLastArg(options::OPT__SLASH_P))) {
    FinalPhase = phases::Preprocess;

    // --precompile only runs up to precompilation.
  } else if ((PhaseArg = DAL.getLastArg(options::OPT__precompile))) {
    FinalPhase = phases::Precompile;

    // -{fsyntax-only,-analyze,emit-ast} only run up to the compiler.
  } else if ((PhaseArg = DAL.getLastArg(options::OPT_fsyntax_only)) ||
             (PhaseArg = DAL.getLastArg(options::OPT_module_file_info)) ||
             (PhaseArg = DAL.getLastArg(options::OPT_verify_pch)) ||
             (PhaseArg = DAL.getLastArg(options::OPT_rewrite_objc)) ||
             (PhaseArg = DAL.getLastArg(options::OPT_rewrite_legacy_objc)) ||
             (PhaseArg = DAL.getLastArg(options::OPT__migrate)) ||
             (PhaseArg = DAL.getLastArg(options::OPT__analyze,
                                        options::OPT__analyze_auto)) ||
             (PhaseArg = DAL.getLastArg(options::OPT_emit_ast))) {
    FinalPhase = phases::Compile;

    // -S only runs up to the backend.
  } else if ((PhaseArg = DAL.getLastArg(options::OPT_S))) {
    FinalPhase = phases::Backend;

    // -c compilation only runs up to the assembler.
  } else if ((PhaseArg = DAL.getLastArg(options::OPT_c))) {
    FinalPhase = phases::Assemble;

    // Otherwise do everything.
  } else
    FinalPhase = phases::Link;

  if (FinalPhaseArg)
    *FinalPhaseArg = PhaseArg;

  return FinalPhase;
}

static Arg *MakeInputArg(DerivedArgList &Args, OptTable &Opts,
                         StringRef Value, bool Claim = true) {
  Arg *A = new Arg(Opts.getOption(options::OPT_INPUT), Value,
                   Args.getBaseArgs().MakeIndex(Value), Value.data());
  Args.AddSynthesizedArg(A);
  if (Claim)
    A->claim();
  return A;
}

DerivedArgList *Driver::TranslateInputArgs(const InputArgList &Args) const {
  DerivedArgList *DAL = new DerivedArgList(Args);

  bool HasNostdlib = Args.hasArg(options::OPT_nostdlib);
  bool HasNodefaultlib = Args.hasArg(options::OPT_nodefaultlibs);
  for (Arg *A : Args) {
    // Unfortunately, we have to parse some forwarding options (-Xassembler,
    // -Xlinker, -Xpreprocessor) because we either integrate their functionality
    // (assembler and preprocessor), or bypass a previous driver ('collect2').

    // Rewrite linker options, to replace --no-demangle with a custom internal
    // option.
    if ((A->getOption().matches(options::OPT_Wl_COMMA) ||
         A->getOption().matches(options::OPT_Xlinker)) &&
        A->containsValue("--no-demangle")) {
      // Add the rewritten no-demangle argument.
      DAL->AddFlagArg(A, Opts->getOption(options::OPT_Z_Xlinker__no_demangle));

      // Add the remaining values as Xlinker arguments.
      for (StringRef Val : A->getValues())
        if (Val != "--no-demangle")
          DAL->AddSeparateArg(A, Opts->getOption(options::OPT_Xlinker), Val);

      continue;
    }

    // Rewrite preprocessor options, to replace -Wp,-MD,FOO which is used by
    // some build systems. We don't try to be complete here because we don't
    // care to encourage this usage model.
    if (A->getOption().matches(options::OPT_Wp_COMMA) &&
        (A->getValue(0) == StringRef("-MD") ||
         A->getValue(0) == StringRef("-MMD"))) {
      // Rewrite to -MD/-MMD along with -MF.
      if (A->getValue(0) == StringRef("-MD"))
        DAL->AddFlagArg(A, Opts->getOption(options::OPT_MD));
      else
        DAL->AddFlagArg(A, Opts->getOption(options::OPT_MMD));
      if (A->getNumValues() == 2)
        DAL->AddSeparateArg(A, Opts->getOption(options::OPT_MF),
                            A->getValue(1));
      continue;
    }

    // Rewrite reserved library names.
    if (A->getOption().matches(options::OPT_l)) {
      StringRef Value = A->getValue();

      // Rewrite unless -nostdlib is present.
      if (!HasNostdlib && !HasNodefaultlib && Value == "stdc++") {
        DAL->AddFlagArg(A, Opts->getOption(options::OPT_Z_reserved_lib_stdcxx));
        continue;
      }

      // Rewrite unconditionally.
      if (Value == "cc_kext") {
        DAL->AddFlagArg(A, Opts->getOption(options::OPT_Z_reserved_lib_cckext));
        continue;
      }
    }

    // Pick up inputs via the -- option.
    if (A->getOption().matches(options::OPT__DASH_DASH)) {
      A->claim();
      for (StringRef Val : A->getValues())
        DAL->append(MakeInputArg(*DAL, *Opts, Val, false));
      continue;
    }

    DAL->append(A);
  }

  // Enforce -static if -miamcu is present.
  if (Args.hasFlag(options::OPT_miamcu, options::OPT_mno_iamcu, false))
    DAL->AddFlagArg(0, Opts->getOption(options::OPT_static));

// Add a default value of -mlinker-version=, if one was given and the user
// didn't specify one.
#if defined(HOST_LINK_VERSION)
  if (!Args.hasArg(options::OPT_mlinker_version_EQ) &&
      strlen(HOST_LINK_VERSION) > 0) {
    DAL->AddJoinedArg(0, Opts->getOption(options::OPT_mlinker_version_EQ),
                      HOST_LINK_VERSION);
    DAL->getLastArg(options::OPT_mlinker_version_EQ)->claim();
  }
#endif

  return DAL;
}

/// Compute target triple from args.
///
/// This routine provides the logic to compute a target triple from various
/// args passed to the driver and the default triple string.
static llvm::Triple computeTargetTriple(const Driver &D,
                                        StringRef TargetTriple,
                                        const ArgList &Args,
                                        StringRef DarwinArchName = "") {
  // FIXME: Already done in Compilation *Driver::BuildCompilation
  if (const Arg *A = Args.getLastArg(options::OPT_target))
    TargetTriple = A->getValue();

  llvm::Triple Target(llvm::Triple::normalize(TargetTriple));

  // Handle Apple-specific options available here.
  if (Target.isOSBinFormatMachO()) {
    // If an explicit Darwin arch name is given, that trumps all.
    if (!DarwinArchName.empty()) {
      tools::darwin::setTripleTypeForMachOArchName(Target, DarwinArchName);
      return Target;
    }

    // Handle the Darwin '-arch' flag.
    if (Arg *A = Args.getLastArg(options::OPT_arch)) {
      StringRef ArchName = A->getValue();
      tools::darwin::setTripleTypeForMachOArchName(Target, ArchName);
    }
  }

  // Handle pseudo-target flags '-mlittle-endian'/'-EL' and
  // '-mbig-endian'/'-EB'.
  if (Arg *A = Args.getLastArg(options::OPT_mlittle_endian,
                               options::OPT_mbig_endian)) {
    if (A->getOption().matches(options::OPT_mlittle_endian)) {
      llvm::Triple LE = Target.getLittleEndianArchVariant();
      if (LE.getArch() != llvm::Triple::UnknownArch)
        Target = std::move(LE);
    } else {
      llvm::Triple BE = Target.getBigEndianArchVariant();
      if (BE.getArch() != llvm::Triple::UnknownArch)
        Target = std::move(BE);
    }
  }

  // Skip further flag support on OSes which don't support '-m32' or '-m64'.
  if (Target.getArch() == llvm::Triple::tce ||
      Target.getOS() == llvm::Triple::Minix)
    return Target;

  // Handle pseudo-target flags '-m64', '-mx32', '-m32' and '-m16'.
  Arg *A = Args.getLastArg(options::OPT_m64, options::OPT_mx32,
                           options::OPT_m32, options::OPT_m16);
  if (A) {
    llvm::Triple::ArchType AT = llvm::Triple::UnknownArch;

    if (A->getOption().matches(options::OPT_m64)) {
      AT = Target.get64BitArchVariant().getArch();
      if (Target.getEnvironment() == llvm::Triple::GNUX32)
        Target.setEnvironment(llvm::Triple::GNU);
    } else if (A->getOption().matches(options::OPT_mx32) &&
               Target.get64BitArchVariant().getArch() == llvm::Triple::x86_64) {
      AT = llvm::Triple::x86_64;
      Target.setEnvironment(llvm::Triple::GNUX32);
    } else if (A->getOption().matches(options::OPT_m32)) {
      AT = Target.get32BitArchVariant().getArch();
      if (Target.getEnvironment() == llvm::Triple::GNUX32)
        Target.setEnvironment(llvm::Triple::GNU);
    } else if (A->getOption().matches(options::OPT_m16) &&
               Target.get32BitArchVariant().getArch() == llvm::Triple::x86) {
      AT = llvm::Triple::x86;
      Target.setEnvironment(llvm::Triple::CODE16);
    }

    if (AT != llvm::Triple::UnknownArch && AT != Target.getArch())
      Target.setArch(AT);
  }

  // Handle -miamcu flag.
  if (Args.hasFlag(options::OPT_miamcu, options::OPT_mno_iamcu, false)) {
    if (Target.get32BitArchVariant().getArch() != llvm::Triple::x86)
      D.Diag(diag::err_drv_unsupported_opt_for_target) << "-miamcu"
                                                       << Target.str();

    if (A && !A->getOption().matches(options::OPT_m32))
      D.Diag(diag::err_drv_argument_not_allowed_with)
          << "-miamcu" << A->getBaseArg().getAsString(Args);

    Target.setArch(llvm::Triple::x86);
    Target.setArchName("i586");
    Target.setEnvironment(llvm::Triple::UnknownEnvironment);
    Target.setEnvironmentName("");
    Target.setOS(llvm::Triple::ELFIAMCU);
    Target.setVendor(llvm::Triple::UnknownVendor);
    Target.setVendorName("intel");
  }

  return Target;
}

// Parse the LTO options and record the type of LTO compilation
// based on which -f(no-)?lto(=.*)? option occurs last.
void Driver::setLTOMode(const llvm::opt::ArgList &Args) {
  LTOMode = LTOK_None;
  if (!Args.hasFlag(options::OPT_flto, options::OPT_flto_EQ,
                    options::OPT_fno_lto, false))
    return;

  StringRef LTOName("full");

  const Arg *A = Args.getLastArg(options::OPT_flto_EQ);
  if (A)
    LTOName = A->getValue();

  LTOMode = llvm::StringSwitch<LTOKind>(LTOName)
                .Case("full", LTOK_Full)
                .Case("thin", LTOK_Thin)
                .Default(LTOK_Unknown);

  if (LTOMode == LTOK_Unknown) {
    assert(A);
    Diag(diag::err_drv_unsupported_option_argument) << A->getOption().getName()
                                                    << A->getValue();
  }
}

/// Compute the desired OpenMP runtime from the flags provided.
Driver::OpenMPRuntimeKind Driver::getOpenMPRuntime(const ArgList &Args) const {
  StringRef RuntimeName(CLANG_DEFAULT_OPENMP_RUNTIME);

  const Arg *A = Args.getLastArg(options::OPT_fopenmp_EQ);
  if (A)
    RuntimeName = A->getValue();

  auto RT = llvm::StringSwitch<OpenMPRuntimeKind>(RuntimeName)
                .Case("libomp", OMPRT_OMP)
                .Case("libgomp", OMPRT_GOMP)
                .Case("libiomp5", OMPRT_IOMP5)
                .Default(OMPRT_Unknown);

  if (RT == OMPRT_Unknown) {
    if (A)
      Diag(diag::err_drv_unsupported_option_argument)
          << A->getOption().getName() << A->getValue();
    else
      // FIXME: We could use a nicer diagnostic here.
      Diag(diag::err_drv_unsupported_opt) << "-fopenmp";
  }

  return RT;
}

void Driver::CreateOffloadingDeviceToolChains(Compilation &C,
                                              InputList &Inputs) {

  //
  // CUDA/HIP
  //
  // We need to generate a CUDA/HIP toolchain if any of the inputs has a CUDA
  // or HIP type. However, mixed CUDA/HIP compilation is not supported.
  bool IsCuda =
      llvm::any_of(Inputs, [](std::pair<types::ID, const llvm::opt::Arg *> &I) {
        return types::isCuda(I.first);
      });
  bool IsHIP =
      llvm::any_of(Inputs,
                   [](std::pair<types::ID, const llvm::opt::Arg *> &I) {
                     return types::isHIP(I.first);
                   }) ||
      C.getInputArgs().hasArg(options::OPT_hip_link);
  if (IsCuda && IsHIP) {
    Diag(clang::diag::err_drv_mix_cuda_hip);
    return;
  }
  if (IsCuda) {
    const ToolChain *HostTC = C.getSingleOffloadToolChain<Action::OFK_Host>();
    const llvm::Triple &HostTriple = HostTC->getTriple();
    StringRef DeviceTripleStr;
    auto OFK = Action::OFK_Cuda;
    DeviceTripleStr =
        HostTriple.isArch64Bit() ? "nvptx64-nvidia-cuda" : "nvptx-nvidia-cuda";
    llvm::Triple CudaTriple(DeviceTripleStr);
    // Use the CUDA and host triples as the key into the ToolChains map,
    // because the device toolchain we create depends on both.
    auto &CudaTC = ToolChains[CudaTriple.str() + "/" + HostTriple.str()];
    if (!CudaTC) {
      CudaTC = llvm::make_unique<toolchains::CudaToolChain>(
          *this, CudaTriple, *HostTC, C.getInputArgs(), OFK);
    }
    C.addOffloadDeviceToolChain(CudaTC.get(), OFK);
  } else if (IsHIP) {
    const ToolChain *HostTC = C.getSingleOffloadToolChain<Action::OFK_Host>();
    const llvm::Triple &HostTriple = HostTC->getTriple();
    StringRef DeviceTripleStr;
    auto OFK = Action::OFK_HIP;
    DeviceTripleStr = "amdgcn-amd-amdhsa";
    llvm::Triple HIPTriple(DeviceTripleStr);
    // Use the HIP and host triples as the key into the ToolChains map,
    // because the device toolchain we create depends on both.
    auto &HIPTC = ToolChains[HIPTriple.str() + "/" + HostTriple.str()];
    if (!HIPTC) {
      HIPTC = llvm::make_unique<toolchains::HIPToolChain>(
          *this, HIPTriple, *HostTC, C.getInputArgs());
    }
    C.addOffloadDeviceToolChain(HIPTC.get(), OFK);
  }

  //
  // OpenMP
  //
  // We need to generate an OpenMP toolchain if the user specified targets with
  // the -fopenmp-targets option.
  if (Arg *OpenMPTargets =
          C.getInputArgs().getLastArg(options::OPT_fopenmp_targets_EQ)) {
    if (OpenMPTargets->getNumValues()) {
      // We expect that -fopenmp-targets is always used in conjunction with the
      // option -fopenmp specifying a valid runtime with offloading support,
      // i.e. libomp or libiomp.
      bool HasValidOpenMPRuntime = C.getInputArgs().hasFlag(
          options::OPT_fopenmp, options::OPT_fopenmp_EQ,
          options::OPT_fno_openmp, false);
      if (HasValidOpenMPRuntime) {
        OpenMPRuntimeKind OpenMPKind = getOpenMPRuntime(C.getInputArgs());
        HasValidOpenMPRuntime =
            OpenMPKind == OMPRT_OMP || OpenMPKind == OMPRT_IOMP5;
      }

      if (HasValidOpenMPRuntime) {
        llvm::StringMap<const char *> FoundNormalizedTriples;
        for (const char *Val : OpenMPTargets->getValues()) {
          llvm::Triple TT(Val);
          std::string NormalizedName = TT.normalize();

          // Make sure we don't have a duplicate triple.
          auto Duplicate = FoundNormalizedTriples.find(NormalizedName);
          if (Duplicate != FoundNormalizedTriples.end()) {
            Diag(clang::diag::warn_drv_omp_offload_target_duplicate)
                << Val << Duplicate->second;
            continue;
          }

          // Store the current triple so that we can check for duplicates in the
          // following iterations.
          FoundNormalizedTriples[NormalizedName] = Val;

          // If the specified target is invalid, emit a diagnostic.
          if (TT.getArch() == llvm::Triple::UnknownArch)
            Diag(clang::diag::err_drv_invalid_omp_target) << Val;
          else {
            const ToolChain *TC;
            // CUDA toolchains have to be selected differently. They pair host
            // and device in their implementation.
            if (TT.isNVPTX()) {
              const ToolChain *HostTC =
                  C.getSingleOffloadToolChain<Action::OFK_Host>();
              assert(HostTC && "Host toolchain should be always defined.");
              auto &CudaTC =
                  ToolChains[TT.str() + "/" + HostTC->getTriple().normalize()];
              if (!CudaTC)
                CudaTC = llvm::make_unique<toolchains::CudaToolChain>(
                    *this, TT, *HostTC, C.getInputArgs(), Action::OFK_OpenMP);
              TC = CudaTC.get();
            } else
              TC = &getToolChain(C.getInputArgs(), TT);
            C.addOffloadDeviceToolChain(TC, Action::OFK_OpenMP);
          }
        }
      } else
        Diag(clang::diag::err_drv_expecting_fopenmp_with_fopenmp_targets);
    } else
      Diag(clang::diag::warn_drv_empty_joined_argument)
          << OpenMPTargets->getAsString(C.getInputArgs());
  }

  //
  // TODO: Add support for other offloading programming models here.
  //
}

/// Looks the given directories for the specified file.
///
/// \param[out] FilePath File path, if the file was found.
/// \param[in]  Dirs Directories used for the search.
/// \param[in]  FileName Name of the file to search for.
/// \return True if file was found.
///
/// Looks for file specified by FileName sequentially in directories specified
/// by Dirs.
///
static bool searchForFile(SmallVectorImpl<char> &FilePath,
                          ArrayRef<std::string> Dirs,
                          StringRef FileName) {
  SmallString<128> WPath;
  for (const StringRef &Dir : Dirs) {
    if (Dir.empty())
      continue;
    WPath.clear();
    llvm::sys::path::append(WPath, Dir, FileName);
    llvm::sys::path::native(WPath);
    if (llvm::sys::fs::is_regular_file(WPath)) {
      FilePath = std::move(WPath);
      return true;
    }
  }
  return false;
}

bool Driver::readConfigFile(StringRef FileName) {
  // Try reading the given file.
  SmallVector<const char *, 32> NewCfgArgs;
  if (!llvm::cl::readConfigFile(FileName, Saver, NewCfgArgs)) {
    Diag(diag::err_drv_cannot_read_config_file) << FileName;
    return true;
  }

  // Read options from config file.
  llvm::SmallString<128> CfgFileName(FileName);
  llvm::sys::path::native(CfgFileName);
  ConfigFile = CfgFileName.str();
  bool ContainErrors;
  CfgOptions = llvm::make_unique<InputArgList>(
      ParseArgStrings(NewCfgArgs, ContainErrors));
  if (ContainErrors) {
    CfgOptions.reset();
    return true;
  }

  if (CfgOptions->hasArg(options::OPT_config)) {
    CfgOptions.reset();
    Diag(diag::err_drv_nested_config_file);
    return true;
  }

  // Claim all arguments that come from a configuration file so that the driver
  // does not warn on any that is unused.
  for (Arg *A : *CfgOptions)
    A->claim();
  return false;
}

bool Driver::loadConfigFile() {
  std::string CfgFileName;
  bool FileSpecifiedExplicitly = false;

  // Process options that change search path for config files.
  if (CLOptions) {
    if (CLOptions->hasArg(options::OPT_config_system_dir_EQ)) {
      SmallString<128> CfgDir;
      CfgDir.append(
          CLOptions->getLastArgValue(options::OPT_config_system_dir_EQ));
      if (!CfgDir.empty()) {
        if (llvm::sys::fs::make_absolute(CfgDir).value() != 0)
          SystemConfigDir.clear();
        else
          SystemConfigDir = std::string(CfgDir.begin(), CfgDir.end());
      }
    }
    if (CLOptions->hasArg(options::OPT_config_user_dir_EQ)) {
      SmallString<128> CfgDir;
      CfgDir.append(
          CLOptions->getLastArgValue(options::OPT_config_user_dir_EQ));
      if (!CfgDir.empty()) {
        if (llvm::sys::fs::make_absolute(CfgDir).value() != 0)
          UserConfigDir.clear();
        else
          UserConfigDir = std::string(CfgDir.begin(), CfgDir.end());
      }
    }
  }

  // First try to find config file specified in command line.
  if (CLOptions) {
    std::vector<std::string> ConfigFiles =
        CLOptions->getAllArgValues(options::OPT_config);
    if (ConfigFiles.size() > 1) {
      Diag(diag::err_drv_duplicate_config);
      return true;
    }

    if (!ConfigFiles.empty()) {
      CfgFileName = ConfigFiles.front();
      assert(!CfgFileName.empty());

      // If argument contains directory separator, treat it as a path to
      // configuration file.
      if (llvm::sys::path::has_parent_path(CfgFileName)) {
        SmallString<128> CfgFilePath;
        if (llvm::sys::path::is_relative(CfgFileName))
          llvm::sys::fs::current_path(CfgFilePath);
        llvm::sys::path::append(CfgFilePath, CfgFileName);
        if (!llvm::sys::fs::is_regular_file(CfgFilePath)) {
          Diag(diag::err_drv_config_file_not_exist) << CfgFilePath;
          return true;
        }
        return readConfigFile(CfgFilePath);
      }

      FileSpecifiedExplicitly = true;
    }
  }

  // If config file is not specified explicitly, try to deduce configuration
  // from executable name. For instance, an executable 'armv7l-clang' will
  // search for config file 'armv7l-clang.cfg'.
  if (CfgFileName.empty() && !ClangNameParts.TargetPrefix.empty())
    CfgFileName = ClangNameParts.TargetPrefix + '-' + ClangNameParts.ModeSuffix;

  if (CfgFileName.empty())
    return false;

  // Determine architecture part of the file name, if it is present.
  StringRef CfgFileArch = CfgFileName;
  size_t ArchPrefixLen = CfgFileArch.find('-');
  if (ArchPrefixLen == StringRef::npos)
    ArchPrefixLen = CfgFileArch.size();
  llvm::Triple CfgTriple;
  CfgFileArch = CfgFileArch.take_front(ArchPrefixLen);
  CfgTriple = llvm::Triple(llvm::Triple::normalize(CfgFileArch));
  if (CfgTriple.getArch() == llvm::Triple::ArchType::UnknownArch)
    ArchPrefixLen = 0;

  if (!StringRef(CfgFileName).endswith(".cfg"))
    CfgFileName += ".cfg";

  // If config file starts with architecture name and command line options
  // redefine architecture (with options like -m32 -LE etc), try finding new
  // config file with that architecture.
  SmallString<128> FixedConfigFile;
  size_t FixedArchPrefixLen = 0;
  if (ArchPrefixLen) {
    // Get architecture name from config file name like 'i386.cfg' or
    // 'armv7l-clang.cfg'.
    // Check if command line options changes effective triple.
    llvm::Triple EffectiveTriple = computeTargetTriple(*this,
                                             CfgTriple.getTriple(), *CLOptions);
    if (CfgTriple.getArch() != EffectiveTriple.getArch()) {
      FixedConfigFile = EffectiveTriple.getArchName();
      FixedArchPrefixLen = FixedConfigFile.size();
      // Append the rest of original file name so that file name transforms
      // like: i386-clang.cfg -> x86_64-clang.cfg.
      if (ArchPrefixLen < CfgFileName.size())
        FixedConfigFile += CfgFileName.substr(ArchPrefixLen);
    }
  }

  // Prepare list of directories where config file is searched for.
  SmallVector<std::string, 3> CfgFileSearchDirs;
  CfgFileSearchDirs.push_back(UserConfigDir);
  CfgFileSearchDirs.push_back(SystemConfigDir);
  CfgFileSearchDirs.push_back(Dir);

  // Try to find config file. First try file with corrected architecture.
  llvm::SmallString<128> CfgFilePath;
  if (!FixedConfigFile.empty()) {
    if (searchForFile(CfgFilePath, CfgFileSearchDirs, FixedConfigFile))
      return readConfigFile(CfgFilePath);
    // If 'x86_64-clang.cfg' was not found, try 'x86_64.cfg'.
    FixedConfigFile.resize(FixedArchPrefixLen);
    FixedConfigFile.append(".cfg");
    if (searchForFile(CfgFilePath, CfgFileSearchDirs, FixedConfigFile))
      return readConfigFile(CfgFilePath);
  }

  // Then try original file name.
  if (searchForFile(CfgFilePath, CfgFileSearchDirs, CfgFileName))
    return readConfigFile(CfgFilePath);

  // Finally try removing driver mode part: 'x86_64-clang.cfg' -> 'x86_64.cfg'.
  if (!ClangNameParts.ModeSuffix.empty() &&
      !ClangNameParts.TargetPrefix.empty()) {
    CfgFileName.assign(ClangNameParts.TargetPrefix);
    CfgFileName.append(".cfg");
    if (searchForFile(CfgFilePath, CfgFileSearchDirs, CfgFileName))
      return readConfigFile(CfgFilePath);
  }

  // Report error but only if config file was specified explicitly, by option
  // --config. If it was deduced from executable name, it is not an error.
  if (FileSpecifiedExplicitly) {
    Diag(diag::err_drv_config_file_not_found) << CfgFileName;
    for (const std::string &SearchDir : CfgFileSearchDirs)
      if (!SearchDir.empty())
        Diag(diag::note_drv_config_file_searched_in) << SearchDir;
    return true;
  }

  return false;
}

Compilation *Driver::BuildCompilation(ArrayRef<const char *> ArgList) {
  llvm::PrettyStackTraceString CrashInfo("Compilation construction");

  // FIXME: Handle environment options which affect driver behavior, somewhere
  // (client?). GCC_EXEC_PREFIX, LPATH, CC_PRINT_OPTIONS.

  if (Optional<std::string> CompilerPathValue =
          llvm::sys::Process::GetEnv("COMPILER_PATH")) {
    StringRef CompilerPath = *CompilerPathValue;
    while (!CompilerPath.empty()) {
      std::pair<StringRef, StringRef> Split =
          CompilerPath.split(llvm::sys::EnvPathSeparator);
      PrefixDirs.push_back(Split.first);
      CompilerPath = Split.second;
    }
  }

  // We look for the driver mode option early, because the mode can affect
  // how other options are parsed.
  ParseDriverMode(ClangExecutable, ArgList.slice(1));

  // FIXME: What are we going to do with -V and -b?

  // Arguments specified in command line.
  bool ContainsError;
  CLOptions = llvm::make_unique<InputArgList>(
      ParseArgStrings(ArgList.slice(1), ContainsError));

  // Try parsing configuration file.
  if (!ContainsError)
    ContainsError = loadConfigFile();
  bool HasConfigFile = !ContainsError && (CfgOptions.get() != nullptr);

  // All arguments, from both config file and command line.
  InputArgList Args = std::move(HasConfigFile ? std::move(*CfgOptions)
                                              : std::move(*CLOptions));
  if (HasConfigFile)
    for (auto *Opt : *CLOptions) {
      if (Opt->getOption().matches(options::OPT_config))
        continue;
      unsigned Index = Args.MakeIndex(Opt->getSpelling());
      const Arg *BaseArg = &Opt->getBaseArg();
      if (BaseArg == Opt)
        BaseArg = nullptr;
      Arg *Copy = new llvm::opt::Arg(Opt->getOption(), Opt->getSpelling(),
                                     Index, BaseArg);
      Copy->getValues() = Opt->getValues();
      if (Opt->isClaimed())
        Copy->claim();
      Args.append(Copy);
    }

  // FIXME: This stuff needs to go into the Compilation, not the driver.
  bool CCCPrintPhases;

  // Silence driver warnings if requested
  Diags.setIgnoreAllWarnings(Args.hasArg(options::OPT_w));

  // -no-canonical-prefixes is used very early in main.
  Args.ClaimAllArgs(options::OPT_no_canonical_prefixes);

  // Ignore -pipe.
  Args.ClaimAllArgs(options::OPT_pipe);

  // Extract -ccc args.
  //
  // FIXME: We need to figure out where this behavior should live. Most of it
  // should be outside in the client; the parts that aren't should have proper
  // options, either by introducing new ones or by overloading gcc ones like -V
  // or -b.
  CCCPrintPhases = Args.hasArg(options::OPT_ccc_print_phases);
  CCCPrintBindings = Args.hasArg(options::OPT_ccc_print_bindings);
  if (const Arg *A = Args.getLastArg(options::OPT_ccc_gcc_name))
    CCCGenericGCCName = A->getValue();
  CCCUsePCH =
      Args.hasFlag(options::OPT_ccc_pch_is_pch, options::OPT_ccc_pch_is_pth);
  GenReproducer = Args.hasFlag(options::OPT_gen_reproducer,
                               options::OPT_fno_crash_diagnostics,
                               !!::getenv("FORCE_CLANG_DIAGNOSTICS_CRASH"));
  // FIXME: TargetTriple is used by the target-prefixed calls to as/ld
  // and getToolChain is const.
  if (IsCLMode()) {
    // clang-cl targets MSVC-style Win32.
    llvm::Triple T(TargetTriple);
    T.setOS(llvm::Triple::Win32);
    T.setVendor(llvm::Triple::PC);
    T.setEnvironment(llvm::Triple::MSVC);
    T.setObjectFormat(llvm::Triple::COFF);
    TargetTriple = T.str();
  }
  if (const Arg *A = Args.getLastArg(options::OPT_target))
    TargetTriple = A->getValue();
  if (const Arg *A = Args.getLastArg(options::OPT_ccc_install_dir))
    Dir = InstalledDir = A->getValue();
  for (const Arg *A : Args.filtered(options::OPT_B)) {
    A->claim();
    PrefixDirs.push_back(A->getValue(0));
  }
  if (const Arg *A = Args.getLastArg(options::OPT__sysroot_EQ))
    SysRoot = A->getValue();
  if (const Arg *A = Args.getLastArg(options::OPT__dyld_prefix_EQ))
    DyldPrefix = A->getValue();

  if (const Arg *A = Args.getLastArg(options::OPT_resource_dir))
    ResourceDir = A->getValue();

  if (const Arg *A = Args.getLastArg(options::OPT_save_temps_EQ)) {
    SaveTemps = llvm::StringSwitch<SaveTempsMode>(A->getValue())
                    .Case("cwd", SaveTempsCwd)
                    .Case("obj", SaveTempsObj)
                    .Default(SaveTempsCwd);
  }

  setLTOMode(Args);

  // Process -fembed-bitcode= flags.
  if (Arg *A = Args.getLastArg(options::OPT_fembed_bitcode_EQ)) {
    StringRef Name = A->getValue();
    unsigned Model = llvm::StringSwitch<unsigned>(Name)
        .Case("off", EmbedNone)
        .Case("all", EmbedBitcode)
        .Case("bitcode", EmbedBitcode)
        .Case("marker", EmbedMarker)
        .Default(~0U);
    if (Model == ~0U) {
      Diags.Report(diag::err_drv_invalid_value) << A->getAsString(Args)
                                                << Name;
    } else
      BitcodeEmbed = static_cast<BitcodeEmbedMode>(Model);
  }

  std::unique_ptr<llvm::opt::InputArgList> UArgs =
      llvm::make_unique<InputArgList>(std::move(Args));

  // Perform the default argument translations.
  DerivedArgList *TranslatedArgs = TranslateInputArgs(*UArgs);

  // Owned by the host.
  const ToolChain &TC = getToolChain(
      *UArgs, computeTargetTriple(*this, TargetTriple, *UArgs));

  // The compilation takes ownership of Args.
  Compilation *C = new Compilation(*this, TC, UArgs.release(), TranslatedArgs,
                                   ContainsError);

  if (!HandleImmediateArgs(*C))
    return C;

  // Construct the list of inputs.
  InputList Inputs;
  BuildInputs(C->getDefaultToolChain(), *TranslatedArgs, Inputs);

  // Populate the tool chains for the offloading devices, if any.
  CreateOffloadingDeviceToolChains(*C, Inputs);

  // Construct the list of abstract actions to perform for this compilation. On
  // MachO targets this uses the driver-driver and universal actions.
  if (TC.getTriple().isOSBinFormatMachO())
    BuildUniversalActions(*C, C->getDefaultToolChain(), Inputs);
  else
    BuildActions(*C, C->getArgs(), Inputs, C->getActions());

  if (CCCPrintPhases) {
    PrintActions(*C);
    return C;
  }

  BuildJobs(*C);

  return C;
}

static void printArgList(raw_ostream &OS, const llvm::opt::ArgList &Args) {
  llvm::opt::ArgStringList ASL;
  for (const auto *A : Args)
    A->render(Args, ASL);

  for (auto I = ASL.begin(), E = ASL.end(); I != E; ++I) {
    if (I != ASL.begin())
      OS << ' ';
    Command::printArg(OS, *I, true);
  }
  OS << '\n';
}

bool Driver::getCrashDiagnosticFile(StringRef ReproCrashFilename,
                                    SmallString<128> &CrashDiagDir) {
  using namespace llvm::sys;
  assert(llvm::Triple(llvm::sys::getProcessTriple()).isOSDarwin() &&
         "Only knows about .crash files on Darwin");

  // The .crash file can be found on at ~/Library/Logs/DiagnosticReports/
  // (or /Library/Logs/DiagnosticReports for root) and has the filename pattern
  // clang-<VERSION>_<YYYY-MM-DD-HHMMSS>_<hostname>.crash.
  path::home_directory(CrashDiagDir);
  if (CrashDiagDir.startswith("/var/root"))
    CrashDiagDir = "/";
  path::append(CrashDiagDir, "Library/Logs/DiagnosticReports");
  int PID =
#if LLVM_ON_UNIX
      getpid();
#else
      0;
#endif
  std::error_code EC;
  fs::file_status FileStatus;
  TimePoint<> LastAccessTime;
  SmallString<128> CrashFilePath;
  // Lookup the .crash files and get the one generated by a subprocess spawned
  // by this driver invocation.
  for (fs::directory_iterator File(CrashDiagDir, EC), FileEnd;
       File != FileEnd && !EC; File.increment(EC)) {
    StringRef FileName = path::filename(File->path());
    if (!FileName.startswith(Name))
      continue;
    if (fs::status(File->path(), FileStatus))
      continue;
    llvm::ErrorOr<std::unique_ptr<llvm::MemoryBuffer>> CrashFile =
        llvm::MemoryBuffer::getFile(File->path());
    if (!CrashFile)
      continue;
    // The first line should start with "Process:", otherwise this isn't a real
    // .crash file.
    StringRef Data = CrashFile.get()->getBuffer();
    if (!Data.startswith("Process:"))
      continue;
    // Parse parent process pid line, e.g: "Parent Process: clang-4.0 [79141]"
    size_t ParentProcPos = Data.find("Parent Process:");
    if (ParentProcPos == StringRef::npos)
      continue;
    size_t LineEnd = Data.find_first_of("\n", ParentProcPos);
    if (LineEnd == StringRef::npos)
      continue;
    StringRef ParentProcess = Data.slice(ParentProcPos+15, LineEnd).trim();
    int OpenBracket = -1, CloseBracket = -1;
    for (size_t i = 0, e = ParentProcess.size(); i < e; ++i) {
      if (ParentProcess[i] == '[')
        OpenBracket = i;
      if (ParentProcess[i] == ']')
        CloseBracket = i;
    }
    // Extract the parent process PID from the .crash file and check whether
    // it matches this driver invocation pid.
    int CrashPID;
    if (OpenBracket < 0 || CloseBracket < 0 ||
        ParentProcess.slice(OpenBracket + 1, CloseBracket)
            .getAsInteger(10, CrashPID) || CrashPID != PID) {
      continue;
    }

    // Found a .crash file matching the driver pid. To avoid getting an older
    // and misleading crash file, continue looking for the most recent.
    // FIXME: the driver can dispatch multiple cc1 invocations, leading to
    // multiple crashes poiting to the same parent process. Since the driver
    // does not collect pid information for the dispatched invocation there's
    // currently no way to distinguish among them.
    const auto FileAccessTime = FileStatus.getLastModificationTime();
    if (FileAccessTime > LastAccessTime) {
      CrashFilePath.assign(File->path());
      LastAccessTime = FileAccessTime;
    }
  }

  // If found, copy it over to the location of other reproducer files.
  if (!CrashFilePath.empty()) {
    EC = fs::copy_file(CrashFilePath, ReproCrashFilename);
    if (EC)
      return false;
    return true;
  }

  return false;
}

// When clang crashes, produce diagnostic information including the fully
// preprocessed source file(s).  Request that the developer attach the
// diagnostic information to a bug report.
void Driver::generateCompilationDiagnostics(
    Compilation &C, const Command &FailingCommand,
    StringRef AdditionalInformation, CompilationDiagnosticReport *Report) {
  if (C.getArgs().hasArg(options::OPT_fno_crash_diagnostics))
    return;

  // Don't try to generate diagnostics for link or dsymutil jobs.
  if (FailingCommand.getCreator().isLinkJob() ||
      FailingCommand.getCreator().isDsymutilJob())
    return;

  // Print the version of the compiler.
  PrintVersion(C, llvm::errs());

  Diag(clang::diag::note_drv_command_failed_diag_msg)
      << "PLEASE submit a bug report to " BUG_REPORT_URL " and include the "
         "crash backtrace, preprocessed source, and associated run script.";

  // Suppress driver output and emit preprocessor output to temp file.
  Mode = CPPMode;
  CCGenDiagnostics = true;

  // Save the original job command(s).
  Command Cmd = FailingCommand;

  // Keep track of whether we produce any errors while trying to produce
  // preprocessed sources.
  DiagnosticErrorTrap Trap(Diags);

  // Suppress tool output.
  C.initCompilationForDiagnostics();

  // Construct the list of inputs.
  InputList Inputs;
  BuildInputs(C.getDefaultToolChain(), C.getArgs(), Inputs);

  for (InputList::iterator it = Inputs.begin(), ie = Inputs.end(); it != ie;) {
    bool IgnoreInput = false;

    // Ignore input from stdin or any inputs that cannot be preprocessed.
    // Check type first as not all linker inputs have a value.
    if (types::getPreprocessedType(it->first) == types::TY_INVALID) {
      IgnoreInput = true;
    } else if (!strcmp(it->second->getValue(), "-")) {
      Diag(clang::diag::note_drv_command_failed_diag_msg)
          << "Error generating preprocessed source(s) - "
             "ignoring input from stdin.";
      IgnoreInput = true;
    }

    if (IgnoreInput) {
      it = Inputs.erase(it);
      ie = Inputs.end();
    } else {
      ++it;
    }
  }

  if (Inputs.empty()) {
    Diag(clang::diag::note_drv_command_failed_diag_msg)
        << "Error generating preprocessed source(s) - "
           "no preprocessable inputs.";
    return;
  }

  // Don't attempt to generate preprocessed files if multiple -arch options are
  // used, unless they're all duplicates.
  llvm::StringSet<> ArchNames;
  for (const Arg *A : C.getArgs()) {
    if (A->getOption().matches(options::OPT_arch)) {
      StringRef ArchName = A->getValue();
      ArchNames.insert(ArchName);
    }
  }
  if (ArchNames.size() > 1) {
    Diag(clang::diag::note_drv_command_failed_diag_msg)
        << "Error generating preprocessed source(s) - cannot generate "
           "preprocessed source with multiple -arch options.";
    return;
  }

  // Construct the list of abstract actions to perform for this compilation. On
  // Darwin OSes this uses the driver-driver and builds universal actions.
  const ToolChain &TC = C.getDefaultToolChain();
  if (TC.getTriple().isOSBinFormatMachO())
    BuildUniversalActions(C, TC, Inputs);
  else
    BuildActions(C, C.getArgs(), Inputs, C.getActions());

  BuildJobs(C);

  // If there were errors building the compilation, quit now.
  if (Trap.hasErrorOccurred()) {
    Diag(clang::diag::note_drv_command_failed_diag_msg)
        << "Error generating preprocessed source(s).";
    return;
  }

  // Generate preprocessed output.
  SmallVector<std::pair<int, const Command *>, 4> FailingCommands;
  C.ExecuteJobs(C.getJobs(), FailingCommands);

  // If any of the preprocessing commands failed, clean up and exit.
  if (!FailingCommands.empty()) {
    Diag(clang::diag::note_drv_command_failed_diag_msg)
        << "Error generating preprocessed source(s).";
    return;
  }

  const ArgStringList &TempFiles = C.getTempFiles();
  if (TempFiles.empty()) {
    Diag(clang::diag::note_drv_command_failed_diag_msg)
        << "Error generating preprocessed source(s).";
    return;
  }

  Diag(clang::diag::note_drv_command_failed_diag_msg)
      << "\n********************\n\n"
         "PLEASE ATTACH THE FOLLOWING FILES TO THE BUG REPORT:\n"
         "Preprocessed source(s) and associated run script(s) are located at:";

  SmallString<128> VFS;
  SmallString<128> ReproCrashFilename;
  for (const char *TempFile : TempFiles) {
    Diag(clang::diag::note_drv_command_failed_diag_msg) << TempFile;
    if (Report)
      Report->TemporaryFiles.push_back(TempFile);
    if (ReproCrashFilename.empty()) {
      ReproCrashFilename = TempFile;
      llvm::sys::path::replace_extension(ReproCrashFilename, ".crash");
    }
    if (StringRef(TempFile).endswith(".cache")) {
      // In some cases (modules) we'll dump extra data to help with reproducing
      // the crash into a directory next to the output.
      VFS = llvm::sys::path::filename(TempFile);
      llvm::sys::path::append(VFS, "vfs", "vfs.yaml");
    }
  }

  // Assume associated files are based off of the first temporary file.
  CrashReportInfo CrashInfo(TempFiles[0], VFS);

  llvm::SmallString<128> Script(CrashInfo.Filename);
  llvm::sys::path::replace_extension(Script, "sh");
  std::error_code EC;
  llvm::raw_fd_ostream ScriptOS(Script, EC, llvm::sys::fs::CD_CreateNew);
  if (EC) {
    Diag(clang::diag::note_drv_command_failed_diag_msg)
        << "Error generating run script: " << Script << " " << EC.message();
  } else {
    ScriptOS << "# Crash reproducer for " << getClangFullVersion() << "\n"
             << "# Driver args: ";
    printArgList(ScriptOS, C.getInputArgs());
    ScriptOS << "# Original command: ";
    Cmd.Print(ScriptOS, "\n", /*Quote=*/true);
    Cmd.Print(ScriptOS, "\n", /*Quote=*/true, &CrashInfo);
    if (!AdditionalInformation.empty())
      ScriptOS << "\n# Additional information: " << AdditionalInformation
               << "\n";
    if (Report)
      Report->TemporaryFiles.push_back(Script.str());
    Diag(clang::diag::note_drv_command_failed_diag_msg) << Script;
  }

  // On darwin, provide information about the .crash diagnostic report.
  if (llvm::Triple(llvm::sys::getProcessTriple()).isOSDarwin()) {
    SmallString<128> CrashDiagDir;
    if (getCrashDiagnosticFile(ReproCrashFilename, CrashDiagDir)) {
      Diag(clang::diag::note_drv_command_failed_diag_msg)
          << ReproCrashFilename.str();
    } else { // Suggest a directory for the user to look for .crash files.
      llvm::sys::path::append(CrashDiagDir, Name);
      CrashDiagDir += "_<YYYY-MM-DD-HHMMSS>_<hostname>.crash";
      Diag(clang::diag::note_drv_command_failed_diag_msg)
          << "Crash backtrace is located in";
      Diag(clang::diag::note_drv_command_failed_diag_msg)
          << CrashDiagDir.str();
      Diag(clang::diag::note_drv_command_failed_diag_msg)
          << "(choose the .crash file that corresponds to your crash)";
    }
  }

  for (const auto &A : C.getArgs().filtered(options::OPT_frewrite_map_file,
                                            options::OPT_frewrite_map_file_EQ))
    Diag(clang::diag::note_drv_command_failed_diag_msg) << A->getValue();

  Diag(clang::diag::note_drv_command_failed_diag_msg)
      << "\n\n********************";
}

void Driver::setUpResponseFiles(Compilation &C, Command &Cmd) {
  // Since commandLineFitsWithinSystemLimits() may underestimate system's capacity
  // if the tool does not support response files, there is a chance/ that things
  // will just work without a response file, so we silently just skip it.
  if (Cmd.getCreator().getResponseFilesSupport() == Tool::RF_None ||
      llvm::sys::commandLineFitsWithinSystemLimits(Cmd.getExecutable(), Cmd.getArguments()))
    return;

  std::string TmpName = GetTemporaryPath("response", "txt");
  Cmd.setResponseFile(C.addTempFile(C.getArgs().MakeArgString(TmpName)));
}

int Driver::ExecuteCompilation(
    Compilation &C,
    SmallVectorImpl<std::pair<int, const Command *>> &FailingCommands) {
  // Just print if -### was present.
  if (C.getArgs().hasArg(options::OPT__HASH_HASH_HASH)) {
    C.getJobs().Print(llvm::errs(), "\n", true);
    return 0;
  }

  // If there were errors building the compilation, quit now.
  if (Diags.hasErrorOccurred())
    return 1;

  // Set up response file names for each command, if necessary
  for (auto &Job : C.getJobs())
    setUpResponseFiles(C, Job);

  C.ExecuteJobs(C.getJobs(), FailingCommands);

  // If the command succeeded, we are done.
  if (FailingCommands.empty())
    return 0;

  // Otherwise, remove result files and print extra information about abnormal
  // failures.
  for (const auto &CmdPair : FailingCommands) {
    int Res = CmdPair.first;
    const Command *FailingCommand = CmdPair.second;

    // Remove result files if we're not saving temps.
    if (!isSaveTempsEnabled()) {
      const JobAction *JA = cast<JobAction>(&FailingCommand->getSource());
      C.CleanupFileMap(C.getResultFiles(), JA, true);

      // Failure result files are valid unless we crashed.
      if (Res < 0)
        C.CleanupFileMap(C.getFailureResultFiles(), JA, true);
    }

    // Print extra information about abnormal failures, if possible.
    //
    // This is ad-hoc, but we don't want to be excessively noisy. If the result
    // status was 1, assume the command failed normally. In particular, if it
    // was the compiler then assume it gave a reasonable error code. Failures
    // in other tools are less common, and they generally have worse
    // diagnostics, so always print the diagnostic there.
    const Tool &FailingTool = FailingCommand->getCreator();

    if (!FailingCommand->getCreator().hasGoodDiagnostics() || Res != 1) {
      // FIXME: See FIXME above regarding result code interpretation.
      if (Res < 0)
        Diag(clang::diag::err_drv_command_signalled)
            << FailingTool.getShortName();
      else
        Diag(clang::diag::err_drv_command_failed) << FailingTool.getShortName()
                                                  << Res;
    }
  }
  return 0;
}

void Driver::PrintHelp(bool ShowHidden) const {
  unsigned IncludedFlagsBitmask;
  unsigned ExcludedFlagsBitmask;
  std::tie(IncludedFlagsBitmask, ExcludedFlagsBitmask) =
      getIncludeExcludeOptionFlagMasks();

  ExcludedFlagsBitmask |= options::NoDriverOption;
  if (!ShowHidden)
    ExcludedFlagsBitmask |= HelpHidden;

  getOpts().PrintHelp(llvm::outs(), Name.c_str(), DriverTitle.c_str(),
                      IncludedFlagsBitmask, ExcludedFlagsBitmask,
                      /*ShowAllAliases=*/false);
}

void Driver::PrintVersion(const Compilation &C, raw_ostream &OS) const {
  // FIXME: The following handlers should use a callback mechanism, we don't
  // know what the client would like to do.
  OS << getClangFullVersion() << '\n';
  const ToolChain &TC = C.getDefaultToolChain();
  OS << "Target: " << TC.getTripleString() << '\n';

  // Print the threading model.
  if (Arg *A = C.getArgs().getLastArg(options::OPT_mthread_model)) {
    // Don't print if the ToolChain would have barfed on it already
    if (TC.isThreadModelSupported(A->getValue()))
      OS << "Thread model: " << A->getValue();
  } else
    OS << "Thread model: " << TC.getThreadModel();
  OS << '\n';

  // Print out the install directory.
  OS << "InstalledDir: " << InstalledDir << '\n';

  // If configuration file was used, print its path.
  if (!ConfigFile.empty())
    OS << "Configuration file: " << ConfigFile << '\n';
}

/// PrintDiagnosticCategories - Implement the --print-diagnostic-categories
/// option.
static void PrintDiagnosticCategories(raw_ostream &OS) {
  // Skip the empty category.
  for (unsigned i = 1, max = DiagnosticIDs::getNumberOfCategories(); i != max;
       ++i)
    OS << i << ',' << DiagnosticIDs::getCategoryNameFromID(i) << '\n';
}

void Driver::HandleAutocompletions(StringRef PassedFlags) const {
  if (PassedFlags == "")
    return;
  // Print out all options that start with a given argument. This is used for
  // shell autocompletion.
  std::vector<std::string> SuggestedCompletions;
  std::vector<std::string> Flags;

  unsigned short DisableFlags =
      options::NoDriverOption | options::Unsupported | options::Ignored;

  // Parse PassedFlags by "," as all the command-line flags are passed to this
  // function separated by ","
  StringRef TargetFlags = PassedFlags;
  while (TargetFlags != "") {
    StringRef CurFlag;
    std::tie(CurFlag, TargetFlags) = TargetFlags.split(",");
    Flags.push_back(std::string(CurFlag));
  }

  // We want to show cc1-only options only when clang is invoked with -cc1 or
  // -Xclang.
  if (std::find(Flags.begin(), Flags.end(), "-Xclang") != Flags.end() ||
      std::find(Flags.begin(), Flags.end(), "-cc1") != Flags.end())
    DisableFlags &= ~options::NoDriverOption;

  StringRef Cur;
  Cur = Flags.at(Flags.size() - 1);
  StringRef Prev;
  if (Flags.size() >= 2) {
    Prev = Flags.at(Flags.size() - 2);
    SuggestedCompletions = Opts->suggestValueCompletions(Prev, Cur);
  }

  if (SuggestedCompletions.empty())
    SuggestedCompletions = Opts->suggestValueCompletions(Cur, "");

  if (SuggestedCompletions.empty()) {
    // If the flag is in the form of "--autocomplete=-foo",
    // we were requested to print out all option names that start with "-foo".
    // For example, "--autocomplete=-fsyn" is expanded to "-fsyntax-only".
    SuggestedCompletions = Opts->findByPrefix(Cur, DisableFlags);

    // We have to query the -W flags manually as they're not in the OptTable.
    // TODO: Find a good way to add them to OptTable instead and them remove
    // this code.
    for (StringRef S : DiagnosticIDs::getDiagnosticFlags())
      if (S.startswith(Cur))
        SuggestedCompletions.push_back(S);
  }

  // Sort the autocomplete candidates so that shells print them out in a
  // deterministic order. We could sort in any way, but we chose
  // case-insensitive sorting for consistency with the -help option
  // which prints out options in the case-insensitive alphabetical order.
  llvm::sort(SuggestedCompletions.begin(), SuggestedCompletions.end(),
             [](StringRef A, StringRef B) {
               if (int X = A.compare_lower(B))
                 return X < 0;
               return A.compare(B) > 0;
            });

  llvm::outs() << llvm::join(SuggestedCompletions, "\n") << '\n';
}

bool Driver::HandleImmediateArgs(const Compilation &C) {
  // The order these options are handled in gcc is all over the place, but we
  // don't expect inconsistencies w.r.t. that to matter in practice.

  if (C.getArgs().hasArg(options::OPT_dumpmachine)) {
    llvm::outs() << C.getDefaultToolChain().getTripleString() << '\n';
    return false;
  }

  if (C.getArgs().hasArg(options::OPT_dumpversion)) {
    // Since -dumpversion is only implemented for pedantic GCC compatibility, we
    // return an answer which matches our definition of __VERSION__.
    //
    // If we want to return a more correct answer some day, then we should
    // introduce a non-pedantically GCC compatible mode to Clang in which we
    // provide sensible definitions for -dumpversion, __VERSION__, etc.
    llvm::outs() << "4.2.1\n";
    return false;
  }

  if (C.getArgs().hasArg(options::OPT__print_diagnostic_categories)) {
    PrintDiagnosticCategories(llvm::outs());
    return false;
  }

  if (C.getArgs().hasArg(options::OPT_help) ||
      C.getArgs().hasArg(options::OPT__help_hidden)) {
    PrintHelp(C.getArgs().hasArg(options::OPT__help_hidden));
    return false;
  }

  if (C.getArgs().hasArg(options::OPT__version)) {
    // Follow gcc behavior and use stdout for --version and stderr for -v.
    PrintVersion(C, llvm::outs());
    return false;
  }

  if (C.getArgs().hasArg(options::OPT_v) ||
      C.getArgs().hasArg(options::OPT__HASH_HASH_HASH)) {
    PrintVersion(C, llvm::errs());
    SuppressMissingInputWarning = true;
  }

  if (C.getArgs().hasArg(options::OPT_v)) {
    if (!SystemConfigDir.empty())
      llvm::errs() << "System configuration file directory: "
                   << SystemConfigDir << "\n";
    if (!UserConfigDir.empty())
      llvm::errs() << "User configuration file directory: "
                   << UserConfigDir << "\n";
  }

  const ToolChain &TC = C.getDefaultToolChain();

  if (C.getArgs().hasArg(options::OPT_v))
    TC.printVerboseInfo(llvm::errs());

  if (C.getArgs().hasArg(options::OPT_print_resource_dir)) {
    llvm::outs() << ResourceDir << '\n';
    return false;
  }

  if (C.getArgs().hasArg(options::OPT_print_search_dirs)) {
    llvm::outs() << "programs: =";
    bool separator = false;
    for (const std::string &Path : TC.getProgramPaths()) {
      if (separator)
        llvm::outs() << ':';
      llvm::outs() << Path;
      separator = true;
    }
    llvm::outs() << "\n";
    llvm::outs() << "libraries: =" << ResourceDir;

    StringRef sysroot = C.getSysRoot();

    for (const std::string &Path : TC.getFilePaths()) {
      // Always print a separator. ResourceDir was the first item shown.
      llvm::outs() << ':';
      // Interpretation of leading '=' is needed only for NetBSD.
      if (Path[0] == '=')
        llvm::outs() << sysroot << Path.substr(1);
      else
        llvm::outs() << Path;
    }
    llvm::outs() << "\n";
    return false;
  }

  // FIXME: The following handlers should use a callback mechanism, we don't
  // know what the client would like to do.
  if (Arg *A = C.getArgs().getLastArg(options::OPT_print_file_name_EQ)) {
    llvm::outs() << GetFilePath(A->getValue(), TC) << "\n";
    return false;
  }

  if (Arg *A = C.getArgs().getLastArg(options::OPT_print_prog_name_EQ)) {
    StringRef ProgName = A->getValue();

    // Null program name cannot have a path.
    if (! ProgName.empty())
      llvm::outs() << GetProgramPath(ProgName, TC);

    llvm::outs() << "\n";
    return false;
  }

  if (Arg *A = C.getArgs().getLastArg(options::OPT_autocomplete)) {
    StringRef PassedFlags = A->getValue();
    HandleAutocompletions(PassedFlags);
    return false;
  }

  if (C.getArgs().hasArg(options::OPT_print_libgcc_file_name)) {
    ToolChain::RuntimeLibType RLT = TC.GetRuntimeLibType(C.getArgs());
    const llvm::Triple Triple(TC.ComputeEffectiveClangTriple(C.getArgs()));
    RegisterEffectiveTriple TripleRAII(TC, Triple);
    switch (RLT) {
    case ToolChain::RLT_CompilerRT:
      llvm::outs() << TC.getCompilerRT(C.getArgs(), "builtins") << "\n";
      break;
    case ToolChain::RLT_Libgcc:
      llvm::outs() << GetFilePath("libgcc.a", TC) << "\n";
      break;
    }
    return false;
  }

  if (C.getArgs().hasArg(options::OPT_print_multi_lib)) {
    for (const Multilib &Multilib : TC.getMultilibs())
      llvm::outs() << Multilib << "\n";
    return false;
  }

  if (C.getArgs().hasArg(options::OPT_print_multi_directory)) {
    for (const Multilib &Multilib : TC.getMultilibs()) {
      if (Multilib.gccSuffix().empty())
        llvm::outs() << ".\n";
      else {
        StringRef Suffix(Multilib.gccSuffix());
        assert(Suffix.front() == '/');
        llvm::outs() << Suffix.substr(1) << "\n";
      }
    }
    return false;
  }
  return true;
}

// Display an action graph human-readably.  Action A is the "sink" node
// and latest-occuring action. Traversal is in pre-order, visiting the
// inputs to each action before printing the action itself.
static unsigned PrintActions1(const Compilation &C, Action *A,
                              std::map<Action *, unsigned> &Ids) {
  if (Ids.count(A)) // A was already visited.
    return Ids[A];

  std::string str;
  llvm::raw_string_ostream os(str);

  os << Action::getClassName(A->getKind()) << ", ";
  if (InputAction *IA = dyn_cast<InputAction>(A)) {
    os << "\"" << IA->getInputArg().getValue() << "\"";
  } else if (BindArchAction *BIA = dyn_cast<BindArchAction>(A)) {
    os << '"' << BIA->getArchName() << '"' << ", {"
       << PrintActions1(C, *BIA->input_begin(), Ids) << "}";
  } else if (OffloadAction *OA = dyn_cast<OffloadAction>(A)) {
    bool IsFirst = true;
    OA->doOnEachDependence(
        [&](Action *A, const ToolChain *TC, const char *BoundArch) {
          // E.g. for two CUDA device dependences whose bound arch is sm_20 and
          // sm_35 this will generate:
          // "cuda-device" (nvptx64-nvidia-cuda:sm_20) {#ID}, "cuda-device"
          // (nvptx64-nvidia-cuda:sm_35) {#ID}
          if (!IsFirst)
            os << ", ";
          os << '"';
          if (TC)
            os << A->getOffloadingKindPrefix();
          else
            os << "host";
          os << " (";
          os << TC->getTriple().normalize();

          if (BoundArch)
            os << ":" << BoundArch;
          os << ")";
          os << '"';
          os << " {" << PrintActions1(C, A, Ids) << "}";
          IsFirst = false;
        });
  } else {
    const ActionList *AL = &A->getInputs();

    if (AL->size()) {
      const char *Prefix = "{";
      for (Action *PreRequisite : *AL) {
        os << Prefix << PrintActions1(C, PreRequisite, Ids);
        Prefix = ", ";
      }
      os << "}";
    } else
      os << "{}";
  }

  // Append offload info for all options other than the offloading action
  // itself (e.g. (cuda-device, sm_20) or (cuda-host)).
  std::string offload_str;
  llvm::raw_string_ostream offload_os(offload_str);
  if (!isa<OffloadAction>(A)) {
    auto S = A->getOffloadingKindPrefix();
    if (!S.empty()) {
      offload_os << ", (" << S;
      if (A->getOffloadingArch())
        offload_os << ", " << A->getOffloadingArch();
      offload_os << ")";
    }
  }

  unsigned Id = Ids.size();
  Ids[A] = Id;
  llvm::errs() << Id << ": " << os.str() << ", "
               << types::getTypeName(A->getType()) << offload_os.str() << "\n";

  return Id;
}

// Print the action graphs in a compilation C.
// For example "clang -c file1.c file2.c" is composed of two subgraphs.
void Driver::PrintActions(const Compilation &C) const {
  std::map<Action *, unsigned> Ids;
  for (Action *A : C.getActions())
    PrintActions1(C, A, Ids);
}

/// Check whether the given input tree contains any compilation or
/// assembly actions.
static bool ContainsCompileOrAssembleAction(const Action *A) {
  if (isa<CompileJobAction>(A) || isa<BackendJobAction>(A) ||
      isa<AssembleJobAction>(A))
    return true;

  for (const Action *Input : A->inputs())
    if (ContainsCompileOrAssembleAction(Input))
      return true;

  return false;
}

void Driver::BuildUniversalActions(Compilation &C, const ToolChain &TC,
                                   const InputList &BAInputs) const {
  DerivedArgList &Args = C.getArgs();
  ActionList &Actions = C.getActions();
  llvm::PrettyStackTraceString CrashInfo("Building universal build actions");
  // Collect the list of architectures. Duplicates are allowed, but should only
  // be handled once (in the order seen).
  llvm::StringSet<> ArchNames;
  SmallVector<const char *, 4> Archs;
  for (Arg *A : Args) {
    if (A->getOption().matches(options::OPT_arch)) {
      // Validate the option here; we don't save the type here because its
      // particular spelling may participate in other driver choices.
      llvm::Triple::ArchType Arch =
          tools::darwin::getArchTypeForMachOArchName(A->getValue());
      if (Arch == llvm::Triple::UnknownArch) {
        Diag(clang::diag::err_drv_invalid_arch_name) << A->getAsString(Args);
        continue;
      }

      A->claim();
      if (ArchNames.insert(A->getValue()).second)
        Archs.push_back(A->getValue());
    }
  }

  // When there is no explicit arch for this platform, make sure we still bind
  // the architecture (to the default) so that -Xarch_ is handled correctly.
  if (!Archs.size())
    Archs.push_back(Args.MakeArgString(TC.getDefaultUniversalArchName()));

  ActionList SingleActions;
  BuildActions(C, Args, BAInputs, SingleActions);

  // Add in arch bindings for every top level action, as well as lipo and
  // dsymutil steps if needed.
  for (Action* Act : SingleActions) {
    // Make sure we can lipo this kind of output. If not (and it is an actual
    // output) then we disallow, since we can't create an output file with the
    // right name without overwriting it. We could remove this oddity by just
    // changing the output names to include the arch, which would also fix
    // -save-temps. Compatibility wins for now.

    if (Archs.size() > 1 && !types::canLipoType(Act->getType()))
      Diag(clang::diag::err_drv_invalid_output_with_multiple_archs)
          << types::getTypeName(Act->getType());

    ActionList Inputs;
    for (unsigned i = 0, e = Archs.size(); i != e; ++i)
      Inputs.push_back(C.MakeAction<BindArchAction>(Act, Archs[i]));

    // Lipo if necessary, we do it this way because we need to set the arch flag
    // so that -Xarch_ gets overwritten.
    if (Inputs.size() == 1 || Act->getType() == types::TY_Nothing)
      Actions.append(Inputs.begin(), Inputs.end());
    else
      Actions.push_back(C.MakeAction<LipoJobAction>(Inputs, Act->getType()));

    // Handle debug info queries.
    Arg *A = Args.getLastArg(options::OPT_g_Group);
    if (A && !A->getOption().matches(options::OPT_g0) &&
        !A->getOption().matches(options::OPT_gstabs) &&
        ContainsCompileOrAssembleAction(Actions.back())) {

      // Add a 'dsymutil' step if necessary, when debug info is enabled and we
      // have a compile input. We need to run 'dsymutil' ourselves in such cases
      // because the debug info will refer to a temporary object file which
      // will be removed at the end of the compilation process.
      if (Act->getType() == types::TY_Image) {
        ActionList Inputs;
        Inputs.push_back(Actions.back());
        Actions.pop_back();
        Actions.push_back(
            C.MakeAction<DsymutilJobAction>(Inputs, types::TY_dSYM));
      }

      // Verify the debug info output.
      if (Args.hasArg(options::OPT_verify_debug_info)) {
        Action* LastAction = Actions.back();
        Actions.pop_back();
        Actions.push_back(C.MakeAction<VerifyDebugInfoJobAction>(
            LastAction, types::TY_Nothing));
      }
    }
  }
}

/// Check that the file referenced by Value exists. If it doesn't,
/// issue a diagnostic and return false.
static bool DiagnoseInputExistence(const Driver &D, const DerivedArgList &Args,
                                   StringRef Value, types::ID Ty) {
  if (!D.getCheckInputsExist())
    return true;

  // stdin always exists.
  if (Value == "-")
    return true;

  SmallString<64> Path(Value);
  if (Arg *WorkDir = Args.getLastArg(options::OPT_working_directory)) {
    if (!llvm::sys::path::is_absolute(Path)) {
      SmallString<64> Directory(WorkDir->getValue());
      llvm::sys::path::append(Directory, Value);
      Path.assign(Directory);
    }
  }

  if (llvm::sys::fs::exists(Twine(Path)))
    return true;

  if (D.IsCLMode()) {
    if (!llvm::sys::path::is_absolute(Twine(Path)) &&
        llvm::sys::Process::FindInEnvPath("LIB", Value))
      return true;

    if (Args.hasArg(options::OPT__SLASH_link) && Ty == types::TY_Object) {
      // Arguments to the /link flag might cause the linker to search for object
      // and library files in paths we don't know about. Don't error in such
      // cases.
      return true;
    }
  }

  D.Diag(clang::diag::err_drv_no_such_file) << Path;
  return false;
}

// Construct a the list of inputs and their types.
void Driver::BuildInputs(const ToolChain &TC, DerivedArgList &Args,
                         InputList &Inputs) const {
  // Track the current user specified (-x) input. We also explicitly track the
  // argument used to set the type; we only want to claim the type when we
  // actually use it, so we warn about unused -x arguments.
  types::ID InputType = types::TY_Nothing;
  Arg *InputTypeArg = nullptr;

  // The last /TC or /TP option sets the input type to C or C++ globally.
  if (Arg *TCTP = Args.getLastArgNoClaim(options::OPT__SLASH_TC,
                                         options::OPT__SLASH_TP)) {
    InputTypeArg = TCTP;
    InputType = TCTP->getOption().matches(options::OPT__SLASH_TC)
                    ? types::TY_C
                    : types::TY_CXX;

    Arg *Previous = nullptr;
    bool ShowNote = false;
    for (Arg *A : Args.filtered(options::OPT__SLASH_TC, options::OPT__SLASH_TP)) {
      if (Previous) {
        Diag(clang::diag::warn_drv_overriding_flag_option)
          << Previous->getSpelling() << A->getSpelling();
        ShowNote = true;
      }
      Previous = A;
    }
    if (ShowNote)
      Diag(clang::diag::note_drv_t_option_is_global);

    // No driver mode exposes -x and /TC or /TP; we don't support mixing them.
    assert(!Args.hasArg(options::OPT_x) && "-x and /TC or /TP is not allowed");
  }

  for (Arg *A : Args) {
    if (A->getOption().getKind() == Option::InputClass) {
      const char *Value = A->getValue();
      types::ID Ty = types::TY_INVALID;

      // Infer the input type if necessary.
      if (InputType == types::TY_Nothing) {
        // If there was an explicit arg for this, claim it.
        if (InputTypeArg)
          InputTypeArg->claim();

        // stdin must be handled specially.
        if (memcmp(Value, "-", 2) == 0) {
          // If running with -E, treat as a C input (this changes the builtin
          // macros, for example). This may be overridden by -ObjC below.
          //
          // Otherwise emit an error but still use a valid type to avoid
          // spurious errors (e.g., no inputs).
          if (!Args.hasArgNoClaim(options::OPT_E) && !CCCIsCPP())
            Diag(IsCLMode() ? clang::diag::err_drv_unknown_stdin_type_clang_cl
                            : clang::diag::err_drv_unknown_stdin_type);
          Ty = types::TY_C;
        } else {
          // Otherwise lookup by extension.
          // Fallback is C if invoked as C preprocessor or Object otherwise.
          // We use a host hook here because Darwin at least has its own
          // idea of what .s is.
          if (const char *Ext = strrchr(Value, '.'))
            Ty = TC.LookupTypeForExtension(Ext + 1);

          if (Ty == types::TY_INVALID) {
            if (CCCIsCPP())
              Ty = types::TY_C;
            else
              Ty = types::TY_Object;
          }

          // If the driver is invoked as C++ compiler (like clang++ or c++) it
          // should autodetect some input files as C++ for g++ compatibility.
          if (CCCIsCXX()) {
            types::ID OldTy = Ty;
            Ty = types::lookupCXXTypeForCType(Ty);

            if (Ty != OldTy)
              Diag(clang::diag::warn_drv_treating_input_as_cxx)
                  << getTypeName(OldTy) << getTypeName(Ty);
          }
        }

        // -ObjC and -ObjC++ override the default language, but only for "source
        // files". We just treat everything that isn't a linker input as a
        // source file.
        //
        // FIXME: Clean this up if we move the phase sequence into the type.
        if (Ty != types::TY_Object) {
          if (Args.hasArg(options::OPT_ObjC))
            Ty = types::TY_ObjC;
          else if (Args.hasArg(options::OPT_ObjCXX))
            Ty = types::TY_ObjCXX;
        }
      } else {
        assert(InputTypeArg && "InputType set w/o InputTypeArg");
        if (!InputTypeArg->getOption().matches(options::OPT_x)) {
          // If emulating cl.exe, make sure that /TC and /TP don't affect input
          // object files.
          const char *Ext = strrchr(Value, '.');
          if (Ext && TC.LookupTypeForExtension(Ext + 1) == types::TY_Object)
            Ty = types::TY_Object;
        }
        if (Ty == types::TY_INVALID) {
          Ty = InputType;
          InputTypeArg->claim();
        }
      }

      if (DiagnoseInputExistence(*this, Args, Value, Ty))
        Inputs.push_back(std::make_pair(Ty, A));

    } else if (A->getOption().matches(options::OPT__SLASH_Tc)) {
      StringRef Value = A->getValue();
      if (DiagnoseInputExistence(*this, Args, Value, types::TY_C)) {
        Arg *InputArg = MakeInputArg(Args, *Opts, A->getValue());
        Inputs.push_back(std::make_pair(types::TY_C, InputArg));
      }
      A->claim();
    } else if (A->getOption().matches(options::OPT__SLASH_Tp)) {
      StringRef Value = A->getValue();
      if (DiagnoseInputExistence(*this, Args, Value, types::TY_CXX)) {
        Arg *InputArg = MakeInputArg(Args, *Opts, A->getValue());
        Inputs.push_back(std::make_pair(types::TY_CXX, InputArg));
      }
      A->claim();
    } else if (A->getOption().hasFlag(options::LinkerInput)) {
      // Just treat as object type, we could make a special type for this if
      // necessary.
      Inputs.push_back(std::make_pair(types::TY_Object, A));

    } else if (A->getOption().matches(options::OPT_x)) {
      InputTypeArg = A;
      InputType = types::lookupTypeForTypeSpecifier(A->getValue());
      A->claim();

      // Follow gcc behavior and treat as linker input for invalid -x
      // options. Its not clear why we shouldn't just revert to unknown; but
      // this isn't very important, we might as well be bug compatible.
      if (!InputType) {
        Diag(clang::diag::err_drv_unknown_language) << A->getValue();
        InputType = types::TY_Object;
      }
    } else if (A->getOption().getID() == options::OPT__SLASH_U) {
      assert(A->getNumValues() == 1 && "The /U option has one value.");
      StringRef Val = A->getValue(0);
      if (Val.find_first_of("/\\") != StringRef::npos) {
        // Warn about e.g. "/Users/me/myfile.c".
        Diag(diag::warn_slash_u_filename) << Val;
        Diag(diag::note_use_dashdash);
      }
    }
  }
  if (CCCIsCPP() && Inputs.empty()) {
    // If called as standalone preprocessor, stdin is processed
    // if no other input is present.
    Arg *A = MakeInputArg(Args, *Opts, "-");
    Inputs.push_back(std::make_pair(types::TY_C, A));
  }
}

namespace {
/// Provides a convenient interface for different programming models to generate
/// the required device actions.
class OffloadingActionBuilder final {
  /// Flag used to trace errors in the builder.
  bool IsValid = false;

  /// The compilation that is using this builder.
  Compilation &C;

  /// Map between an input argument and the offload kinds used to process it.
  std::map<const Arg *, unsigned> InputArgToOffloadKindMap;

  /// Builder interface. It doesn't build anything or keep any state.
  class DeviceActionBuilder {
  public:
    typedef llvm::SmallVector<phases::ID, phases::MaxNumberOfPhases> PhasesTy;

    enum ActionBuilderReturnCode {
      // The builder acted successfully on the current action.
      ABRT_Success,
      // The builder didn't have to act on the current action.
      ABRT_Inactive,
      // The builder was successful and requested the host action to not be
      // generated.
      ABRT_Ignore_Host,
    };

  protected:
    /// Compilation associated with this builder.
    Compilation &C;

    /// Tool chains associated with this builder. The same programming
    /// model may have associated one or more tool chains.
    SmallVector<const ToolChain *, 2> ToolChains;

    /// The derived arguments associated with this builder.
    DerivedArgList &Args;

    /// The inputs associated with this builder.
    const Driver::InputList &Inputs;

    /// The associated offload kind.
    Action::OffloadKind AssociatedOffloadKind = Action::OFK_None;

  public:
    DeviceActionBuilder(Compilation &C, DerivedArgList &Args,
                        const Driver::InputList &Inputs,
                        Action::OffloadKind AssociatedOffloadKind)
        : C(C), Args(Args), Inputs(Inputs),
          AssociatedOffloadKind(AssociatedOffloadKind) {}
    virtual ~DeviceActionBuilder() {}

    /// Fill up the array \a DA with all the device dependences that should be
    /// added to the provided host action \a HostAction. By default it is
    /// inactive.
    virtual ActionBuilderReturnCode
    getDeviceDependences(OffloadAction::DeviceDependences &DA,
                         phases::ID CurPhase, phases::ID FinalPhase,
                         PhasesTy &Phases) {
      return ABRT_Inactive;
    }

    /// Update the state to include the provided host action \a HostAction as a
    /// dependency of the current device action. By default it is inactive.
    virtual ActionBuilderReturnCode addDeviceDepences(Action *HostAction) {
      return ABRT_Inactive;
    }

    /// Append top level actions generated by the builder. Return true if errors
    /// were found.
    virtual void appendTopLevelActions(ActionList &AL) {}

    /// Append linker actions generated by the builder. Return true if errors
    /// were found.
    virtual void appendLinkDependences(OffloadAction::DeviceDependences &DA) {}

    /// Initialize the builder. Return true if any initialization errors are
    /// found.
    virtual bool initialize() { return false; }

    /// Return true if the builder can use bundling/unbundling.
    virtual bool canUseBundlerUnbundler() const { return false; }

    /// Return true if this builder is valid. We have a valid builder if we have
    /// associated device tool chains.
    bool isValid() { return !ToolChains.empty(); }

    /// Return the associated offload kind.
    Action::OffloadKind getAssociatedOffloadKind() {
      return AssociatedOffloadKind;
    }
  };

  /// Base class for CUDA/HIP action builder. It injects device code in
  /// the host backend action.
  class CudaActionBuilderBase : public DeviceActionBuilder {
  protected:
    /// Flags to signal if the user requested host-only or device-only
    /// compilation.
    bool CompileHostOnly = false;
    bool CompileDeviceOnly = false;

    /// List of GPU architectures to use in this compilation.
    SmallVector<CudaArch, 4> GpuArchList;

    /// The CUDA actions for the current input.
    ActionList CudaDeviceActions;

    /// The CUDA fat binary if it was generated for the current input.
    Action *CudaFatBinary = nullptr;

    /// Flag that is set to true if this builder acted on the current input.
    bool IsActive = false;
  public:
    CudaActionBuilderBase(Compilation &C, DerivedArgList &Args,
                          const Driver::InputList &Inputs,
                          Action::OffloadKind OFKind)
        : DeviceActionBuilder(C, Args, Inputs, OFKind) {}

    ActionBuilderReturnCode addDeviceDepences(Action *HostAction) override {
      // While generating code for CUDA, we only depend on the host input action
      // to trigger the creation of all the CUDA device actions.

      // If we are dealing with an input action, replicate it for each GPU
      // architecture. If we are in host-only mode we return 'success' so that
      // the host uses the CUDA offload kind.
      if (auto *IA = dyn_cast<InputAction>(HostAction)) {
        assert(!GpuArchList.empty() &&
               "We should have at least one GPU architecture.");

        // If the host input is not CUDA or HIP, we don't need to bother about
        // this input.
        if (IA->getType() != types::TY_CUDA &&
            IA->getType() != types::TY_HIP) {
          // The builder will ignore this input.
          IsActive = false;
          return ABRT_Inactive;
        }

        // Set the flag to true, so that the builder acts on the current input.
        IsActive = true;

        if (CompileHostOnly)
          return ABRT_Success;

        // Replicate inputs for each GPU architecture.
        auto Ty = IA->getType() == types::TY_HIP ? types::TY_HIP_DEVICE
                                                 : types::TY_CUDA_DEVICE;
        for (unsigned I = 0, E = GpuArchList.size(); I != E; ++I) {
          CudaDeviceActions.push_back(
              C.MakeAction<InputAction>(IA->getInputArg(), Ty));
        }

        return ABRT_Success;
      }

      // If this is an unbundling action use it as is for each CUDA toolchain.
      if (auto *UA = dyn_cast<OffloadUnbundlingJobAction>(HostAction)) {
        CudaDeviceActions.clear();
        for (auto Arch : GpuArchList) {
          CudaDeviceActions.push_back(UA);
          UA->registerDependentActionInfo(ToolChains[0], CudaArchToString(Arch),
                                          AssociatedOffloadKind);
        }
        return ABRT_Success;
      }

      return IsActive ? ABRT_Success : ABRT_Inactive;
    }

    void appendTopLevelActions(ActionList &AL) override {
      // Utility to append actions to the top level list.
      auto AddTopLevel = [&](Action *A, CudaArch BoundArch) {
        OffloadAction::DeviceDependences Dep;
        Dep.add(*A, *ToolChains.front(), CudaArchToString(BoundArch),
                AssociatedOffloadKind);
        AL.push_back(C.MakeAction<OffloadAction>(Dep, A->getType()));
      };

      // If we have a fat binary, add it to the list.
      if (CudaFatBinary) {
        AddTopLevel(CudaFatBinary, CudaArch::UNKNOWN);
        CudaDeviceActions.clear();
        CudaFatBinary = nullptr;
        return;
      }

      if (CudaDeviceActions.empty())
        return;

      // If we have CUDA actions at this point, that's because we have a have
      // partial compilation, so we should have an action for each GPU
      // architecture.
      assert(CudaDeviceActions.size() == GpuArchList.size() &&
             "Expecting one action per GPU architecture.");
      assert(ToolChains.size() == 1 &&
             "Expecting to have a sing CUDA toolchain.");
      for (unsigned I = 0, E = GpuArchList.size(); I != E; ++I)
        AddTopLevel(CudaDeviceActions[I], GpuArchList[I]);

      CudaDeviceActions.clear();
    }

    bool initialize() override {
      assert(AssociatedOffloadKind == Action::OFK_Cuda ||
             AssociatedOffloadKind == Action::OFK_HIP);

      // We don't need to support CUDA.
      if (AssociatedOffloadKind == Action::OFK_Cuda &&
          !C.hasOffloadToolChain<Action::OFK_Cuda>())
        return false;

      // We don't need to support HIP.
      if (AssociatedOffloadKind == Action::OFK_HIP &&
          !C.hasOffloadToolChain<Action::OFK_HIP>())
        return false;

      const ToolChain *HostTC = C.getSingleOffloadToolChain<Action::OFK_Host>();
      assert(HostTC && "No toolchain for host compilation.");
      if (HostTC->getTriple().isNVPTX() ||
          HostTC->getTriple().getArch() == llvm::Triple::amdgcn) {
        // We do not support targeting NVPTX/AMDGCN for host compilation. Throw
        // an error and abort pipeline construction early so we don't trip
        // asserts that assume device-side compilation.
        C.getDriver().Diag(diag::err_drv_cuda_host_arch)
            << HostTC->getTriple().getArchName();
        return true;
      }

      ToolChains.push_back(
          AssociatedOffloadKind == Action::OFK_Cuda
              ? C.getSingleOffloadToolChain<Action::OFK_Cuda>()
              : C.getSingleOffloadToolChain<Action::OFK_HIP>());

      Arg *PartialCompilationArg = Args.getLastArg(
          options::OPT_cuda_host_only, options::OPT_cuda_device_only,
          options::OPT_cuda_compile_host_device);
      CompileHostOnly = PartialCompilationArg &&
                        PartialCompilationArg->getOption().matches(
                            options::OPT_cuda_host_only);
      CompileDeviceOnly = PartialCompilationArg &&
                          PartialCompilationArg->getOption().matches(
                              options::OPT_cuda_device_only);

      // Collect all cuda_gpu_arch parameters, removing duplicates.
      std::set<CudaArch> GpuArchs;
      bool Error = false;
      for (Arg *A : Args) {
        if (!(A->getOption().matches(options::OPT_cuda_gpu_arch_EQ) ||
              A->getOption().matches(options::OPT_no_cuda_gpu_arch_EQ)))
          continue;
        A->claim();

        const StringRef ArchStr = A->getValue();
        if (A->getOption().matches(options::OPT_no_cuda_gpu_arch_EQ) &&
            ArchStr == "all") {
          GpuArchs.clear();
          continue;
        }
        CudaArch Arch = StringToCudaArch(ArchStr);
        if (Arch == CudaArch::UNKNOWN) {
          C.getDriver().Diag(clang::diag::err_drv_cuda_bad_gpu_arch) << ArchStr;
          Error = true;
        } else if (A->getOption().matches(options::OPT_cuda_gpu_arch_EQ))
          GpuArchs.insert(Arch);
        else if (A->getOption().matches(options::OPT_no_cuda_gpu_arch_EQ))
          GpuArchs.erase(Arch);
        else
          llvm_unreachable("Unexpected option.");
      }

      // Collect list of GPUs remaining in the set.
      for (CudaArch Arch : GpuArchs)
        GpuArchList.push_back(Arch);

      // Default to sm_20 which is the lowest common denominator for
      // supported GPUs.  sm_20 code should work correctly, if
      // suboptimally, on all newer GPUs.
      if (GpuArchList.empty())
        GpuArchList.push_back(CudaArch::SM_20);

      return Error;
    }
  };

  /// \brief CUDA action builder. It injects device code in the host backend
  /// action.
  class CudaActionBuilder final : public CudaActionBuilderBase {
  public:
    CudaActionBuilder(Compilation &C, DerivedArgList &Args,
                      const Driver::InputList &Inputs)
        : CudaActionBuilderBase(C, Args, Inputs, Action::OFK_Cuda) {}

    ActionBuilderReturnCode
    getDeviceDependences(OffloadAction::DeviceDependences &DA,
                         phases::ID CurPhase, phases::ID FinalPhase,
                         PhasesTy &Phases) override {
      if (!IsActive)
        return ABRT_Inactive;

      // If we don't have more CUDA actions, we don't have any dependences to
      // create for the host.
      if (CudaDeviceActions.empty())
        return ABRT_Success;

      assert(CudaDeviceActions.size() == GpuArchList.size() &&
             "Expecting one action per GPU architecture.");
      assert(!CompileHostOnly &&
             "Not expecting CUDA actions in host-only compilation.");

      // If we are generating code for the device or we are in a backend phase,
      // we attempt to generate the fat binary. We compile each arch to ptx and
      // assemble to cubin, then feed the cubin *and* the ptx into a device
      // "link" action, which uses fatbinary to combine these cubins into one
      // fatbin.  The fatbin is then an input to the host action if not in
      // device-only mode.
      if (CompileDeviceOnly || CurPhase == phases::Backend) {
        ActionList DeviceActions;
        for (unsigned I = 0, E = GpuArchList.size(); I != E; ++I) {
          // Produce the device action from the current phase up to the assemble
          // phase.
          for (auto Ph : Phases) {
            // Skip the phases that were already dealt with.
            if (Ph < CurPhase)
              continue;
            // We have to be consistent with the host final phase.
            if (Ph > FinalPhase)
              break;

            CudaDeviceActions[I] = C.getDriver().ConstructPhaseAction(
                C, Args, Ph, CudaDeviceActions[I], Action::OFK_Cuda);

            if (Ph == phases::Assemble)
              break;
          }

          // If we didn't reach the assemble phase, we can't generate the fat
          // binary. We don't need to generate the fat binary if we are not in
          // device-only mode.
          if (!isa<AssembleJobAction>(CudaDeviceActions[I]) ||
              CompileDeviceOnly)
            continue;

          Action *AssembleAction = CudaDeviceActions[I];
          assert(AssembleAction->getType() == types::TY_Object);
          assert(AssembleAction->getInputs().size() == 1);

          Action *BackendAction = AssembleAction->getInputs()[0];
          assert(BackendAction->getType() == types::TY_PP_Asm);

          for (auto &A : {AssembleAction, BackendAction}) {
            OffloadAction::DeviceDependences DDep;
            DDep.add(*A, *ToolChains.front(), CudaArchToString(GpuArchList[I]),
                     Action::OFK_Cuda);
            DeviceActions.push_back(
                C.MakeAction<OffloadAction>(DDep, A->getType()));
          }
        }

        // We generate the fat binary if we have device input actions.
        if (!DeviceActions.empty()) {
          CudaFatBinary =
              C.MakeAction<LinkJobAction>(DeviceActions, types::TY_CUDA_FATBIN);

          if (!CompileDeviceOnly) {
            DA.add(*CudaFatBinary, *ToolChains.front(), /*BoundArch=*/nullptr,
                   Action::OFK_Cuda);
            // Clear the fat binary, it is already a dependence to an host
            // action.
            CudaFatBinary = nullptr;
          }

          // Remove the CUDA actions as they are already connected to an host
          // action or fat binary.
          CudaDeviceActions.clear();
        }

        // We avoid creating host action in device-only mode.
        return CompileDeviceOnly ? ABRT_Ignore_Host : ABRT_Success;
      } else if (CurPhase > phases::Backend) {
        // If we are past the backend phase and still have a device action, we
        // don't have to do anything as this action is already a device
        // top-level action.
        return ABRT_Success;
      }

      assert(CurPhase < phases::Backend && "Generating single CUDA "
                                           "instructions should only occur "
                                           "before the backend phase!");

      // By default, we produce an action for each device arch.
      for (Action *&A : CudaDeviceActions)
        A = C.getDriver().ConstructPhaseAction(C, Args, CurPhase, A);

      return ABRT_Success;
    }
  };
  /// \brief HIP action builder. It injects device code in the host backend
  /// action.
  class HIPActionBuilder final : public CudaActionBuilderBase {
    /// The linker inputs obtained for each device arch.
    SmallVector<ActionList, 8> DeviceLinkerInputs;

  public:
    HIPActionBuilder(Compilation &C, DerivedArgList &Args,
                     const Driver::InputList &Inputs)
        : CudaActionBuilderBase(C, Args, Inputs, Action::OFK_HIP) {}

    bool canUseBundlerUnbundler() const override { return true; }

    ActionBuilderReturnCode
    getDeviceDependences(OffloadAction::DeviceDependences &DA,
                         phases::ID CurPhase, phases::ID FinalPhase,
                         PhasesTy &Phases) override {
      // amdgcn does not support linking of object files, therefore we skip
      // backend and assemble phases to output LLVM IR.
      if (CudaDeviceActions.empty() || CurPhase == phases::Backend ||
          CurPhase == phases::Assemble)
        return ABRT_Success;

      assert((CurPhase == phases::Link ||
              CudaDeviceActions.size() == GpuArchList.size()) &&
             "Expecting one action per GPU architecture.");
      assert(!CompileHostOnly &&
             "Not expecting CUDA actions in host-only compilation.");

      // Save CudaDeviceActions to DeviceLinkerInputs for each GPU subarch.
      // This happens to each device action originated from each input file.
      // Later on, device actions in DeviceLinkerInputs are used to create
      // device link actions in appendLinkDependences and the created device
      // link actions are passed to the offload action as device dependence.
      if (CurPhase == phases::Link) {
        DeviceLinkerInputs.resize(CudaDeviceActions.size());
        auto LI = DeviceLinkerInputs.begin();
        for (auto *A : CudaDeviceActions) {
          LI->push_back(A);
          ++LI;
        }

        // We will pass the device action as a host dependence, so we don't
        // need to do anything else with them.
        CudaDeviceActions.clear();
        return ABRT_Success;
      }

      // By default, we produce an action for each device arch.
      for (Action *&A : CudaDeviceActions)
        A = C.getDriver().ConstructPhaseAction(C, Args, CurPhase, A,
                                               AssociatedOffloadKind);

      return ABRT_Success;
    }

    void appendLinkDependences(OffloadAction::DeviceDependences &DA) override {
      // Append a new link action for each device.
      unsigned I = 0;
      for (auto &LI : DeviceLinkerInputs) {
        auto *DeviceLinkAction =
            C.MakeAction<LinkJobAction>(LI, types::TY_Image);
        DA.add(*DeviceLinkAction, *ToolChains[0],
               CudaArchToString(GpuArchList[I]), AssociatedOffloadKind);
        ++I;
      }
    }
  };

  /// OpenMP action builder. The host bitcode is passed to the device frontend
  /// and all the device linked images are passed to the host link phase.
  class OpenMPActionBuilder final : public DeviceActionBuilder {
    /// The OpenMP actions for the current input.
    ActionList OpenMPDeviceActions;

    /// The linker inputs obtained for each toolchain.
    SmallVector<ActionList, 8> DeviceLinkerInputs;

  public:
    OpenMPActionBuilder(Compilation &C, DerivedArgList &Args,
                        const Driver::InputList &Inputs)
        : DeviceActionBuilder(C, Args, Inputs, Action::OFK_OpenMP) {}

    ActionBuilderReturnCode
    getDeviceDependences(OffloadAction::DeviceDependences &DA,
                         phases::ID CurPhase, phases::ID FinalPhase,
                         PhasesTy &Phases) override {

      // We should always have an action for each input.
      assert(OpenMPDeviceActions.size() == ToolChains.size() &&
             "Number of OpenMP actions and toolchains do not match.");

      // The host only depends on device action in the linking phase, when all
      // the device images have to be embedded in the host image.
      if (CurPhase == phases::Link) {
        assert(ToolChains.size() == DeviceLinkerInputs.size() &&
               "Toolchains and linker inputs sizes do not match.");
        auto LI = DeviceLinkerInputs.begin();
        for (auto *A : OpenMPDeviceActions) {
          LI->push_back(A);
          ++LI;
        }

        // We passed the device action as a host dependence, so we don't need to
        // do anything else with them.
        OpenMPDeviceActions.clear();
        return ABRT_Success;
      }

      // By default, we produce an action for each device arch.
      for (Action *&A : OpenMPDeviceActions)
        A = C.getDriver().ConstructPhaseAction(C, Args, CurPhase, A);

      return ABRT_Success;
    }

    ActionBuilderReturnCode addDeviceDepences(Action *HostAction) override {

      // If this is an input action replicate it for each OpenMP toolchain.
      if (auto *IA = dyn_cast<InputAction>(HostAction)) {
        OpenMPDeviceActions.clear();
        for (unsigned I = 0; I < ToolChains.size(); ++I)
          OpenMPDeviceActions.push_back(
              C.MakeAction<InputAction>(IA->getInputArg(), IA->getType()));
        return ABRT_Success;
      }

      // If this is an unbundling action use it as is for each OpenMP toolchain.
      if (auto *UA = dyn_cast<OffloadUnbundlingJobAction>(HostAction)) {
        OpenMPDeviceActions.clear();
        for (unsigned I = 0; I < ToolChains.size(); ++I) {
          OpenMPDeviceActions.push_back(UA);
          UA->registerDependentActionInfo(
              ToolChains[I], /*BoundArch=*/StringRef(), Action::OFK_OpenMP);
        }
        return ABRT_Success;
      }

      // When generating code for OpenMP we use the host compile phase result as
      // a dependence to the device compile phase so that it can learn what
      // declarations should be emitted. However, this is not the only use for
      // the host action, so we prevent it from being collapsed.
      if (isa<CompileJobAction>(HostAction)) {
        HostAction->setCannotBeCollapsedWithNextDependentAction();
        assert(ToolChains.size() == OpenMPDeviceActions.size() &&
               "Toolchains and device action sizes do not match.");
        OffloadAction::HostDependence HDep(
            *HostAction, *C.getSingleOffloadToolChain<Action::OFK_Host>(),
            /*BoundArch=*/nullptr, Action::OFK_OpenMP);
        auto TC = ToolChains.begin();
        for (Action *&A : OpenMPDeviceActions) {
          assert(isa<CompileJobAction>(A));
          OffloadAction::DeviceDependences DDep;
          DDep.add(*A, **TC, /*BoundArch=*/nullptr, Action::OFK_OpenMP);
          A = C.MakeAction<OffloadAction>(HDep, DDep);
          ++TC;
        }
      }
      return ABRT_Success;
    }

    void appendTopLevelActions(ActionList &AL) override {
      if (OpenMPDeviceActions.empty())
        return;

      // We should always have an action for each input.
      assert(OpenMPDeviceActions.size() == ToolChains.size() &&
             "Number of OpenMP actions and toolchains do not match.");

      // Append all device actions followed by the proper offload action.
      auto TI = ToolChains.begin();
      for (auto *A : OpenMPDeviceActions) {
        OffloadAction::DeviceDependences Dep;
        Dep.add(*A, **TI, /*BoundArch=*/nullptr, Action::OFK_OpenMP);
        AL.push_back(C.MakeAction<OffloadAction>(Dep, A->getType()));
        ++TI;
      }
      // We no longer need the action stored in this builder.
      OpenMPDeviceActions.clear();
    }

    void appendLinkDependences(OffloadAction::DeviceDependences &DA) override {
      assert(ToolChains.size() == DeviceLinkerInputs.size() &&
             "Toolchains and linker inputs sizes do not match.");

      // Append a new link action for each device.
      auto TC = ToolChains.begin();
      for (auto &LI : DeviceLinkerInputs) {
        auto *DeviceLinkAction =
            C.MakeAction<LinkJobAction>(LI, types::TY_Image);
        DA.add(*DeviceLinkAction, **TC, /*BoundArch=*/nullptr,
               Action::OFK_OpenMP);
        ++TC;
      }
    }

    bool initialize() override {
      // Get the OpenMP toolchains. If we don't get any, the action builder will
      // know there is nothing to do related to OpenMP offloading.
      auto OpenMPTCRange = C.getOffloadToolChains<Action::OFK_OpenMP>();
      for (auto TI = OpenMPTCRange.first, TE = OpenMPTCRange.second; TI != TE;
           ++TI)
        ToolChains.push_back(TI->second);

      DeviceLinkerInputs.resize(ToolChains.size());
      return false;
    }

    bool canUseBundlerUnbundler() const override {
      // OpenMP should use bundled files whenever possible.
      return true;
    }
  };

  ///
  /// TODO: Add the implementation for other specialized builders here.
  ///

  /// Specialized builders being used by this offloading action builder.
  SmallVector<DeviceActionBuilder *, 4> SpecializedBuilders;

  /// Flag set to true if all valid builders allow file bundling/unbundling.
  bool CanUseBundler;

public:
  OffloadingActionBuilder(Compilation &C, DerivedArgList &Args,
                          const Driver::InputList &Inputs)
      : C(C) {
    // Create a specialized builder for each device toolchain.

    IsValid = true;

    // Create a specialized builder for CUDA.
    SpecializedBuilders.push_back(new CudaActionBuilder(C, Args, Inputs));

    // Create a specialized builder for HIP.
    SpecializedBuilders.push_back(new HIPActionBuilder(C, Args, Inputs));

    // Create a specialized builder for OpenMP.
    SpecializedBuilders.push_back(new OpenMPActionBuilder(C, Args, Inputs));

    //
    // TODO: Build other specialized builders here.
    //

    // Initialize all the builders, keeping track of errors. If all valid
    // builders agree that we can use bundling, set the flag to true.
    unsigned ValidBuilders = 0u;
    unsigned ValidBuildersSupportingBundling = 0u;
    for (auto *SB : SpecializedBuilders) {
      IsValid = IsValid && !SB->initialize();

      // Update the counters if the builder is valid.
      if (SB->isValid()) {
        ++ValidBuilders;
        if (SB->canUseBundlerUnbundler())
          ++ValidBuildersSupportingBundling;
      }
    }
    CanUseBundler =
        ValidBuilders && ValidBuilders == ValidBuildersSupportingBundling;
  }

  ~OffloadingActionBuilder() {
    for (auto *SB : SpecializedBuilders)
      delete SB;
  }

  /// Generate an action that adds device dependences (if any) to a host action.
  /// If no device dependence actions exist, just return the host action \a
  /// HostAction. If an error is found or if no builder requires the host action
  /// to be generated, return nullptr.
  Action *
  addDeviceDependencesToHostAction(Action *HostAction, const Arg *InputArg,
                                   phases::ID CurPhase, phases::ID FinalPhase,
                                   DeviceActionBuilder::PhasesTy &Phases) {
    if (!IsValid)
      return nullptr;

    if (SpecializedBuilders.empty())
      return HostAction;

    assert(HostAction && "Invalid host action!");

    OffloadAction::DeviceDependences DDeps;
    // Check if all the programming models agree we should not emit the host
    // action. Also, keep track of the offloading kinds employed.
    auto &OffloadKind = InputArgToOffloadKindMap[InputArg];
    unsigned InactiveBuilders = 0u;
    unsigned IgnoringBuilders = 0u;
    for (auto *SB : SpecializedBuilders) {
      if (!SB->isValid()) {
        ++InactiveBuilders;
        continue;
      }

      auto RetCode =
          SB->getDeviceDependences(DDeps, CurPhase, FinalPhase, Phases);

      // If the builder explicitly says the host action should be ignored,
      // we need to increment the variable that tracks the builders that request
      // the host object to be ignored.
      if (RetCode == DeviceActionBuilder::ABRT_Ignore_Host)
        ++IgnoringBuilders;

      // Unless the builder was inactive for this action, we have to record the
      // offload kind because the host will have to use it.
      if (RetCode != DeviceActionBuilder::ABRT_Inactive)
        OffloadKind |= SB->getAssociatedOffloadKind();
    }

    // If all builders agree that the host object should be ignored, just return
    // nullptr.
    if (IgnoringBuilders &&
        SpecializedBuilders.size() == (InactiveBuilders + IgnoringBuilders))
      return nullptr;

    if (DDeps.getActions().empty())
      return HostAction;

    // We have dependences we need to bundle together. We use an offload action
    // for that.
    OffloadAction::HostDependence HDep(
        *HostAction, *C.getSingleOffloadToolChain<Action::OFK_Host>(),
        /*BoundArch=*/nullptr, DDeps);
    return C.MakeAction<OffloadAction>(HDep, DDeps);
  }

  /// Generate an action that adds a host dependence to a device action. The
  /// results will be kept in this action builder. Return true if an error was
  /// found.
  bool addHostDependenceToDeviceActions(Action *&HostAction,
                                        const Arg *InputArg) {
    if (!IsValid)
      return true;

    // If we are supporting bundling/unbundling and the current action is an
    // input action of non-source file, we replace the host action by the
    // unbundling action. The bundler tool has the logic to detect if an input
    // is a bundle or not and if the input is not a bundle it assumes it is a
    // host file. Therefore it is safe to create an unbundling action even if
    // the input is not a bundle.
    if (CanUseBundler && isa<InputAction>(HostAction) &&
        InputArg->getOption().getKind() == llvm::opt::Option::InputClass &&
        !types::isSrcFile(HostAction->getType())) {
      auto UnbundlingHostAction =
          C.MakeAction<OffloadUnbundlingJobAction>(HostAction);
      UnbundlingHostAction->registerDependentActionInfo(
          C.getSingleOffloadToolChain<Action::OFK_Host>(),
          /*BoundArch=*/StringRef(), Action::OFK_Host);
      HostAction = UnbundlingHostAction;
    }

    assert(HostAction && "Invalid host action!");

    // Register the offload kinds that are used.
    auto &OffloadKind = InputArgToOffloadKindMap[InputArg];
    for (auto *SB : SpecializedBuilders) {
      if (!SB->isValid())
        continue;

      auto RetCode = SB->addDeviceDepences(HostAction);

      // Host dependences for device actions are not compatible with that same
      // action being ignored.
      assert(RetCode != DeviceActionBuilder::ABRT_Ignore_Host &&
             "Host dependence not expected to be ignored.!");

      // Unless the builder was inactive for this action, we have to record the
      // offload kind because the host will have to use it.
      if (RetCode != DeviceActionBuilder::ABRT_Inactive)
        OffloadKind |= SB->getAssociatedOffloadKind();
    }

    return false;
  }

  /// Add the offloading top level actions to the provided action list. This
  /// function can replace the host action by a bundling action if the
  /// programming models allow it.
  bool appendTopLevelActions(ActionList &AL, Action *HostAction,
                             const Arg *InputArg) {
    // Get the device actions to be appended.
    ActionList OffloadAL;
    for (auto *SB : SpecializedBuilders) {
      if (!SB->isValid())
        continue;
      SB->appendTopLevelActions(OffloadAL);
    }

    // If we can use the bundler, replace the host action by the bundling one in
    // the resulting list. Otherwise, just append the device actions.
    if (CanUseBundler && !OffloadAL.empty()) {
      // Add the host action to the list in order to create the bundling action.
      OffloadAL.push_back(HostAction);

      // We expect that the host action was just appended to the action list
      // before this method was called.
      assert(HostAction == AL.back() && "Host action not in the list??");
      HostAction = C.MakeAction<OffloadBundlingJobAction>(OffloadAL);
      AL.back() = HostAction;
    } else
      AL.append(OffloadAL.begin(), OffloadAL.end());

    // Propagate to the current host action (if any) the offload information
    // associated with the current input.
    if (HostAction)
      HostAction->propagateHostOffloadInfo(InputArgToOffloadKindMap[InputArg],
                                           /*BoundArch=*/nullptr);
    return false;
  }

  /// Processes the host linker action. This currently consists of replacing it
  /// with an offload action if there are device link objects and propagate to
  /// the host action all the offload kinds used in the current compilation. The
  /// resulting action is returned.
  Action *processHostLinkAction(Action *HostAction) {
    // Add all the dependences from the device linking actions.
    OffloadAction::DeviceDependences DDeps;
    for (auto *SB : SpecializedBuilders) {
      if (!SB->isValid())
        continue;

      SB->appendLinkDependences(DDeps);
    }

    // Calculate all the offload kinds used in the current compilation.
    unsigned ActiveOffloadKinds = 0u;
    for (auto &I : InputArgToOffloadKindMap)
      ActiveOffloadKinds |= I.second;

    // If we don't have device dependencies, we don't have to create an offload
    // action.
    if (DDeps.getActions().empty()) {
      // Propagate all the active kinds to host action. Given that it is a link
      // action it is assumed to depend on all actions generated so far.
      HostAction->propagateHostOffloadInfo(ActiveOffloadKinds,
                                           /*BoundArch=*/nullptr);
      return HostAction;
    }

    // Create the offload action with all dependences. When an offload action
    // is created the kinds are propagated to the host action, so we don't have
    // to do that explicitly here.
    OffloadAction::HostDependence HDep(
        *HostAction, *C.getSingleOffloadToolChain<Action::OFK_Host>(),
        /*BoundArch*/ nullptr, ActiveOffloadKinds);
    return C.MakeAction<OffloadAction>(HDep, DDeps);
  }
};
} // anonymous namespace.

void Driver::BuildActions(Compilation &C, DerivedArgList &Args,
                          const InputList &Inputs, ActionList &Actions) const {
  llvm::PrettyStackTraceString CrashInfo("Building compilation actions");

  if (!SuppressMissingInputWarning && Inputs.empty()) {
    Diag(clang::diag::err_drv_no_input_files);
    return;
  }

  Arg *FinalPhaseArg;
  phases::ID FinalPhase = getFinalPhase(Args, &FinalPhaseArg);

  if (FinalPhase == phases::Link) {
    if (Args.hasArg(options::OPT_emit_llvm))
      Diag(clang::diag::err_drv_emit_llvm_link);
    if (IsCLMode() && LTOMode != LTOK_None &&
        !Args.getLastArgValue(options::OPT_fuse_ld_EQ).equals_lower("lld"))
      Diag(clang::diag::err_drv_lto_without_lld);
  }

  // Reject -Z* at the top level, these options should never have been exposed
  // by gcc.
  if (Arg *A = Args.getLastArg(options::OPT_Z_Joined))
    Diag(clang::diag::err_drv_use_of_Z_option) << A->getAsString(Args);

  // Diagnose misuse of /Fo.
  if (Arg *A = Args.getLastArg(options::OPT__SLASH_Fo)) {
    StringRef V = A->getValue();
    if (Inputs.size() > 1 && !V.empty() &&
        !llvm::sys::path::is_separator(V.back())) {
      // Check whether /Fo tries to name an output file for multiple inputs.
      Diag(clang::diag::err_drv_out_file_argument_with_multiple_sources)
          << A->getSpelling() << V;
      Args.eraseArg(options::OPT__SLASH_Fo);
    }
  }

  // Diagnose misuse of /Fa.
  if (Arg *A = Args.getLastArg(options::OPT__SLASH_Fa)) {
    StringRef V = A->getValue();
    if (Inputs.size() > 1 && !V.empty() &&
        !llvm::sys::path::is_separator(V.back())) {
      // Check whether /Fa tries to name an asm file for multiple inputs.
      Diag(clang::diag::err_drv_out_file_argument_with_multiple_sources)
          << A->getSpelling() << V;
      Args.eraseArg(options::OPT__SLASH_Fa);
    }
  }

  // Diagnose misuse of /o.
  if (Arg *A = Args.getLastArg(options::OPT__SLASH_o)) {
    if (A->getValue()[0] == '\0') {
      // It has to have a value.
      Diag(clang::diag::err_drv_missing_argument) << A->getSpelling() << 1;
      Args.eraseArg(options::OPT__SLASH_o);
    }
  }

  // Diagnose unsupported forms of /Yc /Yu. Ignore /Yc/Yu for now if:
  // * no filename after it
  // * both /Yc and /Yu passed but with different filenames
  // * corresponding file not also passed as /FI
  Arg *YcArg = Args.getLastArg(options::OPT__SLASH_Yc);
  Arg *YuArg = Args.getLastArg(options::OPT__SLASH_Yu);
  if (YcArg && YcArg->getValue()[0] == '\0') {
    Diag(clang::diag::warn_drv_ycyu_no_arg_clang_cl) << YcArg->getSpelling();
    Args.eraseArg(options::OPT__SLASH_Yc);
    YcArg = nullptr;
  }
  if (YuArg && YuArg->getValue()[0] == '\0') {
    Diag(clang::diag::warn_drv_ycyu_no_arg_clang_cl) << YuArg->getSpelling();
    Args.eraseArg(options::OPT__SLASH_Yu);
    YuArg = nullptr;
  }
  if (YcArg && YuArg && strcmp(YcArg->getValue(), YuArg->getValue()) != 0) {
    Diag(clang::diag::warn_drv_ycyu_different_arg_clang_cl);
    Args.eraseArg(options::OPT__SLASH_Yc);
    Args.eraseArg(options::OPT__SLASH_Yu);
    YcArg = YuArg = nullptr;
  }
  if (YcArg && Inputs.size() > 1) {
    Diag(clang::diag::warn_drv_yc_multiple_inputs_clang_cl);
    Args.eraseArg(options::OPT__SLASH_Yc);
    YcArg = nullptr;
  }
  if (Args.hasArg(options::OPT__SLASH_Y_)) {
    // /Y- disables all pch handling.  Rather than check for it everywhere,
    // just remove clang-cl pch-related flags here.
    Args.eraseArg(options::OPT__SLASH_Fp);
    Args.eraseArg(options::OPT__SLASH_Yc);
    Args.eraseArg(options::OPT__SLASH_Yu);
    YcArg = YuArg = nullptr;
  }

  // Builder to be used to build offloading actions.
  OffloadingActionBuilder OffloadBuilder(C, Args, Inputs);

  // Construct the actions to perform.
  ActionList LinkerInputs;

  llvm::SmallVector<phases::ID, phases::MaxNumberOfPhases> PL;
  for (auto &I : Inputs) {
    types::ID InputType = I.first;
    const Arg *InputArg = I.second;

    PL.clear();
    types::getCompilationPhases(InputType, PL);

    // If the first step comes after the final phase we are doing as part of
    // this compilation, warn the user about it.
    phases::ID InitialPhase = PL[0];
    if (InitialPhase > FinalPhase) {
      if (InputArg->isClaimed())
        continue;

      // Claim here to avoid the more general unused warning.
      InputArg->claim();

      // Suppress all unused style warnings with -Qunused-arguments
      if (Args.hasArg(options::OPT_Qunused_arguments))
        continue;

      // Special case when final phase determined by binary name, rather than
      // by a command-line argument with a corresponding Arg.
      if (CCCIsCPP())
        Diag(clang::diag::warn_drv_input_file_unused_by_cpp)
            << InputArg->getAsString(Args) << getPhaseName(InitialPhase);
      // Special case '-E' warning on a previously preprocessed file to make
      // more sense.
      else if (InitialPhase == phases::Compile &&
               FinalPhase == phases::Preprocess &&
               getPreprocessedType(InputType) == types::TY_INVALID)
        Diag(clang::diag::warn_drv_preprocessed_input_file_unused)
            << InputArg->getAsString(Args) << !!FinalPhaseArg
            << (FinalPhaseArg ? FinalPhaseArg->getOption().getName() : "");
      else
        Diag(clang::diag::warn_drv_input_file_unused)
            << InputArg->getAsString(Args) << getPhaseName(InitialPhase)
            << !!FinalPhaseArg
            << (FinalPhaseArg ? FinalPhaseArg->getOption().getName() : "");
      continue;
    }

    if (YcArg) {
      // Add a separate precompile phase for the compile phase.
      if (FinalPhase >= phases::Compile) {
        const types::ID HeaderType = lookupHeaderTypeForSourceType(InputType);
        llvm::SmallVector<phases::ID, phases::MaxNumberOfPhases> PCHPL;
        types::getCompilationPhases(HeaderType, PCHPL);
        // Build the pipeline for the pch file.
        Action *ClangClPch =
            C.MakeAction<InputAction>(*InputArg, HeaderType);
        for (phases::ID Phase : PCHPL)
          ClangClPch = ConstructPhaseAction(C, Args, Phase, ClangClPch);
        assert(ClangClPch);
        Actions.push_back(ClangClPch);
        // The driver currently exits after the first failed command.  This
        // relies on that behavior, to make sure if the pch generation fails,
        // the main compilation won't run.
        // FIXME: If the main compilation fails, the PCH generation should
        // probably not be considered successful either.
      }
    }

    // Build the pipeline for this file.
    Action *Current = C.MakeAction<InputAction>(*InputArg, InputType);

    // Use the current host action in any of the offloading actions, if
    // required.
    if (OffloadBuilder.addHostDependenceToDeviceActions(Current, InputArg))
      break;

    for (SmallVectorImpl<phases::ID>::iterator i = PL.begin(), e = PL.end();
         i != e; ++i) {
      phases::ID Phase = *i;

      // We are done if this step is past what the user requested.
      if (Phase > FinalPhase)
        break;

      // Add any offload action the host action depends on.
      Current = OffloadBuilder.addDeviceDependencesToHostAction(
          Current, InputArg, Phase, FinalPhase, PL);
      if (!Current)
        break;

      // Queue linker inputs.
      if (Phase == phases::Link) {
        assert((i + 1) == e && "linking must be final compilation step.");
        LinkerInputs.push_back(Current);
        Current = nullptr;
        break;
      }

      // Otherwise construct the appropriate action.
      auto *NewCurrent = ConstructPhaseAction(C, Args, Phase, Current);

      // We didn't create a new action, so we will just move to the next phase.
      if (NewCurrent == Current)
        continue;

      Current = NewCurrent;

      // Use the current host action in any of the offloading actions, if
      // required.
      if (OffloadBuilder.addHostDependenceToDeviceActions(Current, InputArg))
        break;

      if (Current->getType() == types::TY_Nothing)
        break;
    }

    // If we ended with something, add to the output list.
    if (Current)
      Actions.push_back(Current);

    // Add any top level actions generated for offloading.
    OffloadBuilder.appendTopLevelActions(Actions, Current, InputArg);
  }

  // Add a link action if necessary.
  if (!LinkerInputs.empty()) {
    Action *LA = C.MakeAction<LinkJobAction>(LinkerInputs, types::TY_Image);
    LA = OffloadBuilder.processHostLinkAction(LA);
    Actions.push_back(LA);
  }

  // If we are linking, claim any options which are obviously only used for
  // compilation.
  if (FinalPhase == phases::Link && PL.size() == 1) {
    Args.ClaimAllArgs(options::OPT_CompileOnly_Group);
    Args.ClaimAllArgs(options::OPT_cl_compile_Group);
  }

  // Claim ignored clang-cl options.
  Args.ClaimAllArgs(options::OPT_cl_ignored_Group);

  // Claim --cuda-host-only and --cuda-compile-host-device, which may be passed
  // to non-CUDA compilations and should not trigger warnings there.
  Args.ClaimAllArgs(options::OPT_cuda_host_only);
  Args.ClaimAllArgs(options::OPT_cuda_compile_host_device);
}

Action *Driver::ConstructPhaseAction(
    Compilation &C, const ArgList &Args, phases::ID Phase, Action *Input,
    Action::OffloadKind TargetDeviceOffloadKind) const {
  llvm::PrettyStackTraceString CrashInfo("Constructing phase actions");

  // Some types skip the assembler phase (e.g., llvm-bc), but we can't
  // encode this in the steps because the intermediate type depends on
  // arguments. Just special case here.
  if (Phase == phases::Assemble && Input->getType() != types::TY_PP_Asm)
    return Input;

  // Build the appropriate action.
  switch (Phase) {
  case phases::Link:
    llvm_unreachable("link action invalid here.");
  case phases::Preprocess: {
    types::ID OutputTy;
    // -{M, MM} alter the output type.
    if (Args.hasArg(options::OPT_M, options::OPT_MM)) {
      OutputTy = types::TY_Dependencies;
    } else {
      OutputTy = Input->getType();
      if (!Args.hasFlag(options::OPT_frewrite_includes,
                        options::OPT_fno_rewrite_includes, false) &&
          !Args.hasFlag(options::OPT_frewrite_imports,
                        options::OPT_fno_rewrite_imports, false) &&
          !CCGenDiagnostics)
        OutputTy = types::getPreprocessedType(OutputTy);
      assert(OutputTy != types::TY_INVALID &&
             "Cannot preprocess this input type!");
    }
    return C.MakeAction<PreprocessJobAction>(Input, OutputTy);
  }
  case phases::Precompile: {
    types::ID OutputTy = getPrecompiledType(Input->getType());
    assert(OutputTy != types::TY_INVALID &&
           "Cannot precompile this input type!");
    if (Args.hasArg(options::OPT_fsyntax_only)) {
      // Syntax checks should not emit a PCH file
      OutputTy = types::TY_Nothing;
    }
    return C.MakeAction<PrecompileJobAction>(Input, OutputTy);
  }
  case phases::Compile: {
    if (Args.hasArg(options::OPT_fsyntax_only))
      return C.MakeAction<CompileJobAction>(Input, types::TY_Nothing);
    if (Args.hasArg(options::OPT_rewrite_objc))
      return C.MakeAction<CompileJobAction>(Input, types::TY_RewrittenObjC);
    if (Args.hasArg(options::OPT_rewrite_legacy_objc))
      return C.MakeAction<CompileJobAction>(Input,
                                            types::TY_RewrittenLegacyObjC);
    if (Args.hasArg(options::OPT__analyze, options::OPT__analyze_auto))
      return C.MakeAction<AnalyzeJobAction>(Input, types::TY_Plist);
    if (Args.hasArg(options::OPT__migrate))
      return C.MakeAction<MigrateJobAction>(Input, types::TY_Remap);
    if (Args.hasArg(options::OPT_emit_ast))
      return C.MakeAction<CompileJobAction>(Input, types::TY_AST);
    if (Args.hasArg(options::OPT_module_file_info))
      return C.MakeAction<CompileJobAction>(Input, types::TY_ModuleFile);
    if (Args.hasArg(options::OPT_verify_pch))
      return C.MakeAction<VerifyPCHJobAction>(Input, types::TY_Nothing);
    return C.MakeAction<CompileJobAction>(Input, types::TY_LLVM_BC);
  }
  case phases::Backend: {
    if (isUsingLTO() && TargetDeviceOffloadKind == Action::OFK_None) {
      types::ID Output =
          Args.hasArg(options::OPT_S) ? types::TY_LTO_IR : types::TY_LTO_BC;
      return C.MakeAction<BackendJobAction>(Input, Output);
    }
    if (Args.hasArg(options::OPT_emit_llvm)) {
      types::ID Output =
          Args.hasArg(options::OPT_S) ? types::TY_LLVM_IR : types::TY_LLVM_BC;
      return C.MakeAction<BackendJobAction>(Input, Output);
    }
    return C.MakeAction<BackendJobAction>(Input, types::TY_PP_Asm);
  }
  case phases::Assemble:
    return C.MakeAction<AssembleJobAction>(std::move(Input), types::TY_Object);
  }

  llvm_unreachable("invalid phase in ConstructPhaseAction");
}

void Driver::BuildJobs(Compilation &C) const {
  llvm::PrettyStackTraceString CrashInfo("Building compilation jobs");

  Arg *FinalOutput = C.getArgs().getLastArg(options::OPT_o);

  // It is an error to provide a -o option if we are making multiple output
  // files.
  if (FinalOutput) {
    unsigned NumOutputs = 0;
    for (const Action *A : C.getActions())
      if (A->getType() != types::TY_Nothing)
        ++NumOutputs;

    if (NumOutputs > 1) {
      Diag(clang::diag::err_drv_output_argument_with_multiple_files);
      FinalOutput = nullptr;
    }
  }

  // Collect the list of architectures.
  llvm::StringSet<> ArchNames;
  if (C.getDefaultToolChain().getTriple().isOSBinFormatMachO())
    for (const Arg *A : C.getArgs())
      if (A->getOption().matches(options::OPT_arch))
        ArchNames.insert(A->getValue());

  // Set of (Action, canonical ToolChain triple) pairs we've built jobs for.
  std::map<std::pair<const Action *, std::string>, InputInfo> CachedResults;
  for (Action *A : C.getActions()) {
    // If we are linking an image for multiple archs then the linker wants
    // -arch_multiple and -final_output <final image name>. Unfortunately, this
    // doesn't fit in cleanly because we have to pass this information down.
    //
    // FIXME: This is a hack; find a cleaner way to integrate this into the
    // process.
    const char *LinkingOutput = nullptr;
    if (isa<LipoJobAction>(A)) {
      if (FinalOutput)
        LinkingOutput = FinalOutput->getValue();
      else
        LinkingOutput = getDefaultImageName();
    }

    BuildJobsForAction(C, A, &C.getDefaultToolChain(),
                       /*BoundArch*/ StringRef(),
                       /*AtTopLevel*/ true,
                       /*MultipleArchs*/ ArchNames.size() > 1,
                       /*LinkingOutput*/ LinkingOutput, CachedResults,
                       /*TargetDeviceOffloadKind*/ Action::OFK_None);
  }

  // If the user passed -Qunused-arguments or there were errors, don't warn
  // about any unused arguments.
  if (Diags.hasErrorOccurred() ||
      C.getArgs().hasArg(options::OPT_Qunused_arguments))
    return;

  // Claim -### here.
  (void)C.getArgs().hasArg(options::OPT__HASH_HASH_HASH);

  // Claim --driver-mode, --rsp-quoting, it was handled earlier.
  (void)C.getArgs().hasArg(options::OPT_driver_mode);
  (void)C.getArgs().hasArg(options::OPT_rsp_quoting);

  for (Arg *A : C.getArgs()) {
    // FIXME: It would be nice to be able to send the argument to the
    // DiagnosticsEngine, so that extra values, position, and so on could be
    // printed.
    if (!A->isClaimed()) {
      if (A->getOption().hasFlag(options::NoArgumentUnused))
        continue;

      // Suppress the warning automatically if this is just a flag, and it is an
      // instance of an argument we already claimed.
      const Option &Opt = A->getOption();
      if (Opt.getKind() == Option::FlagClass) {
        bool DuplicateClaimed = false;

        for (const Arg *AA : C.getArgs().filtered(&Opt)) {
          if (AA->isClaimed()) {
            DuplicateClaimed = true;
            break;
          }
        }

        if (DuplicateClaimed)
          continue;
      }

      // In clang-cl, don't mention unknown arguments here since they have
      // already been warned about.
      if (!IsCLMode() || !A->getOption().matches(options::OPT_UNKNOWN))
        Diag(clang::diag::warn_drv_unused_argument)
            << A->getAsString(C.getArgs());
    }
  }
}

namespace {
/// Utility class to control the collapse of dependent actions and select the
/// tools accordingly.
class ToolSelector final {
  /// The tool chain this selector refers to.
  const ToolChain &TC;

  /// The compilation this selector refers to.
  const Compilation &C;

  /// The base action this selector refers to.
  const JobAction *BaseAction;

  /// Set to true if the current toolchain refers to host actions.
  bool IsHostSelector;

  /// Set to true if save-temps and embed-bitcode functionalities are active.
  bool SaveTemps;
  bool EmbedBitcode;

  /// Get previous dependent action or null if that does not exist. If
  /// \a CanBeCollapsed is false, that action must be legal to collapse or
  /// null will be returned.
  const JobAction *getPrevDependentAction(const ActionList &Inputs,
                                          ActionList &SavedOffloadAction,
                                          bool CanBeCollapsed = true) {
    // An option can be collapsed only if it has a single input.
    if (Inputs.size() != 1)
      return nullptr;

    Action *CurAction = *Inputs.begin();
    if (CanBeCollapsed &&
        !CurAction->isCollapsingWithNextDependentActionLegal())
      return nullptr;

    // If the input action is an offload action. Look through it and save any
    // offload action that can be dropped in the event of a collapse.
    if (auto *OA = dyn_cast<OffloadAction>(CurAction)) {
      // If the dependent action is a device action, we will attempt to collapse
      // only with other device actions. Otherwise, we would do the same but
      // with host actions only.
      if (!IsHostSelector) {
        if (OA->hasSingleDeviceDependence(/*DoNotConsiderHostActions=*/true)) {
          CurAction =
              OA->getSingleDeviceDependence(/*DoNotConsiderHostActions=*/true);
          if (CanBeCollapsed &&
              !CurAction->isCollapsingWithNextDependentActionLegal())
            return nullptr;
          SavedOffloadAction.push_back(OA);
          return dyn_cast<JobAction>(CurAction);
        }
      } else if (OA->hasHostDependence()) {
        CurAction = OA->getHostDependence();
        if (CanBeCollapsed &&
            !CurAction->isCollapsingWithNextDependentActionLegal())
          return nullptr;
        SavedOffloadAction.push_back(OA);
        return dyn_cast<JobAction>(CurAction);
      }
      return nullptr;
    }

    return dyn_cast<JobAction>(CurAction);
  }

  /// Return true if an assemble action can be collapsed.
  bool canCollapseAssembleAction() const {
    return TC.useIntegratedAs() && !SaveTemps &&
           !C.getArgs().hasArg(options::OPT_via_file_asm) &&
           !C.getArgs().hasArg(options::OPT__SLASH_FA) &&
           !C.getArgs().hasArg(options::OPT__SLASH_Fa);
  }

  /// Return true if a preprocessor action can be collapsed.
  bool canCollapsePreprocessorAction() const {
    return !C.getArgs().hasArg(options::OPT_no_integrated_cpp) &&
           !C.getArgs().hasArg(options::OPT_traditional_cpp) && !SaveTemps &&
           !C.getArgs().hasArg(options::OPT_rewrite_objc);
  }

  /// Struct that relates an action with the offload actions that would be
  /// collapsed with it.
  struct JobActionInfo final {
    /// The action this info refers to.
    const JobAction *JA = nullptr;
    /// The offload actions we need to take care off if this action is
    /// collapsed.
    ActionList SavedOffloadAction;
  };

  /// Append collapsed offload actions from the give nnumber of elements in the
  /// action info array.
  static void AppendCollapsedOffloadAction(ActionList &CollapsedOffloadAction,
                                           ArrayRef<JobActionInfo> &ActionInfo,
                                           unsigned ElementNum) {
    assert(ElementNum <= ActionInfo.size() && "Invalid number of elements.");
    for (unsigned I = 0; I < ElementNum; ++I)
      CollapsedOffloadAction.append(ActionInfo[I].SavedOffloadAction.begin(),
                                    ActionInfo[I].SavedOffloadAction.end());
  }

  /// Functions that attempt to perform the combining. They detect if that is
  /// legal, and if so they update the inputs \a Inputs and the offload action
  /// that were collapsed in \a CollapsedOffloadAction. A tool that deals with
  /// the combined action is returned. If the combining is not legal or if the
  /// tool does not exist, null is returned.
  /// Currently three kinds of collapsing are supported:
  ///  - Assemble + Backend + Compile;
  ///  - Assemble + Backend ;
  ///  - Backend + Compile.
  const Tool *
  combineAssembleBackendCompile(ArrayRef<JobActionInfo> ActionInfo,
                                const ActionList *&Inputs,
                                ActionList &CollapsedOffloadAction) {
    if (ActionInfo.size() < 3 || !canCollapseAssembleAction())
      return nullptr;
    auto *AJ = dyn_cast<AssembleJobAction>(ActionInfo[0].JA);
    auto *BJ = dyn_cast<BackendJobAction>(ActionInfo[1].JA);
    auto *CJ = dyn_cast<CompileJobAction>(ActionInfo[2].JA);
    if (!AJ || !BJ || !CJ)
      return nullptr;

    // Get compiler tool.
    const Tool *T = TC.SelectTool(*CJ);
    if (!T)
      return nullptr;

    // When using -fembed-bitcode, it is required to have the same tool (clang)
    // for both CompilerJA and BackendJA. Otherwise, combine two stages.
    if (EmbedBitcode) {
      const Tool *BT = TC.SelectTool(*BJ);
      if (BT == T)
        return nullptr;
    }

    if (!T->hasIntegratedAssembler())
      return nullptr;

    Inputs = &CJ->getInputs();
    AppendCollapsedOffloadAction(CollapsedOffloadAction, ActionInfo,
                                 /*NumElements=*/3);
    return T;
  }
  const Tool *combineAssembleBackend(ArrayRef<JobActionInfo> ActionInfo,
                                     const ActionList *&Inputs,
                                     ActionList &CollapsedOffloadAction) {
    if (ActionInfo.size() < 2 || !canCollapseAssembleAction())
      return nullptr;
    auto *AJ = dyn_cast<AssembleJobAction>(ActionInfo[0].JA);
    auto *BJ = dyn_cast<BackendJobAction>(ActionInfo[1].JA);
    if (!AJ || !BJ)
      return nullptr;

    // Retrieve the compile job, backend action must always be preceded by one.
    ActionList CompileJobOffloadActions;
    auto *CJ = getPrevDependentAction(BJ->getInputs(), CompileJobOffloadActions,
                                      /*CanBeCollapsed=*/false);
    if (!AJ || !BJ || !CJ)
      return nullptr;

    assert(isa<CompileJobAction>(CJ) &&
           "Expecting compile job preceding backend job.");

    // Get compiler tool.
    const Tool *T = TC.SelectTool(*CJ);
    if (!T)
      return nullptr;

    if (!T->hasIntegratedAssembler())
      return nullptr;

    Inputs = &BJ->getInputs();
    AppendCollapsedOffloadAction(CollapsedOffloadAction, ActionInfo,
                                 /*NumElements=*/2);
    return T;
  }
  const Tool *combineBackendCompile(ArrayRef<JobActionInfo> ActionInfo,
                                    const ActionList *&Inputs,
                                    ActionList &CollapsedOffloadAction) {
    if (ActionInfo.size() < 2)
      return nullptr;
    auto *BJ = dyn_cast<BackendJobAction>(ActionInfo[0].JA);
    auto *CJ = dyn_cast<CompileJobAction>(ActionInfo[1].JA);
    if (!BJ || !CJ)
      return nullptr;

    // Check if the initial input (to the compile job or its predessor if one
    // exists) is LLVM bitcode. In that case, no preprocessor step is required
    // and we can still collapse the compile and backend jobs when we have
    // -save-temps. I.e. there is no need for a separate compile job just to
    // emit unoptimized bitcode.
    bool InputIsBitcode = true;
    for (size_t i = 1; i < ActionInfo.size(); i++)
      if (ActionInfo[i].JA->getType() != types::TY_LLVM_BC &&
          ActionInfo[i].JA->getType() != types::TY_LTO_BC) {
        InputIsBitcode = false;
        break;
      }
    if (!InputIsBitcode && !canCollapsePreprocessorAction())
      return nullptr;

    // Get compiler tool.
    const Tool *T = TC.SelectTool(*CJ);
    if (!T)
      return nullptr;

    if (T->canEmitIR() && ((SaveTemps && !InputIsBitcode) || EmbedBitcode))
      return nullptr;

    Inputs = &CJ->getInputs();
    AppendCollapsedOffloadAction(CollapsedOffloadAction, ActionInfo,
                                 /*NumElements=*/2);
    return T;
  }

  /// Updates the inputs if the obtained tool supports combining with
  /// preprocessor action, and the current input is indeed a preprocessor
  /// action. If combining results in the collapse of offloading actions, those
  /// are appended to \a CollapsedOffloadAction.
  void combineWithPreprocessor(const Tool *T, const ActionList *&Inputs,
                               ActionList &CollapsedOffloadAction) {
    if (!T || !canCollapsePreprocessorAction() || !T->hasIntegratedCPP())
      return;

    // Attempt to get a preprocessor action dependence.
    ActionList PreprocessJobOffloadActions;
    auto *PJ = getPrevDependentAction(*Inputs, PreprocessJobOffloadActions);
    if (!PJ || !isa<PreprocessJobAction>(PJ))
      return;

    // This is legal to combine. Append any offload action we found and set the
    // current inputs to preprocessor inputs.
    CollapsedOffloadAction.append(PreprocessJobOffloadActions.begin(),
                                  PreprocessJobOffloadActions.end());
    Inputs = &PJ->getInputs();
  }

public:
  ToolSelector(const JobAction *BaseAction, const ToolChain &TC,
               const Compilation &C, bool SaveTemps, bool EmbedBitcode)
      : TC(TC), C(C), BaseAction(BaseAction), SaveTemps(SaveTemps),
        EmbedBitcode(EmbedBitcode) {
    assert(BaseAction && "Invalid base action.");
    IsHostSelector = BaseAction->getOffloadingDeviceKind() == Action::OFK_None;
  }

  /// Check if a chain of actions can be combined and return the tool that can
  /// handle the combination of actions. The pointer to the current inputs \a
  /// Inputs and the list of offload actions \a CollapsedOffloadActions
  /// connected to collapsed actions are updated accordingly. The latter enables
  /// the caller of the selector to process them afterwards instead of just
  /// dropping them. If no suitable tool is found, null will be returned.
  const Tool *getTool(const ActionList *&Inputs,
                      ActionList &CollapsedOffloadAction) {
    //
    // Get the largest chain of actions that we could combine.
    //

    SmallVector<JobActionInfo, 5> ActionChain(1);
    ActionChain.back().JA = BaseAction;
    while (ActionChain.back().JA) {
      const Action *CurAction = ActionChain.back().JA;

      // Grow the chain by one element.
      ActionChain.resize(ActionChain.size() + 1);
      JobActionInfo &AI = ActionChain.back();

      // Attempt to fill it with the
      AI.JA =
          getPrevDependentAction(CurAction->getInputs(), AI.SavedOffloadAction);
    }

    // Pop the last action info as it could not be filled.
    ActionChain.pop_back();

    //
    // Attempt to combine actions. If all combining attempts failed, just return
    // the tool of the provided action. At the end we attempt to combine the
    // action with any preprocessor action it may depend on.
    //

    const Tool *T = combineAssembleBackendCompile(ActionChain, Inputs,
                                                  CollapsedOffloadAction);
    if (!T)
      T = combineAssembleBackend(ActionChain, Inputs, CollapsedOffloadAction);
    if (!T)
      T = combineBackendCompile(ActionChain, Inputs, CollapsedOffloadAction);
    if (!T) {
      Inputs = &BaseAction->getInputs();
      T = TC.SelectTool(*BaseAction);
    }

    combineWithPreprocessor(T, Inputs, CollapsedOffloadAction);
    return T;
  }
};
}

/// Return a string that uniquely identifies the result of a job. The bound arch
/// is not necessarily represented in the toolchain's triple -- for example,
/// armv7 and armv7s both map to the same triple -- so we need both in our map.
/// Also, we need to add the offloading device kind, as the same tool chain can
/// be used for host and device for some programming models, e.g. OpenMP.
static std::string GetTriplePlusArchString(const ToolChain *TC,
                                           StringRef BoundArch,
                                           Action::OffloadKind OffloadKind) {
  std::string TriplePlusArch = TC->getTriple().normalize();
  if (!BoundArch.empty()) {
    TriplePlusArch += "-";
    TriplePlusArch += BoundArch;
  }
  TriplePlusArch += "-";
  TriplePlusArch += Action::GetOffloadKindName(OffloadKind);
  return TriplePlusArch;
}

InputInfo Driver::BuildJobsForAction(
    Compilation &C, const Action *A, const ToolChain *TC, StringRef BoundArch,
    bool AtTopLevel, bool MultipleArchs, const char *LinkingOutput,
    std::map<std::pair<const Action *, std::string>, InputInfo> &CachedResults,
    Action::OffloadKind TargetDeviceOffloadKind) const {
  std::pair<const Action *, std::string> ActionTC = {
      A, GetTriplePlusArchString(TC, BoundArch, TargetDeviceOffloadKind)};
  auto CachedResult = CachedResults.find(ActionTC);
  if (CachedResult != CachedResults.end()) {
    return CachedResult->second;
  }
  InputInfo Result = BuildJobsForActionNoCache(
      C, A, TC, BoundArch, AtTopLevel, MultipleArchs, LinkingOutput,
      CachedResults, TargetDeviceOffloadKind);
  CachedResults[ActionTC] = Result;
  return Result;
}

InputInfo Driver::BuildJobsForActionNoCache(
    Compilation &C, const Action *A, const ToolChain *TC, StringRef BoundArch,
    bool AtTopLevel, bool MultipleArchs, const char *LinkingOutput,
    std::map<std::pair<const Action *, std::string>, InputInfo> &CachedResults,
    Action::OffloadKind TargetDeviceOffloadKind) const {
  llvm::PrettyStackTraceString CrashInfo("Building compilation jobs");

  InputInfoList OffloadDependencesInputInfo;
  bool BuildingForOffloadDevice = TargetDeviceOffloadKind != Action::OFK_None;
  if (const OffloadAction *OA = dyn_cast<OffloadAction>(A)) {
    // The 'Darwin' toolchain is initialized only when its arguments are
    // computed. Get the default arguments for OFK_None to ensure that
    // initialization is performed before processing the offload action.
    // FIXME: Remove when darwin's toolchain is initialized during construction.
    C.getArgsForToolChain(TC, BoundArch, Action::OFK_None);

    // The offload action is expected to be used in four different situations.
    //
    // a) Set a toolchain/architecture/kind for a host action:
    //    Host Action 1 -> OffloadAction -> Host Action 2
    //
    // b) Set a toolchain/architecture/kind for a device action;
    //    Device Action 1 -> OffloadAction -> Device Action 2
    //
    // c) Specify a device dependence to a host action;
    //    Device Action 1  _
    //                      \
    //      Host Action 1  ---> OffloadAction -> Host Action 2
    //
    // d) Specify a host dependence to a device action.
    //      Host Action 1  _
    //                      \
    //    Device Action 1  ---> OffloadAction -> Device Action 2
    //
    // For a) and b), we just return the job generated for the dependence. For
    // c) and d) we override the current action with the host/device dependence
    // if the current toolchain is host/device and set the offload dependences
    // info with the jobs obtained from the device/host dependence(s).

    // If there is a single device option, just generate the job for it.
    if (OA->hasSingleDeviceDependence()) {
      InputInfo DevA;
      OA->doOnEachDeviceDependence([&](Action *DepA, const ToolChain *DepTC,
                                       const char *DepBoundArch) {
        DevA =
            BuildJobsForAction(C, DepA, DepTC, DepBoundArch, AtTopLevel,
                               /*MultipleArchs*/ !!DepBoundArch, LinkingOutput,
                               CachedResults, DepA->getOffloadingDeviceKind());
      });
      return DevA;
    }

    // If 'Action 2' is host, we generate jobs for the device dependences and
    // override the current action with the host dependence. Otherwise, we
    // generate the host dependences and override the action with the device
    // dependence. The dependences can't therefore be a top-level action.
    OA->doOnEachDependence(
        /*IsHostDependence=*/BuildingForOffloadDevice,
        [&](Action *DepA, const ToolChain *DepTC, const char *DepBoundArch) {
          OffloadDependencesInputInfo.push_back(BuildJobsForAction(
              C, DepA, DepTC, DepBoundArch, /*AtTopLevel=*/false,
              /*MultipleArchs*/ !!DepBoundArch, LinkingOutput, CachedResults,
              DepA->getOffloadingDeviceKind()));
        });

    A = BuildingForOffloadDevice
            ? OA->getSingleDeviceDependence(/*DoNotConsiderHostActions=*/true)
            : OA->getHostDependence();
  }

  if (const InputAction *IA = dyn_cast<InputAction>(A)) {
    // FIXME: It would be nice to not claim this here; maybe the old scheme of
    // just using Args was better?
    const Arg &Input = IA->getInputArg();
    Input.claim();
    if (Input.getOption().matches(options::OPT_INPUT)) {
      const char *Name = Input.getValue();
      return InputInfo(A, Name, /* BaseInput = */ Name);
    }
    return InputInfo(A, &Input, /* BaseInput = */ "");
  }

  if (const BindArchAction *BAA = dyn_cast<BindArchAction>(A)) {
    const ToolChain *TC;
    StringRef ArchName = BAA->getArchName();

    if (!ArchName.empty())
      TC = &getToolChain(C.getArgs(),
                         computeTargetTriple(*this, TargetTriple,
                                             C.getArgs(), ArchName));
    else
      TC = &C.getDefaultToolChain();

    return BuildJobsForAction(C, *BAA->input_begin(), TC, ArchName, AtTopLevel,
                              MultipleArchs, LinkingOutput, CachedResults,
                              TargetDeviceOffloadKind);
  }


  const ActionList *Inputs = &A->getInputs();

  const JobAction *JA = cast<JobAction>(A);
  ActionList CollapsedOffloadActions;

  ToolSelector TS(JA, *TC, C, isSaveTempsEnabled(),
                  embedBitcodeInObject() && !isUsingLTO());
  const Tool *T = TS.getTool(Inputs, CollapsedOffloadActions);

  if (!T)
    return InputInfo();

  // If we've collapsed action list that contained OffloadAction we
  // need to build jobs for host/device-side inputs it may have held.
  for (const auto *OA : CollapsedOffloadActions)
    cast<OffloadAction>(OA)->doOnEachDependence(
        /*IsHostDependence=*/BuildingForOffloadDevice,
        [&](Action *DepA, const ToolChain *DepTC, const char *DepBoundArch) {
          OffloadDependencesInputInfo.push_back(BuildJobsForAction(
              C, DepA, DepTC, DepBoundArch, /* AtTopLevel */ false,
              /*MultipleArchs=*/!!DepBoundArch, LinkingOutput, CachedResults,
              DepA->getOffloadingDeviceKind()));
        });

  // Only use pipes when there is exactly one input.
  InputInfoList InputInfos;
  for (const Action *Input : *Inputs) {
    // Treat dsymutil and verify sub-jobs as being at the top-level too, they
    // shouldn't get temporary output names.
    // FIXME: Clean this up.
    bool SubJobAtTopLevel =
        AtTopLevel && (isa<DsymutilJobAction>(A) || isa<VerifyJobAction>(A));
    InputInfos.push_back(BuildJobsForAction(
        C, Input, TC, BoundArch, SubJobAtTopLevel, MultipleArchs, LinkingOutput,
        CachedResults, A->getOffloadingDeviceKind()));
  }

  // Always use the first input as the base input.
  const char *BaseInput = InputInfos[0].getBaseInput();

  // ... except dsymutil actions, which use their actual input as the base
  // input.
  if (JA->getType() == types::TY_dSYM)
    BaseInput = InputInfos[0].getFilename();

  // Append outputs of offload device jobs to the input list
  if (!OffloadDependencesInputInfo.empty())
    InputInfos.append(OffloadDependencesInputInfo.begin(),
                      OffloadDependencesInputInfo.end());

  // Set the effective triple of the toolchain for the duration of this job.
  llvm::Triple EffectiveTriple;
  const ToolChain &ToolTC = T->getToolChain();
  const ArgList &Args =
      C.getArgsForToolChain(TC, BoundArch, A->getOffloadingDeviceKind());
  if (InputInfos.size() != 1) {
    EffectiveTriple = llvm::Triple(ToolTC.ComputeEffectiveClangTriple(Args));
  } else {
    // Pass along the input type if it can be unambiguously determined.
    EffectiveTriple = llvm::Triple(
        ToolTC.ComputeEffectiveClangTriple(Args, InputInfos[0].getType()));
  }
  RegisterEffectiveTriple TripleRAII(ToolTC, EffectiveTriple);

  // Determine the place to write output to, if any.
  InputInfo Result;
  InputInfoList UnbundlingResults;
  if (auto *UA = dyn_cast<OffloadUnbundlingJobAction>(JA)) {
    // If we have an unbundling job, we need to create results for all the
    // outputs. We also update the results cache so that other actions using
    // this unbundling action can get the right results.
    for (auto &UI : UA->getDependentActionsInfo()) {
      assert(UI.DependentOffloadKind != Action::OFK_None &&
             "Unbundling with no offloading??");

      // Unbundling actions are never at the top level. When we generate the
      // offloading prefix, we also do that for the host file because the
      // unbundling action does not change the type of the output which can
      // cause a overwrite.
      std::string OffloadingPrefix = Action::GetOffloadingFileNamePrefix(
          UI.DependentOffloadKind,
          UI.DependentToolChain->getTriple().normalize(),
          /*CreatePrefixForHost=*/true);
      auto CurI = InputInfo(
          UA,
          GetNamedOutputPath(C, *UA, BaseInput, UI.DependentBoundArch,
                             /*AtTopLevel=*/false,
                             MultipleArchs ||
                                 UI.DependentOffloadKind == Action::OFK_HIP,
                             OffloadingPrefix),
          BaseInput);
      // Save the unbundling result.
      UnbundlingResults.push_back(CurI);

      // Get the unique string identifier for this dependence and cache the
      // result.
      StringRef Arch;
      if (TargetDeviceOffloadKind == Action::OFK_HIP) {
        if (UI.DependentOffloadKind == Action::OFK_Host)
          Arch = StringRef();
        else
          Arch = UI.DependentBoundArch;
      } else
        Arch = BoundArch;

      CachedResults[{A, GetTriplePlusArchString(UI.DependentToolChain, Arch,
                                                UI.DependentOffloadKind)}] =
          CurI;
    }

    // Now that we have all the results generated, select the one that should be
    // returned for the current depending action.
    std::pair<const Action *, std::string> ActionTC = {
        A, GetTriplePlusArchString(TC, BoundArch, TargetDeviceOffloadKind)};
    assert(CachedResults.find(ActionTC) != CachedResults.end() &&
           "Result does not exist??");
    Result = CachedResults[ActionTC];
  } else if (JA->getType() == types::TY_Nothing)
    Result = InputInfo(A, BaseInput);
  else {
    // We only have to generate a prefix for the host if this is not a top-level
    // action.
    std::string OffloadingPrefix = Action::GetOffloadingFileNamePrefix(
        A->getOffloadingDeviceKind(), TC->getTriple().normalize(),
        /*CreatePrefixForHost=*/!!A->getOffloadingHostActiveKinds() &&
            !AtTopLevel);
    Result = InputInfo(A, GetNamedOutputPath(C, *JA, BaseInput, BoundArch,
                                             AtTopLevel, MultipleArchs,
                                             OffloadingPrefix),
                       BaseInput);
  }

  if (CCCPrintBindings && !CCGenDiagnostics) {
    llvm::errs() << "# \"" << T->getToolChain().getTripleString() << '"'
                 << " - \"" << T->getName() << "\", inputs: [";
    for (unsigned i = 0, e = InputInfos.size(); i != e; ++i) {
      llvm::errs() << InputInfos[i].getAsString();
      if (i + 1 != e)
        llvm::errs() << ", ";
    }
    if (UnbundlingResults.empty())
      llvm::errs() << "], output: " << Result.getAsString() << "\n";
    else {
      llvm::errs() << "], outputs: [";
      for (unsigned i = 0, e = UnbundlingResults.size(); i != e; ++i) {
        llvm::errs() << UnbundlingResults[i].getAsString();
        if (i + 1 != e)
          llvm::errs() << ", ";
      }
      llvm::errs() << "] \n";
    }
  } else {
    if (UnbundlingResults.empty())
      T->ConstructJob(
          C, *JA, Result, InputInfos,
          C.getArgsForToolChain(TC, BoundArch, JA->getOffloadingDeviceKind()),
          LinkingOutput);
    else
      T->ConstructJobMultipleOutputs(
          C, *JA, UnbundlingResults, InputInfos,
          C.getArgsForToolChain(TC, BoundArch, JA->getOffloadingDeviceKind()),
          LinkingOutput);
  }
  return Result;
}

const char *Driver::getDefaultImageName() const {
  llvm::Triple Target(llvm::Triple::normalize(TargetTriple));
  return Target.isOSWindows() ? "a.exe" : "a.out";
}

/// Create output filename based on ArgValue, which could either be a
/// full filename, filename without extension, or a directory. If ArgValue
/// does not provide a filename, then use BaseName, and use the extension
/// suitable for FileType.
static const char *MakeCLOutputFilename(const ArgList &Args, StringRef ArgValue,
                                        StringRef BaseName,
                                        types::ID FileType) {
  SmallString<128> Filename = ArgValue;

  if (ArgValue.empty()) {
    // If the argument is empty, output to BaseName in the current dir.
    Filename = BaseName;
  } else if (llvm::sys::path::is_separator(Filename.back())) {
    // If the argument is a directory, output to BaseName in that dir.
    llvm::sys::path::append(Filename, BaseName);
  }

  if (!llvm::sys::path::has_extension(ArgValue)) {
    // If the argument didn't provide an extension, then set it.
    const char *Extension = types::getTypeTempSuffix(FileType, true);

    if (FileType == types::TY_Image &&
        Args.hasArg(options::OPT__SLASH_LD, options::OPT__SLASH_LDd)) {
      // The output file is a dll.
      Extension = "dll";
    }

    llvm::sys::path::replace_extension(Filename, Extension);
  }

  return Args.MakeArgString(Filename.c_str());
}

const char *Driver::GetNamedOutputPath(Compilation &C, const JobAction &JA,
                                       const char *BaseInput,
                                       StringRef BoundArch, bool AtTopLevel,
                                       bool MultipleArchs,
                                       StringRef OffloadingPrefix) const {
  llvm::PrettyStackTraceString CrashInfo("Computing output path");
  // Output to a user requested destination?
  if (AtTopLevel && !isa<DsymutilJobAction>(JA) && !isa<VerifyJobAction>(JA)) {
    if (Arg *FinalOutput = C.getArgs().getLastArg(options::OPT_o))
      return C.addResultFile(FinalOutput->getValue(), &JA);
  }

  // For /P, preprocess to file named after BaseInput.
  if (C.getArgs().hasArg(options::OPT__SLASH_P)) {
    assert(AtTopLevel && isa<PreprocessJobAction>(JA));
    StringRef BaseName = llvm::sys::path::filename(BaseInput);
    StringRef NameArg;
    if (Arg *A = C.getArgs().getLastArg(options::OPT__SLASH_Fi))
      NameArg = A->getValue();
    return C.addResultFile(
        MakeCLOutputFilename(C.getArgs(), NameArg, BaseName, types::TY_PP_C),
        &JA);
  }

  // Default to writing to stdout?
  if (AtTopLevel && !CCGenDiagnostics && isa<PreprocessJobAction>(JA))
    return "-";

  // Is this the assembly listing for /FA?
  if (JA.getType() == types::TY_PP_Asm &&
      (C.getArgs().hasArg(options::OPT__SLASH_FA) ||
       C.getArgs().hasArg(options::OPT__SLASH_Fa))) {
    // Use /Fa and the input filename to determine the asm file name.
    StringRef BaseName = llvm::sys::path::filename(BaseInput);
    StringRef FaValue = C.getArgs().getLastArgValue(options::OPT__SLASH_Fa);
    return C.addResultFile(
        MakeCLOutputFilename(C.getArgs(), FaValue, BaseName, JA.getType()),
        &JA);
  }

  // Output to a temporary file?
  if ((!AtTopLevel && !isSaveTempsEnabled() &&
       !C.getArgs().hasArg(options::OPT__SLASH_Fo)) ||
      CCGenDiagnostics) {
    StringRef Name = llvm::sys::path::filename(BaseInput);
    std::pair<StringRef, StringRef> Split = Name.split('.');
    SmallString<128> TmpName;
    const char *Suffix = types::getTypeTempSuffix(JA.getType(), IsCLMode());
    Arg *A = C.getArgs().getLastArg(options::OPT_fcrash_diagnostics_dir);
    if (CCGenDiagnostics && A) {
      SmallString<128> CrashDirectory(A->getValue());
      llvm::sys::path::append(CrashDirectory, Split.first);
      const char *Middle = Suffix ? "-%%%%%%." : "-%%%%%%";
      std::error_code EC =
          llvm::sys::fs::createUniqueFile(CrashDirectory + Middle + Suffix, TmpName);
      if (EC) {
        Diag(clang::diag::err_unable_to_make_temp) << EC.message();
        return "";
      }
    } else {
      TmpName = GetTemporaryPath(Split.first, Suffix);
    }
    return C.addTempFile(C.getArgs().MakeArgString(TmpName));
  }

  SmallString<128> BasePath(BaseInput);
  StringRef BaseName;

  // Dsymutil actions should use the full path.
  if (isa<DsymutilJobAction>(JA) || isa<VerifyJobAction>(JA))
    BaseName = BasePath;
  else
    BaseName = llvm::sys::path::filename(BasePath);

  // Determine what the derived output name should be.
  const char *NamedOutput;

  if ((JA.getType() == types::TY_Object || JA.getType() == types::TY_LTO_BC) &&
      C.getArgs().hasArg(options::OPT__SLASH_Fo, options::OPT__SLASH_o)) {
    // The /Fo or /o flag decides the object filename.
    StringRef Val =
        C.getArgs()
            .getLastArg(options::OPT__SLASH_Fo, options::OPT__SLASH_o)
            ->getValue();
    NamedOutput =
        MakeCLOutputFilename(C.getArgs(), Val, BaseName, types::TY_Object);
  } else if (JA.getType() == types::TY_Image &&
             C.getArgs().hasArg(options::OPT__SLASH_Fe,
                                options::OPT__SLASH_o)) {
    // The /Fe or /o flag names the linked file.
    StringRef Val =
        C.getArgs()
            .getLastArg(options::OPT__SLASH_Fe, options::OPT__SLASH_o)
            ->getValue();
    NamedOutput =
        MakeCLOutputFilename(C.getArgs(), Val, BaseName, types::TY_Image);
  } else if (JA.getType() == types::TY_Image) {
    if (IsCLMode()) {
      // clang-cl uses BaseName for the executable name.
      NamedOutput =
          MakeCLOutputFilename(C.getArgs(), "", BaseName, types::TY_Image);
    } else {
      SmallString<128> Output(getDefaultImageName());
      Output += OffloadingPrefix;
      if (MultipleArchs && !BoundArch.empty()) {
        Output += "-";
        Output.append(BoundArch);
      }
      NamedOutput = C.getArgs().MakeArgString(Output.c_str());
    }
  } else if (JA.getType() == types::TY_PCH && IsCLMode()) {
    NamedOutput = C.getArgs().MakeArgString(GetClPchPath(C, BaseName));
  } else {
    const char *Suffix = types::getTypeTempSuffix(JA.getType(), IsCLMode());
    assert(Suffix && "All types used for output should have a suffix.");

    std::string::size_type End = std::string::npos;
    if (!types::appendSuffixForType(JA.getType()))
      End = BaseName.rfind('.');
    SmallString<128> Suffixed(BaseName.substr(0, End));
    Suffixed += OffloadingPrefix;
    if (MultipleArchs && !BoundArch.empty()) {
      Suffixed += "-";
      Suffixed.append(BoundArch);
    }
    // When using both -save-temps and -emit-llvm, use a ".tmp.bc" suffix for
    // the unoptimized bitcode so that it does not get overwritten by the ".bc"
    // optimized bitcode output.
    if (!AtTopLevel && C.getArgs().hasArg(options::OPT_emit_llvm) &&
        JA.getType() == types::TY_LLVM_BC)
      Suffixed += ".tmp";
    Suffixed += '.';
    Suffixed += Suffix;
    NamedOutput = C.getArgs().MakeArgString(Suffixed.c_str());
  }

  // Prepend object file path if -save-temps=obj
  if (!AtTopLevel && isSaveTempsObj() && C.getArgs().hasArg(options::OPT_o) &&
      JA.getType() != types::TY_PCH) {
    Arg *FinalOutput = C.getArgs().getLastArg(options::OPT_o);
    SmallString<128> TempPath(FinalOutput->getValue());
    llvm::sys::path::remove_filename(TempPath);
    StringRef OutputFileName = llvm::sys::path::filename(NamedOutput);
    llvm::sys::path::append(TempPath, OutputFileName);
    NamedOutput = C.getArgs().MakeArgString(TempPath.c_str());
  }

  // If we're saving temps and the temp file conflicts with the input file,
  // then avoid overwriting input file.
  if (!AtTopLevel && isSaveTempsEnabled() && NamedOutput == BaseName) {
    bool SameFile = false;
    SmallString<256> Result;
    llvm::sys::fs::current_path(Result);
    llvm::sys::path::append(Result, BaseName);
    llvm::sys::fs::equivalent(BaseInput, Result.c_str(), SameFile);
    // Must share the same path to conflict.
    if (SameFile) {
      StringRef Name = llvm::sys::path::filename(BaseInput);
      std::pair<StringRef, StringRef> Split = Name.split('.');
      std::string TmpName = GetTemporaryPath(
          Split.first, types::getTypeTempSuffix(JA.getType(), IsCLMode()));
      return C.addTempFile(C.getArgs().MakeArgString(TmpName));
    }
  }

  // As an annoying special case, PCH generation doesn't strip the pathname.
  if (JA.getType() == types::TY_PCH && !IsCLMode()) {
    llvm::sys::path::remove_filename(BasePath);
    if (BasePath.empty())
      BasePath = NamedOutput;
    else
      llvm::sys::path::append(BasePath, NamedOutput);
    return C.addResultFile(C.getArgs().MakeArgString(BasePath.c_str()), &JA);
  } else {
    return C.addResultFile(NamedOutput, &JA);
  }
}

std::string Driver::GetFilePath(StringRef Name, const ToolChain &TC) const {
  // Respect a limited subset of the '-Bprefix' functionality in GCC by
  // attempting to use this prefix when looking for file paths.
  for (const std::string &Dir : PrefixDirs) {
    if (Dir.empty())
      continue;
    SmallString<128> P(Dir[0] == '=' ? SysRoot + Dir.substr(1) : Dir);
    llvm::sys::path::append(P, Name);
    if (llvm::sys::fs::exists(Twine(P)))
      return P.str();
  }

  SmallString<128> R(ResourceDir);
  llvm::sys::path::append(R, Name);
  if (llvm::sys::fs::exists(Twine(R)))
    return R.str();

  SmallString<128> P(TC.getCompilerRTPath());
  llvm::sys::path::append(P, Name);
  if (llvm::sys::fs::exists(Twine(P)))
    return P.str();

  for (const std::string &Dir : TC.getFilePaths()) {
    if (Dir.empty())
      continue;
    SmallString<128> P(Dir[0] == '=' ? SysRoot + Dir.substr(1) : Dir);
    llvm::sys::path::append(P, Name);
    if (llvm::sys::fs::exists(Twine(P)))
      return P.str();
  }

  return Name;
}

void Driver::generatePrefixedToolNames(
    StringRef Tool, const ToolChain &TC,
    SmallVectorImpl<std::string> &Names) const {
  // FIXME: Needs a better variable than TargetTriple
  Names.emplace_back((TargetTriple + "-" + Tool).str());
  Names.emplace_back(Tool);

  // Allow the discovery of tools prefixed with LLVM's default target triple.
  std::string DefaultTargetTriple = llvm::sys::getDefaultTargetTriple();
  if (DefaultTargetTriple != TargetTriple)
    Names.emplace_back((DefaultTargetTriple + "-" + Tool).str());
}

static bool ScanDirForExecutable(SmallString<128> &Dir,
                                 ArrayRef<std::string> Names) {
  for (const auto &Name : Names) {
    llvm::sys::path::append(Dir, Name);
    if (llvm::sys::fs::can_execute(Twine(Dir)))
      return true;
    llvm::sys::path::remove_filename(Dir);
  }
  return false;
}

std::string Driver::GetProgramPath(StringRef Name, const ToolChain &TC) const {
  SmallVector<std::string, 2> TargetSpecificExecutables;
  generatePrefixedToolNames(Name, TC, TargetSpecificExecutables);

  // Respect a limited subset of the '-Bprefix' functionality in GCC by
  // attempting to use this prefix when looking for program paths.
  for (const auto &PrefixDir : PrefixDirs) {
    if (llvm::sys::fs::is_directory(PrefixDir)) {
      SmallString<128> P(PrefixDir);
      if (ScanDirForExecutable(P, TargetSpecificExecutables))
        return P.str();
    } else {
      SmallString<128> P((PrefixDir + Name).str());
      if (llvm::sys::fs::can_execute(Twine(P)))
        return P.str();
    }
  }

  const ToolChain::path_list &List = TC.getProgramPaths();
  for (const auto &Path : List) {
    SmallString<128> P(Path);
    if (ScanDirForExecutable(P, TargetSpecificExecutables))
      return P.str();
  }

  // If all else failed, search the path.
  for (const auto &TargetSpecificExecutable : TargetSpecificExecutables)
    if (llvm::ErrorOr<std::string> P =
            llvm::sys::findProgramByName(TargetSpecificExecutable))
      return *P;

  return Name;
}

std::string Driver::GetTemporaryPath(StringRef Prefix, StringRef Suffix) const {
  SmallString<128> Path;
  std::error_code EC = llvm::sys::fs::createTemporaryFile(Prefix, Suffix, Path);
  if (EC) {
    Diag(clang::diag::err_unable_to_make_temp) << EC.message();
    return "";
  }

  return Path.str();
}

std::string Driver::GetClPchPath(Compilation &C, StringRef BaseName) const {
  SmallString<128> Output;
  if (Arg *FpArg = C.getArgs().getLastArg(options::OPT__SLASH_Fp)) {
    // FIXME: If anybody needs it, implement this obscure rule:
    // "If you specify a directory without a file name, the default file name
    // is VCx0.pch., where x is the major version of Visual C++ in use."
    Output = FpArg->getValue();

    // "If you do not specify an extension as part of the path name, an
    // extension of .pch is assumed. "
    if (!llvm::sys::path::has_extension(Output))
      Output += ".pch";
  } else if (Arg *YcArg = C.getArgs().getLastArg(options::OPT__SLASH_Yc)) {
    Output = YcArg->getValue();
    llvm::sys::path::replace_extension(Output, ".pch");
  } else {
    Output = BaseName;
    llvm::sys::path::replace_extension(Output, ".pch");
  }
  return Output.str();
}

const ToolChain &Driver::getToolChain(const ArgList &Args,
                                      const llvm::Triple &Target) const {

  auto &TC = ToolChains[Target.str()];
  if (!TC) {
    switch (Target.getOS()) {
    case llvm::Triple::Haiku:
      TC = llvm::make_unique<toolchains::Haiku>(*this, Target, Args);
      break;
    case llvm::Triple::Ananas:
      TC = llvm::make_unique<toolchains::Ananas>(*this, Target, Args);
      break;
    case llvm::Triple::CloudABI:
      TC = llvm::make_unique<toolchains::CloudABI>(*this, Target, Args);
      break;
    case llvm::Triple::Darwin:
    case llvm::Triple::MacOSX:
    case llvm::Triple::IOS:
    case llvm::Triple::TvOS:
    case llvm::Triple::WatchOS:
      TC = llvm::make_unique<toolchains::DarwinClang>(*this, Target, Args);
      break;
    case llvm::Triple::DragonFly:
      TC = llvm::make_unique<toolchains::DragonFly>(*this, Target, Args);
      break;
    case llvm::Triple::OpenBSD:
      TC = llvm::make_unique<toolchains::OpenBSD>(*this, Target, Args);
      break;
    case llvm::Triple::NetBSD:
      TC = llvm::make_unique<toolchains::NetBSD>(*this, Target, Args);
      break;
    case llvm::Triple::FreeBSD:
      TC = llvm::make_unique<toolchains::FreeBSD>(*this, Target, Args);
      break;
    case llvm::Triple::Minix:
      TC = llvm::make_unique<toolchains::Minix>(*this, Target, Args);
      break;
    case llvm::Triple::Linux:
    case llvm::Triple::ELFIAMCU:
      if (Target.getArch() == llvm::Triple::hexagon)
        TC = llvm::make_unique<toolchains::HexagonToolChain>(*this, Target,
                                                             Args);
      else if ((Target.getVendor() == llvm::Triple::MipsTechnologies) &&
               !Target.hasEnvironment())
        TC = llvm::make_unique<toolchains::MipsLLVMToolChain>(*this, Target,
                                                              Args);
      else
        TC = llvm::make_unique<toolchains::Linux>(*this, Target, Args);
      break;
    case llvm::Triple::NaCl:
      TC = llvm::make_unique<toolchains::NaClToolChain>(*this, Target, Args);
      break;
    case llvm::Triple::Fuchsia:
      TC = llvm::make_unique<toolchains::Fuchsia>(*this, Target, Args);
      break;
    case llvm::Triple::Solaris:
      TC = llvm::make_unique<toolchains::Solaris>(*this, Target, Args);
      break;
    case llvm::Triple::AMDHSA:
      TC = llvm::make_unique<toolchains::AMDGPUToolChain>(*this, Target, Args);
      break;
    case llvm::Triple::Win32:
      switch (Target.getEnvironment()) {
      default:
        if (Target.isOSBinFormatELF())
          TC = llvm::make_unique<toolchains::Generic_ELF>(*this, Target, Args);
        else if (Target.isOSBinFormatMachO())
          TC = llvm::make_unique<toolchains::MachO>(*this, Target, Args);
        else
          TC = llvm::make_unique<toolchains::Generic_GCC>(*this, Target, Args);
        break;
      case llvm::Triple::GNU:
        TC = llvm::make_unique<toolchains::MinGW>(*this, Target, Args);
        break;
      case llvm::Triple::Itanium:
        TC = llvm::make_unique<toolchains::CrossWindowsToolChain>(*this, Target,
                                                                  Args);
        break;
      case llvm::Triple::MSVC:
      case llvm::Triple::UnknownEnvironment:
        if (Args.getLastArgValue(options::OPT_fuse_ld_EQ)
                .startswith_lower("bfd"))
          TC = llvm::make_unique<toolchains::CrossWindowsToolChain>(
              *this, Target, Args);
        else
          TC =
              llvm::make_unique<toolchains::MSVCToolChain>(*this, Target, Args);
        break;
      }
      break;
    case llvm::Triple::PS4:
      TC = llvm::make_unique<toolchains::PS4CPU>(*this, Target, Args);
      break;
    case llvm::Triple::Contiki:
      TC = llvm::make_unique<toolchains::Contiki>(*this, Target, Args);
      break;
    default:
      // Of these targets, Hexagon is the only one that might have
      // an OS of Linux, in which case it got handled above already.
      switch (Target.getArch()) {
      case llvm::Triple::tce:
        TC = llvm::make_unique<toolchains::TCEToolChain>(*this, Target, Args);
        break;
      case llvm::Triple::tcele:
        TC = llvm::make_unique<toolchains::TCELEToolChain>(*this, Target, Args);
        break;
      case llvm::Triple::hexagon:
        TC = llvm::make_unique<toolchains::HexagonToolChain>(*this, Target,
                                                             Args);
        break;
      case llvm::Triple::lanai:
        TC = llvm::make_unique<toolchains::LanaiToolChain>(*this, Target, Args);
        break;
      case llvm::Triple::xcore:
        TC = llvm::make_unique<toolchains::XCoreToolChain>(*this, Target, Args);
        break;
      case llvm::Triple::wasm32:
      case llvm::Triple::wasm64:
        TC = llvm::make_unique<toolchains::WebAssembly>(*this, Target, Args);
        break;
      case llvm::Triple::avr:
        TC = llvm::make_unique<toolchains::AVRToolChain>(*this, Target, Args);
        break;
<<<<<<< HEAD
      case llvm::Triple::ve:
        TC = llvm::make_unique<toolchains::VEToolChain>(*this, Target, Args);
=======
      case llvm::Triple::riscv32:
      case llvm::Triple::riscv64:
        TC = llvm::make_unique<toolchains::RISCVToolChain>(*this, Target, Args);
>>>>>>> e1f30621
        break;
      default:
        if (Target.getVendor() == llvm::Triple::Myriad)
          TC = llvm::make_unique<toolchains::MyriadToolChain>(*this, Target,
                                                              Args);
        else if (toolchains::BareMetal::handlesTarget(Target))
          TC = llvm::make_unique<toolchains::BareMetal>(*this, Target, Args);
        else if (Target.isOSBinFormatELF())
          TC = llvm::make_unique<toolchains::Generic_ELF>(*this, Target, Args);
        else if (Target.isOSBinFormatMachO())
          TC = llvm::make_unique<toolchains::MachO>(*this, Target, Args);
        else
          TC = llvm::make_unique<toolchains::Generic_GCC>(*this, Target, Args);
      }
    }
  }

  // Intentionally omitted from the switch above: llvm::Triple::CUDA.  CUDA
  // compiles always need two toolchains, the CUDA toolchain and the host
  // toolchain.  So the only valid way to create a CUDA toolchain is via
  // CreateOffloadingDeviceToolChains.

  return *TC;
}

bool Driver::ShouldUseClangCompiler(const JobAction &JA) const {
  // Say "no" if there is not exactly one input of a type clang understands.
  if (JA.size() != 1 ||
      !types::isAcceptedByClang((*JA.input_begin())->getType()))
    return false;

  // And say "no" if this is not a kind of action clang understands.
  if (!isa<PreprocessJobAction>(JA) && !isa<PrecompileJobAction>(JA) &&
      !isa<CompileJobAction>(JA) && !isa<BackendJobAction>(JA))
    return false;

  return true;
}

/// GetReleaseVersion - Parse (([0-9]+)(.([0-9]+)(.([0-9]+)?))?)? and return the
/// grouped values as integers. Numbers which are not provided are set to 0.
///
/// \return True if the entire string was parsed (9.2), or all groups were
/// parsed (10.3.5extrastuff).
bool Driver::GetReleaseVersion(StringRef Str, unsigned &Major, unsigned &Minor,
                               unsigned &Micro, bool &HadExtra) {
  HadExtra = false;

  Major = Minor = Micro = 0;
  if (Str.empty())
    return false;

  if (Str.consumeInteger(10, Major))
    return false;
  if (Str.empty())
    return true;
  if (Str[0] != '.')
    return false;

  Str = Str.drop_front(1);

  if (Str.consumeInteger(10, Minor))
    return false;
  if (Str.empty())
    return true;
  if (Str[0] != '.')
    return false;
  Str = Str.drop_front(1);

  if (Str.consumeInteger(10, Micro))
    return false;
  if (!Str.empty())
    HadExtra = true;
  return true;
}

/// Parse digits from a string \p Str and fulfill \p Digits with
/// the parsed numbers. This method assumes that the max number of
/// digits to look for is equal to Digits.size().
///
/// \return True if the entire string was parsed and there are
/// no extra characters remaining at the end.
bool Driver::GetReleaseVersion(StringRef Str,
                               MutableArrayRef<unsigned> Digits) {
  if (Str.empty())
    return false;

  unsigned CurDigit = 0;
  while (CurDigit < Digits.size()) {
    unsigned Digit;
    if (Str.consumeInteger(10, Digit))
      return false;
    Digits[CurDigit] = Digit;
    if (Str.empty())
      return true;
    if (Str[0] != '.')
      return false;
    Str = Str.drop_front(1);
    CurDigit++;
  }

  // More digits than requested, bail out...
  return false;
}

std::pair<unsigned, unsigned> Driver::getIncludeExcludeOptionFlagMasks() const {
  unsigned IncludedFlagsBitmask = 0;
  unsigned ExcludedFlagsBitmask = options::NoDriverOption;

  if (Mode == CLMode) {
    // Include CL and Core options.
    IncludedFlagsBitmask |= options::CLOption;
    IncludedFlagsBitmask |= options::CoreOption;
  } else {
    ExcludedFlagsBitmask |= options::CLOption;
  }

  return std::make_pair(IncludedFlagsBitmask, ExcludedFlagsBitmask);
}

bool clang::driver::isOptimizationLevelFast(const ArgList &Args) {
  return Args.hasFlag(options::OPT_Ofast, options::OPT_O_Group, false);
}<|MERGE_RESOLUTION|>--- conflicted
+++ resolved
@@ -4401,14 +4401,12 @@
       case llvm::Triple::avr:
         TC = llvm::make_unique<toolchains::AVRToolChain>(*this, Target, Args);
         break;
-<<<<<<< HEAD
-      case llvm::Triple::ve:
-        TC = llvm::make_unique<toolchains::VEToolChain>(*this, Target, Args);
-=======
       case llvm::Triple::riscv32:
       case llvm::Triple::riscv64:
         TC = llvm::make_unique<toolchains::RISCVToolChain>(*this, Target, Args);
->>>>>>> e1f30621
+        break;
+      case llvm::Triple::ve:
+        TC = llvm::make_unique<toolchains::VEToolChain>(*this, Target, Args);
         break;
       default:
         if (Target.getVendor() == llvm::Triple::Myriad)
