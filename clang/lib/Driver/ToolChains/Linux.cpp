//===--- Linux.h - Linux ToolChain Implementations --------------*- C++ -*-===//
//
// Part of the LLVM Project, under the Apache License v2.0 with LLVM Exceptions.
// See https://llvm.org/LICENSE.txt for license information.
// SPDX-License-Identifier: Apache-2.0 WITH LLVM-exception
//
//===----------------------------------------------------------------------===//

#include "Linux.h"
#include "Arch/ARM.h"
#include "Arch/Mips.h"
#include "Arch/PPC.h"
#include "Arch/RISCV.h"
#include "CommonArgs.h"
#include "clang/Config/config.h"
#include "clang/Driver/Distro.h"
#include "clang/Driver/Driver.h"
#include "clang/Driver/Options.h"
#include "clang/Driver/SanitizerArgs.h"
#include "llvm/Option/ArgList.h"
#include "llvm/ProfileData/InstrProf.h"
#include "llvm/Support/Path.h"
#include "llvm/Support/ScopedPrinter.h"
#include "llvm/Support/VirtualFileSystem.h"
#include <system_error>

using namespace clang::driver;
using namespace clang::driver::toolchains;
using namespace clang;
using namespace llvm::opt;

using tools::addPathIfExists;

/// Get our best guess at the multiarch triple for a target.
///
/// Debian-based systems are starting to use a multiarch setup where they use
/// a target-triple directory in the library and header search paths.
/// Unfortunately, this triple does not align with the vanilla target triple,
/// so we provide a rough mapping here.
std::string Linux::getMultiarchTriple(const Driver &D,
                                      const llvm::Triple &TargetTriple,
                                      StringRef SysRoot) const {
  llvm::Triple::EnvironmentType TargetEnvironment =
      TargetTriple.getEnvironment();
  bool IsAndroid = TargetTriple.isAndroid();
  bool IsMipsR6 = TargetTriple.getSubArch() == llvm::Triple::MipsSubArch_r6;
  bool IsMipsN32Abi = TargetTriple.getEnvironment() == llvm::Triple::GNUABIN32;

  // For most architectures, just use whatever we have rather than trying to be
  // clever.
  switch (TargetTriple.getArch()) {
  default:
    break;

  // We use the existence of '/lib/<triple>' as a directory to detect some
  // common linux triples that don't quite match the Clang triple for both
  // 32-bit and 64-bit targets. Multiarch fixes its install triples to these
  // regardless of what the actual target triple is.
  case llvm::Triple::arm:
  case llvm::Triple::thumb:
    if (IsAndroid) {
      return "arm-linux-androideabi";
    } else if (TargetEnvironment == llvm::Triple::GNUEABIHF) {
      if (D.getVFS().exists(SysRoot + "/lib/arm-linux-gnueabihf"))
        return "arm-linux-gnueabihf";
    } else {
      if (D.getVFS().exists(SysRoot + "/lib/arm-linux-gnueabi"))
        return "arm-linux-gnueabi";
    }
    break;
  case llvm::Triple::armeb:
  case llvm::Triple::thumbeb:
    if (TargetEnvironment == llvm::Triple::GNUEABIHF) {
      if (D.getVFS().exists(SysRoot + "/lib/armeb-linux-gnueabihf"))
        return "armeb-linux-gnueabihf";
    } else {
      if (D.getVFS().exists(SysRoot + "/lib/armeb-linux-gnueabi"))
        return "armeb-linux-gnueabi";
    }
    break;
  case llvm::Triple::x86:
    if (IsAndroid)
      return "i686-linux-android";
    if (D.getVFS().exists(SysRoot + "/lib/i386-linux-gnu"))
      return "i386-linux-gnu";
    break;
  case llvm::Triple::x86_64:
    if (IsAndroid)
      return "x86_64-linux-android";
    // We don't want this for x32, otherwise it will match x86_64 libs
    if (TargetEnvironment != llvm::Triple::GNUX32 &&
        D.getVFS().exists(SysRoot + "/lib/x86_64-linux-gnu"))
      return "x86_64-linux-gnu";
    break;
  case llvm::Triple::aarch64:
    if (IsAndroid)
      return "aarch64-linux-android";
    if (D.getVFS().exists(SysRoot + "/lib/aarch64-linux-gnu"))
      return "aarch64-linux-gnu";
    break;
  case llvm::Triple::aarch64_be:
    if (D.getVFS().exists(SysRoot + "/lib/aarch64_be-linux-gnu"))
      return "aarch64_be-linux-gnu";
    break;
  case llvm::Triple::mips: {
    std::string MT = IsMipsR6 ? "mipsisa32r6-linux-gnu" : "mips-linux-gnu";
    if (D.getVFS().exists(SysRoot + "/lib/" + MT))
      return MT;
    break;
  }
  case llvm::Triple::mipsel: {
    if (IsAndroid)
      return "mipsel-linux-android";
    std::string MT = IsMipsR6 ? "mipsisa32r6el-linux-gnu" : "mipsel-linux-gnu";
    if (D.getVFS().exists(SysRoot + "/lib/" + MT))
      return MT;
    break;
  }
  case llvm::Triple::mips64: {
    std::string MT = std::string(IsMipsR6 ? "mipsisa64r6" : "mips64") +
                     "-linux-" + (IsMipsN32Abi ? "gnuabin32" : "gnuabi64");
    if (D.getVFS().exists(SysRoot + "/lib/" + MT))
      return MT;
    if (D.getVFS().exists(SysRoot + "/lib/mips64-linux-gnu"))
      return "mips64-linux-gnu";
    break;
  }
  case llvm::Triple::mips64el: {
    if (IsAndroid)
      return "mips64el-linux-android";
    std::string MT = std::string(IsMipsR6 ? "mipsisa64r6el" : "mips64el") +
                     "-linux-" + (IsMipsN32Abi ? "gnuabin32" : "gnuabi64");
    if (D.getVFS().exists(SysRoot + "/lib/" + MT))
      return MT;
    if (D.getVFS().exists(SysRoot + "/lib/mips64el-linux-gnu"))
      return "mips64el-linux-gnu";
    break;
  }
  case llvm::Triple::ppc:
    if (D.getVFS().exists(SysRoot + "/lib/powerpc-linux-gnuspe"))
      return "powerpc-linux-gnuspe";
    if (D.getVFS().exists(SysRoot + "/lib/powerpc-linux-gnu"))
      return "powerpc-linux-gnu";
    break;
  case llvm::Triple::ppc64:
    if (D.getVFS().exists(SysRoot + "/lib/powerpc64-linux-gnu"))
      return "powerpc64-linux-gnu";
    break;
  case llvm::Triple::ppc64le:
    if (D.getVFS().exists(SysRoot + "/lib/powerpc64le-linux-gnu"))
      return "powerpc64le-linux-gnu";
    break;
  case llvm::Triple::sparc:
    if (D.getVFS().exists(SysRoot + "/lib/sparc-linux-gnu"))
      return "sparc-linux-gnu";
    break;
  case llvm::Triple::sparcv9:
    if (D.getVFS().exists(SysRoot + "/lib/sparc64-linux-gnu"))
      return "sparc64-linux-gnu";
    break;
  case llvm::Triple::systemz:
    if (D.getVFS().exists(SysRoot + "/lib/s390x-linux-gnu"))
      return "s390x-linux-gnu";
    break;
  }
  return TargetTriple.str();
}

static StringRef getOSLibDir(const llvm::Triple &Triple, const ArgList &Args) {
  if (Triple.isMIPS()) {
    if (Triple.isAndroid()) {
      StringRef CPUName;
      StringRef ABIName;
      tools::mips::getMipsCPUAndABI(Args, Triple, CPUName, ABIName);
      if (CPUName == "mips32r6")
        return "libr6";
      if (CPUName == "mips32r2")
        return "libr2";
    }
    // lib32 directory has a special meaning on MIPS targets.
    // It contains N32 ABI binaries. Use this folder if produce
    // code for N32 ABI only.
    if (tools::mips::hasMipsAbiArg(Args, "n32"))
      return "lib32";
    return Triple.isArch32Bit() ? "lib" : "lib64";
  }

  // It happens that only x86 and PPC use the 'lib32' variant of oslibdir, and
  // using that variant while targeting other architectures causes problems
  // because the libraries are laid out in shared system roots that can't cope
  // with a 'lib32' library search path being considered. So we only enable
  // them when we know we may need it.
  //
  // FIXME: This is a bit of a hack. We should really unify this code for
  // reasoning about oslibdir spellings with the lib dir spellings in the
  // GCCInstallationDetector, but that is a more significant refactoring.
  if (Triple.getArch() == llvm::Triple::x86 ||
      Triple.getArch() == llvm::Triple::ppc)
    return "lib32";

  if (Triple.getArch() == llvm::Triple::x86_64 &&
      Triple.getEnvironment() == llvm::Triple::GNUX32)
    return "libx32";

  if (Triple.getArch() == llvm::Triple::riscv32)
    return "lib32";

  return Triple.isArch32Bit() ? "lib" : "lib64";
}

Linux::Linux(const Driver &D, const llvm::Triple &Triple, const ArgList &Args)
    : Generic_ELF(D, Triple, Args) {
  GCCInstallation.init(Triple, Args);
  Multilibs = GCCInstallation.getMultilibs();
  SelectedMultilib = GCCInstallation.getMultilib();
  llvm::Triple::ArchType Arch = Triple.getArch();
  std::string SysRoot = computeSysRoot();
  ToolChain::path_list &PPaths = getProgramPaths();

  Generic_GCC::PushPPaths(PPaths);

  Distro Distro(D.getVFS(), Triple);

  if (Distro.IsAlpineLinux() || Triple.isAndroid()) {
    ExtraOpts.push_back("-z");
    ExtraOpts.push_back("now");
  }

  if (Distro.IsOpenSUSE() || Distro.IsUbuntu() || Distro.IsAlpineLinux() ||
      Triple.isAndroid()) {
    ExtraOpts.push_back("-z");
    ExtraOpts.push_back("relro");
  }

  // Android ARM/AArch64 use max-page-size=4096 to reduce VMA usage. Note, lld
  // from 11 onwards default max-page-size to 65536 for both ARM and AArch64.
  if ((Triple.isARM() || Triple.isAArch64()) && Triple.isAndroid()) {
    ExtraOpts.push_back("-z");
    ExtraOpts.push_back("max-page-size=4096");
  }

  if (GCCInstallation.getParentLibPath().find("opt/rh/devtoolset") !=
      StringRef::npos)
    // With devtoolset on RHEL, we want to add a bin directory that is relative
    // to the detected gcc install, because if we are using devtoolset gcc then
    // we want to use other tools from devtoolset (e.g. ld) instead of the
    // standard system tools.
    PPaths.push_back(Twine(GCCInstallation.getParentLibPath() +
                     "/../bin").str());

  if (Arch == llvm::Triple::arm || Arch == llvm::Triple::thumb)
    ExtraOpts.push_back("-X");

  const bool IsAndroid = Triple.isAndroid();
  const bool IsMips = Triple.isMIPS();
  const bool IsHexagon = Arch == llvm::Triple::hexagon;
  const bool IsRISCV = Triple.isRISCV();

  if (IsMips && !SysRoot.empty())
    ExtraOpts.push_back("--sysroot=" + SysRoot);

  // Do not use 'gnu' hash style for Mips targets because .gnu.hash
  // and the MIPS ABI require .dynsym to be sorted in different ways.
  // .gnu.hash needs symbols to be grouped by hash code whereas the MIPS
  // ABI requires a mapping between the GOT and the symbol table.
  // Android loader does not support .gnu.hash until API 23.
  // Hexagon linker/loader does not support .gnu.hash
  if (!IsMips && !IsHexagon) {
    if (Distro.IsRedhat() || Distro.IsOpenSUSE() || Distro.IsAlpineLinux() ||
        (Distro.IsUbuntu() && Distro >= Distro::UbuntuMaverick) ||
        (IsAndroid && !Triple.isAndroidVersionLT(23)))
      ExtraOpts.push_back("--hash-style=gnu");

    if (Distro.IsDebian() || Distro.IsOpenSUSE() ||
        Distro == Distro::UbuntuLucid || Distro == Distro::UbuntuJaunty ||
        Distro == Distro::UbuntuKarmic ||
        (IsAndroid && Triple.isAndroidVersionLT(23)))
      ExtraOpts.push_back("--hash-style=both");
  }

#ifdef ENABLE_LINKER_BUILD_ID
  ExtraOpts.push_back("--build-id");
#endif

  if (IsAndroid || Distro.IsOpenSUSE())
    ExtraOpts.push_back("--enable-new-dtags");

  // The selection of paths to try here is designed to match the patterns which
  // the GCC driver itself uses, as this is part of the GCC-compatible driver.
  // This was determined by running GCC in a fake filesystem, creating all
  // possible permutations of these directories, and seeing which ones it added
  // to the link paths.
  path_list &Paths = getFilePaths();

  const std::string OSLibDir = std::string(getOSLibDir(Triple, Args));
  const std::string MultiarchTriple = getMultiarchTriple(D, Triple, SysRoot);

  Generic_GCC::AddMultilibPaths(D, SysRoot, OSLibDir, MultiarchTriple, Paths);

  // Similar to the logic for GCC above, if we currently running Clang inside
  // of the requested system root, add its parent library paths to
  // those searched.
  // FIXME: It's not clear whether we should use the driver's installed
  // directory ('Dir' below) or the ResourceDir.
  if (StringRef(D.Dir).startswith(SysRoot)) {
    addPathIfExists(D, D.Dir + "/../lib/" + MultiarchTriple, Paths);
    addPathIfExists(D, D.Dir + "/../" + OSLibDir, Paths);
  }

  addPathIfExists(D, SysRoot + "/lib/" + MultiarchTriple, Paths);
  addPathIfExists(D, SysRoot + "/lib/../" + OSLibDir, Paths);

  if (IsAndroid) {
    // Android sysroots contain a library directory for each supported OS
    // version as well as some unversioned libraries in the usual multiarch
    // directory.
    unsigned Major;
    unsigned Minor;
    unsigned Micro;
    Triple.getEnvironmentVersion(Major, Minor, Micro);
    addPathIfExists(D,
                    SysRoot + "/usr/lib/" + MultiarchTriple + "/" +
                        llvm::to_string(Major),
                    Paths);
  }

  addPathIfExists(D, SysRoot + "/usr/lib/" + MultiarchTriple, Paths);
  // 64-bit OpenEmbedded sysroots may not have a /usr/lib dir. So they cannot
  // find /usr/lib64 as it is referenced as /usr/lib/../lib64. So we handle
  // this here.
  if (Triple.getVendor() == llvm::Triple::OpenEmbedded &&
      Triple.isArch64Bit())
    addPathIfExists(D, SysRoot + "/usr/" + OSLibDir, Paths);
  else
    addPathIfExists(D, SysRoot + "/usr/lib/../" + OSLibDir, Paths);
  if (IsRISCV) {
    StringRef ABIName = tools::riscv::getRISCVABI(Args, Triple);
    addPathIfExists(D, SysRoot + "/" + OSLibDir + "/" + ABIName, Paths);
    addPathIfExists(D, SysRoot + "/usr/" + OSLibDir + "/" + ABIName, Paths);
  }

  Generic_GCC::AddMultiarchPaths(D, SysRoot, OSLibDir, Paths);

  // Similar to the logic for GCC above, if we are currently running Clang
  // inside of the requested system root, add its parent library path to those
  // searched.
  // FIXME: It's not clear whether we should use the driver's installed
  // directory ('Dir' below) or the ResourceDir.
  if (StringRef(D.Dir).startswith(SysRoot))
    addPathIfExists(D, D.Dir + "/../lib", Paths);

  addPathIfExists(D, SysRoot + "/lib", Paths);
  addPathIfExists(D, SysRoot + "/usr/lib", Paths);
}

ToolChain::CXXStdlibType Linux::GetDefaultCXXStdlibType() const {
  if (getTriple().isAndroid())
    return ToolChain::CST_Libcxx;
  return ToolChain::CST_Libstdcxx;
}

bool Linux::HasNativeLLVMSupport() const { return true; }

Tool *Linux::buildLinker() const { return new tools::gnutools::Linker(*this); }

Tool *Linux::buildStaticLibTool() const {
  return new tools::gnutools::StaticLibTool(*this);
}

Tool *Linux::buildAssembler() const {
  return new tools::gnutools::Assembler(*this);
}

std::string Linux::computeSysRoot() const {
  if (!getDriver().SysRoot.empty())
    return getDriver().SysRoot;

  if (getTriple().isAndroid()) {
    // Android toolchains typically include a sysroot at ../sysroot relative to
    // the clang binary.
    const StringRef ClangDir = getDriver().getInstalledDir();
    std::string AndroidSysRootPath = (ClangDir + "/../sysroot").str();
    if (getVFS().exists(AndroidSysRootPath))
      return AndroidSysRootPath;
  }

  if (!GCCInstallation.isValid() || !getTriple().isMIPS())
    return std::string();

  // Standalone MIPS toolchains use different names for sysroot folder
  // and put it into different places. Here we try to check some known
  // variants.

  const StringRef InstallDir = GCCInstallation.getInstallPath();
  const StringRef TripleStr = GCCInstallation.getTriple().str();
  const Multilib &Multilib = GCCInstallation.getMultilib();

  std::string Path =
      (InstallDir + "/../../../../" + TripleStr + "/libc" + Multilib.osSuffix())
          .str();

  if (getVFS().exists(Path))
    return Path;

  Path = (InstallDir + "/../../../../sysroot" + Multilib.osSuffix()).str();

  if (getVFS().exists(Path))
    return Path;

  return std::string();
}

std::string Linux::getDynamicLinker(const ArgList &Args) const {
  const llvm::Triple::ArchType Arch = getArch();
  const llvm::Triple &Triple = getTriple();

  const Distro Distro(getDriver().getVFS(), Triple);

  if (Triple.isAndroid())
    return Triple.isArch64Bit() ? "/system/bin/linker64" : "/system/bin/linker";

  if (Triple.isMusl()) {
    std::string ArchName;
    std::string Path = "/lib/";
    bool IsArm = false;

    switch (Arch) {
    case llvm::Triple::arm:
    case llvm::Triple::thumb:
      ArchName = "arm";
      IsArm = true;
      break;
    case llvm::Triple::armeb:
    case llvm::Triple::thumbeb:
      ArchName = "armeb";
      IsArm = true;
      break;
    case llvm::Triple::ve:
      Path = "/opt/nec/ve/musl/lib/";
      ArchName = "ve";
      break;
    default:
      ArchName = Triple.getArchName().str();
    }
    if (IsArm &&
        (Triple.getEnvironment() == llvm::Triple::MuslEABIHF ||
         tools::arm::getARMFloatABI(*this, Args) == tools::arm::FloatABI::Hard))
      ArchName += "hf";

    return Path + "ld-musl-" + ArchName + ".so.1";
  }

  std::string LibDir;
  std::string Loader;

  switch (Arch) {
  default:
    llvm_unreachable("unsupported architecture");

  case llvm::Triple::aarch64:
    LibDir = "lib";
    Loader = "ld-linux-aarch64.so.1";
    break;
  case llvm::Triple::aarch64_be:
    LibDir = "lib";
    Loader = "ld-linux-aarch64_be.so.1";
    break;
  case llvm::Triple::arm:
  case llvm::Triple::thumb:
  case llvm::Triple::armeb:
  case llvm::Triple::thumbeb: {
    const bool HF =
        Triple.getEnvironment() == llvm::Triple::GNUEABIHF ||
        tools::arm::getARMFloatABI(*this, Args) == tools::arm::FloatABI::Hard;

    LibDir = "lib";
    Loader = HF ? "ld-linux-armhf.so.3" : "ld-linux.so.3";
    break;
  }
  case llvm::Triple::mips:
  case llvm::Triple::mipsel:
  case llvm::Triple::mips64:
  case llvm::Triple::mips64el: {
    bool IsNaN2008 = tools::mips::isNaN2008(Args, Triple);

    LibDir = "lib" + tools::mips::getMipsABILibSuffix(Args, Triple);

    if (tools::mips::isUCLibc(Args))
      Loader = IsNaN2008 ? "ld-uClibc-mipsn8.so.0" : "ld-uClibc.so.0";
    else if (!Triple.hasEnvironment() &&
             Triple.getVendor() == llvm::Triple::VendorType::MipsTechnologies)
      Loader =
          Triple.isLittleEndian() ? "ld-musl-mipsel.so.1" : "ld-musl-mips.so.1";
    else
      Loader = IsNaN2008 ? "ld-linux-mipsn8.so.1" : "ld.so.1";

    break;
  }
  case llvm::Triple::ppc:
    LibDir = "lib";
    Loader = "ld.so.1";
    break;
  case llvm::Triple::ppc64:
    LibDir = "lib64";
    Loader =
        (tools::ppc::hasPPCAbiArg(Args, "elfv2")) ? "ld64.so.2" : "ld64.so.1";
    break;
  case llvm::Triple::ppc64le:
    LibDir = "lib64";
    Loader =
        (tools::ppc::hasPPCAbiArg(Args, "elfv1")) ? "ld64.so.1" : "ld64.so.2";
    break;
  case llvm::Triple::riscv32: {
    StringRef ABIName = tools::riscv::getRISCVABI(Args, Triple);
    LibDir = "lib";
    Loader = ("ld-linux-riscv32-" + ABIName + ".so.1").str();
    break;
  }
  case llvm::Triple::riscv64: {
    StringRef ABIName = tools::riscv::getRISCVABI(Args, Triple);
    LibDir = "lib";
    Loader = ("ld-linux-riscv64-" + ABIName + ".so.1").str();
    break;
  }
  case llvm::Triple::sparc:
  case llvm::Triple::sparcel:
    LibDir = "lib";
    Loader = "ld-linux.so.2";
    break;
  case llvm::Triple::sparcv9:
    LibDir = "lib64";
    Loader = "ld-linux.so.2";
    break;
  case llvm::Triple::systemz:
    LibDir = "lib";
    Loader = "ld64.so.1";
    break;
  case llvm::Triple::x86:
    LibDir = "lib";
    Loader = "ld-linux.so.2";
    break;
  case llvm::Triple::x86_64: {
    bool X32 = Triple.getEnvironment() == llvm::Triple::GNUX32;

    LibDir = X32 ? "libx32" : "lib64";
    Loader = X32 ? "ld-linux-x32.so.2" : "ld-linux-x86-64.so.2";
    break;
  }
  case llvm::Triple::ve:
    return "/opt/nec/ve/lib/ld-linux-ve.so.1";
<<<<<<< HEAD
    break;
=======
>>>>>>> a5041987
  }

  if (Distro == Distro::Exherbo &&
      (Triple.getVendor() == llvm::Triple::UnknownVendor ||
       Triple.getVendor() == llvm::Triple::PC))
    return "/usr/" + Triple.str() + "/lib/" + Loader;
  return "/" + LibDir + "/" + Loader;
}

void Linux::AddClangSystemIncludeArgs(const ArgList &DriverArgs,
                                      ArgStringList &CC1Args) const {
  const Driver &D = getDriver();
  std::string SysRoot = computeSysRoot();

  if (DriverArgs.hasArg(clang::driver::options::OPT_nostdinc))
    return;

  if (!DriverArgs.hasArg(options::OPT_nostdlibinc))
    addSystemInclude(DriverArgs, CC1Args, SysRoot + "/usr/local/include");

  SmallString<128> ResourceDirInclude(D.ResourceDir);
  llvm::sys::path::append(ResourceDirInclude, "include");
  if (!DriverArgs.hasArg(options::OPT_nobuiltininc) &&
      (!getTriple().isMusl() || DriverArgs.hasArg(options::OPT_nostdlibinc)))
    addSystemInclude(DriverArgs, CC1Args, ResourceDirInclude);

  if (DriverArgs.hasArg(options::OPT_nostdlibinc))
    return;

  // Check for configure-time C include directories.
  StringRef CIncludeDirs(C_INCLUDE_DIRS);
  if (CIncludeDirs != "") {
    SmallVector<StringRef, 5> dirs;
    CIncludeDirs.split(dirs, ":");
    for (StringRef dir : dirs) {
      StringRef Prefix =
          llvm::sys::path::is_absolute(dir) ? "" : StringRef(SysRoot);
      addExternCSystemInclude(DriverArgs, CC1Args, Prefix + dir);
    }
    return;
  }

  // Lacking those, try to detect the correct set of system includes for the
  // target triple.

  AddMultilibIncludeArgs(DriverArgs, CC1Args);

  // Implement generic Debian multiarch support.
  const StringRef X86_64MultiarchIncludeDirs[] = {
      "/usr/include/x86_64-linux-gnu",

      // FIXME: These are older forms of multiarch. It's not clear that they're
      // in use in any released version of Debian, so we should consider
      // removing them.
      "/usr/include/i686-linux-gnu/64", "/usr/include/i486-linux-gnu/64"};
  const StringRef X86MultiarchIncludeDirs[] = {
      "/usr/include/i386-linux-gnu",

      // FIXME: These are older forms of multiarch. It's not clear that they're
      // in use in any released version of Debian, so we should consider
      // removing them.
      "/usr/include/x86_64-linux-gnu/32", "/usr/include/i686-linux-gnu",
      "/usr/include/i486-linux-gnu"};
  const StringRef AArch64MultiarchIncludeDirs[] = {
      "/usr/include/aarch64-linux-gnu"};
  const StringRef ARMMultiarchIncludeDirs[] = {
      "/usr/include/arm-linux-gnueabi"};
  const StringRef ARMHFMultiarchIncludeDirs[] = {
      "/usr/include/arm-linux-gnueabihf"};
  const StringRef ARMEBMultiarchIncludeDirs[] = {
      "/usr/include/armeb-linux-gnueabi"};
  const StringRef ARMEBHFMultiarchIncludeDirs[] = {
      "/usr/include/armeb-linux-gnueabihf"};
  const StringRef MIPSMultiarchIncludeDirs[] = {"/usr/include/mips-linux-gnu"};
  const StringRef MIPSELMultiarchIncludeDirs[] = {
      "/usr/include/mipsel-linux-gnu"};
  const StringRef MIPS64MultiarchIncludeDirs[] = {
      "/usr/include/mips64-linux-gnuabi64"};
  const StringRef MIPS64ELMultiarchIncludeDirs[] = {
      "/usr/include/mips64el-linux-gnuabi64"};
  const StringRef MIPSN32MultiarchIncludeDirs[] = {
      "/usr/include/mips64-linux-gnuabin32"};
  const StringRef MIPSN32ELMultiarchIncludeDirs[] = {
      "/usr/include/mips64el-linux-gnuabin32"};
  const StringRef MIPSR6MultiarchIncludeDirs[] = {
      "/usr/include/mipsisa32-linux-gnu"};
  const StringRef MIPSR6ELMultiarchIncludeDirs[] = {
      "/usr/include/mipsisa32r6el-linux-gnu"};
  const StringRef MIPS64R6MultiarchIncludeDirs[] = {
      "/usr/include/mipsisa64r6-linux-gnuabi64"};
  const StringRef MIPS64R6ELMultiarchIncludeDirs[] = {
      "/usr/include/mipsisa64r6el-linux-gnuabi64"};
  const StringRef MIPSN32R6MultiarchIncludeDirs[] = {
      "/usr/include/mipsisa64r6-linux-gnuabin32"};
  const StringRef MIPSN32R6ELMultiarchIncludeDirs[] = {
      "/usr/include/mipsisa64r6el-linux-gnuabin32"};
  const StringRef PPCMultiarchIncludeDirs[] = {
      "/usr/include/powerpc-linux-gnu",
      "/usr/include/powerpc-linux-gnuspe"};
  const StringRef PPC64MultiarchIncludeDirs[] = {
      "/usr/include/powerpc64-linux-gnu"};
  const StringRef PPC64LEMultiarchIncludeDirs[] = {
      "/usr/include/powerpc64le-linux-gnu"};
  const StringRef SparcMultiarchIncludeDirs[] = {
      "/usr/include/sparc-linux-gnu"};
  const StringRef Sparc64MultiarchIncludeDirs[] = {
      "/usr/include/sparc64-linux-gnu"};
  const StringRef SYSTEMZMultiarchIncludeDirs[] = {
      "/usr/include/s390x-linux-gnu"};
  ArrayRef<StringRef> MultiarchIncludeDirs;
  switch (getTriple().getArch()) {
  case llvm::Triple::x86_64:
    MultiarchIncludeDirs = X86_64MultiarchIncludeDirs;
    break;
  case llvm::Triple::x86:
    MultiarchIncludeDirs = X86MultiarchIncludeDirs;
    break;
  case llvm::Triple::aarch64:
  case llvm::Triple::aarch64_be:
    MultiarchIncludeDirs = AArch64MultiarchIncludeDirs;
    break;
  case llvm::Triple::arm:
  case llvm::Triple::thumb:
    if (getTriple().getEnvironment() == llvm::Triple::GNUEABIHF)
      MultiarchIncludeDirs = ARMHFMultiarchIncludeDirs;
    else
      MultiarchIncludeDirs = ARMMultiarchIncludeDirs;
    break;
  case llvm::Triple::armeb:
  case llvm::Triple::thumbeb:
    if (getTriple().getEnvironment() == llvm::Triple::GNUEABIHF)
      MultiarchIncludeDirs = ARMEBHFMultiarchIncludeDirs;
    else
      MultiarchIncludeDirs = ARMEBMultiarchIncludeDirs;
    break;
  case llvm::Triple::mips:
    if (getTriple().getSubArch() == llvm::Triple::MipsSubArch_r6)
      MultiarchIncludeDirs = MIPSR6MultiarchIncludeDirs;
    else
      MultiarchIncludeDirs = MIPSMultiarchIncludeDirs;
    break;
  case llvm::Triple::mipsel:
    if (getTriple().getSubArch() == llvm::Triple::MipsSubArch_r6)
      MultiarchIncludeDirs = MIPSR6ELMultiarchIncludeDirs;
    else
      MultiarchIncludeDirs = MIPSELMultiarchIncludeDirs;
    break;
  case llvm::Triple::mips64:
    if (getTriple().getSubArch() == llvm::Triple::MipsSubArch_r6)
      if (getTriple().getEnvironment() == llvm::Triple::GNUABIN32)
        MultiarchIncludeDirs = MIPSN32R6MultiarchIncludeDirs;
      else
        MultiarchIncludeDirs = MIPS64R6MultiarchIncludeDirs;
    else if (getTriple().getEnvironment() == llvm::Triple::GNUABIN32)
      MultiarchIncludeDirs = MIPSN32MultiarchIncludeDirs;
    else
      MultiarchIncludeDirs = MIPS64MultiarchIncludeDirs;
    break;
  case llvm::Triple::mips64el:
    if (getTriple().getSubArch() == llvm::Triple::MipsSubArch_r6)
      if (getTriple().getEnvironment() == llvm::Triple::GNUABIN32)
        MultiarchIncludeDirs = MIPSN32R6ELMultiarchIncludeDirs;
      else
        MultiarchIncludeDirs = MIPS64R6ELMultiarchIncludeDirs;
    else if (getTriple().getEnvironment() == llvm::Triple::GNUABIN32)
      MultiarchIncludeDirs = MIPSN32ELMultiarchIncludeDirs;
    else
      MultiarchIncludeDirs = MIPS64ELMultiarchIncludeDirs;
    break;
  case llvm::Triple::ppc:
    MultiarchIncludeDirs = PPCMultiarchIncludeDirs;
    break;
  case llvm::Triple::ppc64:
    MultiarchIncludeDirs = PPC64MultiarchIncludeDirs;
    break;
  case llvm::Triple::ppc64le:
    MultiarchIncludeDirs = PPC64LEMultiarchIncludeDirs;
    break;
  case llvm::Triple::sparc:
    MultiarchIncludeDirs = SparcMultiarchIncludeDirs;
    break;
  case llvm::Triple::sparcv9:
    MultiarchIncludeDirs = Sparc64MultiarchIncludeDirs;
    break;
  case llvm::Triple::systemz:
    MultiarchIncludeDirs = SYSTEMZMultiarchIncludeDirs;
    break;
  default:
    break;
  }

  const std::string AndroidMultiarchIncludeDir =
      std::string("/usr/include/") +
      getMultiarchTriple(D, getTriple(), SysRoot);
  const StringRef AndroidMultiarchIncludeDirs[] = {AndroidMultiarchIncludeDir};
  if (getTriple().isAndroid())
    MultiarchIncludeDirs = AndroidMultiarchIncludeDirs;

  for (StringRef Dir : MultiarchIncludeDirs) {
    if (D.getVFS().exists(SysRoot + Dir)) {
      addExternCSystemInclude(DriverArgs, CC1Args, SysRoot + Dir);
      break;
    }
  }

  if (getTriple().getOS() == llvm::Triple::RTEMS)
    return;

  // Add an include of '/include' directly. This isn't provided by default by
  // system GCCs, but is often used with cross-compiling GCCs, and harmless to
  // add even when Clang is acting as-if it were a system compiler.
  addExternCSystemInclude(DriverArgs, CC1Args, SysRoot + "/include");

  addExternCSystemInclude(DriverArgs, CC1Args, SysRoot + "/usr/include");

  if (!DriverArgs.hasArg(options::OPT_nobuiltininc) && getTriple().isMusl())
    addSystemInclude(DriverArgs, CC1Args, ResourceDirInclude);
}

void Linux::addLibStdCxxIncludePaths(const llvm::opt::ArgList &DriverArgs,
                                     llvm::opt::ArgStringList &CC1Args) const {
  // Try generic GCC detection first.
  if (Generic_GCC::addGCCLibStdCxxIncludePaths(DriverArgs, CC1Args))
    return;

  // We need a detected GCC installation on Linux to provide libstdc++'s
  // headers in odd Linuxish places.
  if (!GCCInstallation.isValid())
    return;

  StringRef LibDir = GCCInstallation.getParentLibPath();
  StringRef TripleStr = GCCInstallation.getTriple().str();
  const Multilib &Multilib = GCCInstallation.getMultilib();
  const GCCVersion &Version = GCCInstallation.getVersion();

  const std::string LibStdCXXIncludePathCandidates[] = {
      // Android standalone toolchain has C++ headers in yet another place.
      LibDir.str() + "/../" + TripleStr.str() + "/include/c++/" + Version.Text,
      // Freescale SDK C++ headers are directly in <sysroot>/usr/include/c++,
      // without a subdirectory corresponding to the gcc version.
      LibDir.str() + "/../include/c++",
      // Cray's gcc installation puts headers under "g++" without a
      // version suffix.
      LibDir.str() + "/../include/g++",
  };

  for (const auto &IncludePath : LibStdCXXIncludePathCandidates) {
    if (addLibStdCXXIncludePaths(IncludePath, /*Suffix*/ "", TripleStr,
                                 /*GCCMultiarchTriple*/ "",
                                 /*TargetMultiarchTriple*/ "",
                                 Multilib.includeSuffix(), DriverArgs, CC1Args))
      break;
  }
}

void Linux::AddCudaIncludeArgs(const ArgList &DriverArgs,
                               ArgStringList &CC1Args) const {
  CudaInstallation.AddCudaIncludeArgs(DriverArgs, CC1Args);
}

void Linux::AddHIPIncludeArgs(const ArgList &DriverArgs,
                              ArgStringList &CC1Args) const {
  RocmInstallation.AddHIPIncludeArgs(DriverArgs, CC1Args);
}

void Linux::AddIAMCUIncludeArgs(const ArgList &DriverArgs,
                                ArgStringList &CC1Args) const {
  if (GCCInstallation.isValid()) {
    CC1Args.push_back("-isystem");
    CC1Args.push_back(DriverArgs.MakeArgString(
        GCCInstallation.getParentLibPath() + "/../" +
        GCCInstallation.getTriple().str() + "/include"));
  }
}

bool Linux::isPIEDefault() const {
  return (getTriple().isAndroid() && !getTriple().isAndroidVersionLT(16)) ||
          getTriple().isMusl() || getSanitizerArgs().requiresPIE();
}

bool Linux::isNoExecStackDefault() const {
    return getTriple().isAndroid();
}

bool Linux::IsMathErrnoDefault() const {
  if (getTriple().isAndroid())
    return false;
  return Generic_ELF::IsMathErrnoDefault();
}

SanitizerMask Linux::getSupportedSanitizers() const {
  const bool IsX86 = getTriple().getArch() == llvm::Triple::x86;
  const bool IsX86_64 = getTriple().getArch() == llvm::Triple::x86_64;
  const bool IsMIPS = getTriple().isMIPS32();
  const bool IsMIPS64 = getTriple().isMIPS64();
  const bool IsPowerPC64 = getTriple().getArch() == llvm::Triple::ppc64 ||
                           getTriple().getArch() == llvm::Triple::ppc64le;
  const bool IsAArch64 = getTriple().getArch() == llvm::Triple::aarch64 ||
                         getTriple().getArch() == llvm::Triple::aarch64_be;
  const bool IsArmArch = getTriple().getArch() == llvm::Triple::arm ||
                         getTriple().getArch() == llvm::Triple::thumb ||
                         getTriple().getArch() == llvm::Triple::armeb ||
                         getTriple().getArch() == llvm::Triple::thumbeb;
  const bool IsSystemZ = getTriple().getArch() == llvm::Triple::systemz;
  SanitizerMask Res = ToolChain::getSupportedSanitizers();
  Res |= SanitizerKind::Address;
  Res |= SanitizerKind::PointerCompare;
  Res |= SanitizerKind::PointerSubtract;
  Res |= SanitizerKind::Fuzzer;
  Res |= SanitizerKind::FuzzerNoLink;
  Res |= SanitizerKind::KernelAddress;
  Res |= SanitizerKind::Memory;
  Res |= SanitizerKind::Vptr;
  Res |= SanitizerKind::SafeStack;
  if (IsX86_64 || IsMIPS64 || IsAArch64)
    Res |= SanitizerKind::DataFlow;
  if (IsX86_64 || IsMIPS64 || IsAArch64 || IsX86 || IsArmArch || IsPowerPC64 ||
      IsSystemZ)
    Res |= SanitizerKind::Leak;
  if (IsX86_64 || IsMIPS64 || IsAArch64 || IsPowerPC64)
    Res |= SanitizerKind::Thread;
  if (IsX86_64)
    Res |= SanitizerKind::KernelMemory;
  if (IsX86 || IsX86_64)
    Res |= SanitizerKind::Function;
  if (IsX86_64 || IsMIPS64 || IsAArch64 || IsX86 || IsMIPS || IsArmArch ||
      IsPowerPC64)
    Res |= SanitizerKind::Scudo;
  if (IsX86_64 || IsAArch64) {
    Res |= SanitizerKind::HWAddress;
    Res |= SanitizerKind::KernelHWAddress;
  }
  return Res;
}

void Linux::addProfileRTLibs(const llvm::opt::ArgList &Args,
                             llvm::opt::ArgStringList &CmdArgs) const {
  // Add linker option -u__llvm_profile_runtime to cause runtime
  // initialization module to be linked in.
  if (needsProfileRT(Args))
    CmdArgs.push_back(Args.MakeArgString(
        Twine("-u", llvm::getInstrProfRuntimeHookVarName())));
  ToolChain::addProfileRTLibs(Args, CmdArgs);
}

llvm::DenormalMode
Linux::getDefaultDenormalModeForType(const llvm::opt::ArgList &DriverArgs,
                                     const JobAction &JA,
                                     const llvm::fltSemantics *FPType) const {
  switch (getTriple().getArch()) {
  case llvm::Triple::x86:
  case llvm::Triple::x86_64: {
    std::string Unused;
    // DAZ and FTZ are turned on in crtfastmath.o
    if (!DriverArgs.hasArg(options::OPT_nostdlib, options::OPT_nostartfiles) &&
        isFastMathRuntimeAvailable(DriverArgs, Unused))
      return llvm::DenormalMode::getPreserveSign();
    return llvm::DenormalMode::getIEEE();
  }
  default:
    return llvm::DenormalMode::getIEEE();
  }
}

void Linux::addExtraOpts(llvm::opt::ArgStringList &CmdArgs) const {
  for (const auto &Opt : ExtraOpts)
    CmdArgs.push_back(Opt.c_str());
}<|MERGE_RESOLUTION|>--- conflicted
+++ resolved
@@ -548,10 +548,7 @@
   }
   case llvm::Triple::ve:
     return "/opt/nec/ve/lib/ld-linux-ve.so.1";
-<<<<<<< HEAD
-    break;
-=======
->>>>>>> a5041987
+    break;
   }
 
   if (Distro == Distro::Exherbo &&
