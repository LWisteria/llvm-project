//===--- Gnu.cpp - Gnu Tool and ToolChain Implementations -------*- C++ -*-===//
//
// Part of the LLVM Project, under the Apache License v2.0 with LLVM Exceptions.
// See https://llvm.org/LICENSE.txt for license information.
// SPDX-License-Identifier: Apache-2.0 WITH LLVM-exception
//
//===----------------------------------------------------------------------===//

#include "Gnu.h"
#include "Arch/ARM.h"
#include "Arch/Mips.h"
#include "Arch/PPC.h"
#include "Arch/RISCV.h"
#include "Arch/Sparc.h"
#include "Arch/SystemZ.h"
#include "CommonArgs.h"
#include "Linux.h"
#include "clang/Config/config.h" // for GCC_INSTALL_PREFIX
#include "clang/Driver/Compilation.h"
#include "clang/Driver/Driver.h"
#include "clang/Driver/DriverDiagnostic.h"
#include "clang/Driver/Options.h"
#include "clang/Driver/Tool.h"
#include "clang/Driver/ToolChain.h"
#include "llvm/Option/ArgList.h"
#include "llvm/Support/CodeGen.h"
#include "llvm/Support/Path.h"
#include "llvm/Support/TargetParser.h"
#include "llvm/Support/VirtualFileSystem.h"
#include <system_error>

using namespace clang::driver;
using namespace clang::driver::toolchains;
using namespace clang;
using namespace llvm::opt;

using tools::addMultilibFlag;
using tools::addPathIfExists;

void tools::GnuTool::anchor() {}

static bool forwardToGCC(const Option &O) {
  // Don't forward inputs from the original command line.  They are added from
  // InputInfoList.
  return O.getKind() != Option::InputClass &&
         !O.hasFlag(options::DriverOption) && !O.hasFlag(options::LinkerInput);
}

// Switch CPU names not recognized by GNU assembler to a close CPU that it does
// recognize, instead of a lower march from being picked in the absence of a cpu
// flag.
static void normalizeCPUNamesForAssembler(const ArgList &Args,
                                          ArgStringList &CmdArgs) {
  if (Arg *A = Args.getLastArg(options::OPT_mcpu_EQ)) {
    StringRef CPUArg(A->getValue());
    if (CPUArg.equals_lower("krait"))
      CmdArgs.push_back("-mcpu=cortex-a15");
    else if(CPUArg.equals_lower("kryo"))
      CmdArgs.push_back("-mcpu=cortex-a57");
    else
      Args.AddLastArg(CmdArgs, options::OPT_mcpu_EQ);
  }
}

void tools::gcc::Common::ConstructJob(Compilation &C, const JobAction &JA,
                                      const InputInfo &Output,
                                      const InputInfoList &Inputs,
                                      const ArgList &Args,
                                      const char *LinkingOutput) const {
  const Driver &D = getToolChain().getDriver();
  ArgStringList CmdArgs;

  for (const auto &A : Args) {
    if (forwardToGCC(A->getOption())) {
      // It is unfortunate that we have to claim here, as this means
      // we will basically never report anything interesting for
      // platforms using a generic gcc, even if we are just using gcc
      // to get to the assembler.
      A->claim();

      // Don't forward any -g arguments to assembly steps.
      if (isa<AssembleJobAction>(JA) &&
          A->getOption().matches(options::OPT_g_Group))
        continue;

      // Don't forward any -W arguments to assembly and link steps.
      if ((isa<AssembleJobAction>(JA) || isa<LinkJobAction>(JA)) &&
          A->getOption().matches(options::OPT_W_Group))
        continue;

      // Don't forward -mno-unaligned-access since GCC doesn't understand
      // it and because it doesn't affect the assembly or link steps.
      if ((isa<AssembleJobAction>(JA) || isa<LinkJobAction>(JA)) &&
          (A->getOption().matches(options::OPT_munaligned_access) ||
           A->getOption().matches(options::OPT_mno_unaligned_access)))
        continue;

      A->render(Args, CmdArgs);
    }
  }

  RenderExtraToolArgs(JA, CmdArgs);

  // If using a driver driver, force the arch.
  if (getToolChain().getTriple().isOSDarwin()) {
    CmdArgs.push_back("-arch");
    CmdArgs.push_back(
        Args.MakeArgString(getToolChain().getDefaultUniversalArchName()));
  }

  // Try to force gcc to match the tool chain we want, if we recognize
  // the arch.
  //
  // FIXME: The triple class should directly provide the information we want
  // here.
  switch (getToolChain().getArch()) {
  default:
    break;
  case llvm::Triple::x86:
  case llvm::Triple::ppc:
    CmdArgs.push_back("-m32");
    break;
  case llvm::Triple::x86_64:
  case llvm::Triple::ppc64:
  case llvm::Triple::ppc64le:
    CmdArgs.push_back("-m64");
    break;
  case llvm::Triple::sparcel:
    CmdArgs.push_back("-EL");
    break;
  }

  if (Output.isFilename()) {
    CmdArgs.push_back("-o");
    CmdArgs.push_back(Output.getFilename());
  } else {
    assert(Output.isNothing() && "Unexpected output");
    CmdArgs.push_back("-fsyntax-only");
  }

  Args.AddAllArgValues(CmdArgs, options::OPT_Wa_COMMA, options::OPT_Xassembler);

  // Only pass -x if gcc will understand it; otherwise hope gcc
  // understands the suffix correctly. The main use case this would go
  // wrong in is for linker inputs if they happened to have an odd
  // suffix; really the only way to get this to happen is a command
  // like '-x foobar a.c' which will treat a.c like a linker input.
  //
  // FIXME: For the linker case specifically, can we safely convert
  // inputs into '-Wl,' options?
  for (const auto &II : Inputs) {
    // Don't try to pass LLVM or AST inputs to a generic gcc.
    if (types::isLLVMIR(II.getType()))
      D.Diag(clang::diag::err_drv_no_linker_llvm_support)
          << getToolChain().getTripleString();
    else if (II.getType() == types::TY_AST)
      D.Diag(diag::err_drv_no_ast_support) << getToolChain().getTripleString();
    else if (II.getType() == types::TY_ModuleFile)
      D.Diag(diag::err_drv_no_module_support)
          << getToolChain().getTripleString();

    if (types::canTypeBeUserSpecified(II.getType())) {
      CmdArgs.push_back("-x");
      CmdArgs.push_back(types::getTypeName(II.getType()));
    }

    if (II.isFilename())
      CmdArgs.push_back(II.getFilename());
    else {
      const Arg &A = II.getInputArg();

      // Reverse translate some rewritten options.
      if (A.getOption().matches(options::OPT_Z_reserved_lib_stdcxx)) {
        CmdArgs.push_back("-lstdc++");
        continue;
      }

      // Don't render as input, we need gcc to do the translations.
      A.render(Args, CmdArgs);
    }
  }

  const std::string &customGCCName = D.getCCCGenericGCCName();
  const char *GCCName;
  if (!customGCCName.empty())
    GCCName = customGCCName.c_str();
  else if (D.CCCIsCXX()) {
    GCCName = "g++";
  } else
    GCCName = "gcc";

  const char *Exec = Args.MakeArgString(getToolChain().GetProgramPath(GCCName));
  C.addCommand(std::make_unique<Command>(JA, *this, Exec, CmdArgs, Inputs));
}

void tools::gcc::Preprocessor::RenderExtraToolArgs(
    const JobAction &JA, ArgStringList &CmdArgs) const {
  CmdArgs.push_back("-E");
}

void tools::gcc::Compiler::RenderExtraToolArgs(const JobAction &JA,
                                               ArgStringList &CmdArgs) const {
  const Driver &D = getToolChain().getDriver();

  switch (JA.getType()) {
  // If -flto, etc. are present then make sure not to force assembly output.
  case types::TY_LLVM_IR:
  case types::TY_LTO_IR:
  case types::TY_LLVM_BC:
  case types::TY_LTO_BC:
    CmdArgs.push_back("-c");
    break;
  // We assume we've got an "integrated" assembler in that gcc will produce an
  // object file itself.
  case types::TY_Object:
    CmdArgs.push_back("-c");
    break;
  case types::TY_PP_Asm:
    CmdArgs.push_back("-S");
    break;
  case types::TY_Nothing:
    CmdArgs.push_back("-fsyntax-only");
    break;
  default:
    D.Diag(diag::err_drv_invalid_gcc_output_type) << getTypeName(JA.getType());
  }
}

void tools::gcc::Linker::RenderExtraToolArgs(const JobAction &JA,
                                             ArgStringList &CmdArgs) const {
  // The types are (hopefully) good enough.
}

// On Arm the endianness of the output file is determined by the target and
// can be overridden by the pseudo-target flags '-mlittle-endian'/'-EL' and
// '-mbig-endian'/'-EB'. Unlike other targets the flag does not result in a
// normalized triple so we must handle the flag here.
static bool isArmBigEndian(const llvm::Triple &Triple,
                           const ArgList &Args) {
  bool IsBigEndian = false;
  switch (Triple.getArch()) {
  case llvm::Triple::armeb:
  case llvm::Triple::thumbeb:
    IsBigEndian = true;
    LLVM_FALLTHROUGH;
  case llvm::Triple::arm:
  case llvm::Triple::thumb:
    if (Arg *A = Args.getLastArg(options::OPT_mlittle_endian,
                               options::OPT_mbig_endian))
      IsBigEndian = !A->getOption().matches(options::OPT_mlittle_endian);
    break;
  default:
    break;
  }
  return IsBigEndian;
}

static const char *getLDMOption(const llvm::Triple &T, const ArgList &Args) {
  switch (T.getArch()) {
  case llvm::Triple::x86:
    if (T.isOSIAMCU())
      return "elf_iamcu";
    return "elf_i386";
  case llvm::Triple::aarch64:
    return "aarch64linux";
  case llvm::Triple::aarch64_be:
    return "aarch64linuxb";
  case llvm::Triple::arm:
  case llvm::Triple::thumb:
  case llvm::Triple::armeb:
  case llvm::Triple::thumbeb:
    return isArmBigEndian(T, Args) ? "armelfb_linux_eabi" : "armelf_linux_eabi";
  case llvm::Triple::ppc:
    return "elf32ppclinux";
  case llvm::Triple::ppc64:
    return "elf64ppc";
  case llvm::Triple::ppc64le:
    return "elf64lppc";
  case llvm::Triple::riscv32:
    return "elf32lriscv";
  case llvm::Triple::riscv64:
    return "elf64lriscv";
  case llvm::Triple::sparc:
  case llvm::Triple::sparcel:
    return "elf32_sparc";
  case llvm::Triple::sparcv9:
    return "elf64_sparc";
  case llvm::Triple::mips:
    return "elf32btsmip";
  case llvm::Triple::mipsel:
    return "elf32ltsmip";
  case llvm::Triple::mips64:
    if (tools::mips::hasMipsAbiArg(Args, "n32") ||
        T.getEnvironment() == llvm::Triple::GNUABIN32)
      return "elf32btsmipn32";
    return "elf64btsmip";
  case llvm::Triple::mips64el:
    if (tools::mips::hasMipsAbiArg(Args, "n32") ||
        T.getEnvironment() == llvm::Triple::GNUABIN32)
      return "elf32ltsmipn32";
    return "elf64ltsmip";
  case llvm::Triple::systemz:
    return "elf64_s390";
  case llvm::Triple::x86_64:
    if (T.getEnvironment() == llvm::Triple::GNUX32)
      return "elf32_x86_64";
    return "elf_x86_64";
  case llvm::Triple::ve:
    return "elf64ve";
  default:
    return nullptr;
  }
}

static bool getPIE(const ArgList &Args, const ToolChain &TC) {
  if (Args.hasArg(options::OPT_shared) || Args.hasArg(options::OPT_static) ||
      Args.hasArg(options::OPT_r) || Args.hasArg(options::OPT_static_pie))
    return false;

  Arg *A = Args.getLastArg(options::OPT_pie, options::OPT_no_pie,
                           options::OPT_nopie);
  if (!A)
    return TC.isPIEDefault();
  return A->getOption().matches(options::OPT_pie);
}

static bool getStaticPIE(const ArgList &Args, const ToolChain &TC) {
  bool HasStaticPIE = Args.hasArg(options::OPT_static_pie);
  // -no-pie is an alias for -nopie. So, handling -nopie takes care of
  // -no-pie as well.
  if (HasStaticPIE && Args.hasArg(options::OPT_nopie)) {
    const Driver &D = TC.getDriver();
    const llvm::opt::OptTable &Opts = D.getOpts();
    const char *StaticPIEName = Opts.getOptionName(options::OPT_static_pie);
    const char *NoPIEName = Opts.getOptionName(options::OPT_nopie);
    D.Diag(diag::err_drv_cannot_mix_options) << StaticPIEName << NoPIEName;
  }
  return HasStaticPIE;
}

static bool getStatic(const ArgList &Args) {
  return Args.hasArg(options::OPT_static) &&
      !Args.hasArg(options::OPT_static_pie);
}

void tools::gnutools::StaticLibTool::ConstructJob(
    Compilation &C, const JobAction &JA, const InputInfo &Output,
    const InputInfoList &Inputs, const ArgList &Args,
    const char *LinkingOutput) const {
  const Driver &D = getToolChain().getDriver();

  // Silence warning for "clang -g foo.o -o foo"
  Args.ClaimAllArgs(options::OPT_g_Group);
  // and "clang -emit-llvm foo.o -o foo"
  Args.ClaimAllArgs(options::OPT_emit_llvm);
  // and for "clang -w foo.o -o foo". Other warning options are already
  // handled somewhere else.
  Args.ClaimAllArgs(options::OPT_w);
  // Silence warnings when linking C code with a C++ '-stdlib' argument.
  Args.ClaimAllArgs(options::OPT_stdlib_EQ);

  // GNU ar tool command "ar <options> <output_file> <input_files>".
  ArgStringList CmdArgs;
  // Create and insert file members with a deterministic index.
  CmdArgs.push_back("rcsD");
  CmdArgs.push_back(Output.getFilename());
  AddLinkerInputs(getToolChain(), Inputs, Args, CmdArgs, JA);

  // Delete old output archive file if it already exists before generating a new
  // archive file.
  auto OutputFileName = Output.getFilename();
  if (Output.isFilename() && llvm::sys::fs::exists(OutputFileName)) {
    if (std::error_code EC = llvm::sys::fs::remove(OutputFileName)) {
      D.Diag(diag::err_drv_unable_to_remove_file) << EC.message();
      return;
    }
  }

  const char *Exec = Args.MakeArgString(getToolChain().GetStaticLibToolPath());
  C.addCommand(std::make_unique<Command>(JA, *this, Exec, CmdArgs, Inputs));
}

void tools::gnutools::Linker::ConstructJob(Compilation &C, const JobAction &JA,
                                           const InputInfo &Output,
                                           const InputInfoList &Inputs,
                                           const ArgList &Args,
                                           const char *LinkingOutput) const {
  // FIXME: The Linker class constructor takes a ToolChain and not a
  // Generic_ELF, so the static_cast might return a reference to a invalid
  // instance (see PR45061). Ideally, the Linker constructor needs to take a
  // Generic_ELF instead.
  const toolchains::Generic_ELF &ToolChain =
      static_cast<const toolchains::Generic_ELF &>(getToolChain());
  const Driver &D = ToolChain.getDriver();

  const llvm::Triple &Triple = getToolChain().getEffectiveTriple();

  const llvm::Triple::ArchType Arch = ToolChain.getArch();
  const bool isAndroid = ToolChain.getTriple().isAndroid();
  const bool IsIAMCU = ToolChain.getTriple().isOSIAMCU();
  const bool IsVE = ToolChain.getTriple().isVE();
<<<<<<< HEAD
  const bool IsMusl = ToolChain.getTriple().isMusl();
=======
>>>>>>> a5041987
  const bool IsPIE = getPIE(Args, ToolChain);
  const bool IsStaticPIE = getStaticPIE(Args, ToolChain);
  const bool IsStatic = getStatic(Args);
  const bool HasCRTBeginEndFiles =
      ToolChain.getTriple().hasEnvironment() ||
      (ToolChain.getTriple().getVendor() != llvm::Triple::MipsTechnologies);

  ArgStringList CmdArgs;

  // Silence warning for "clang -g foo.o -o foo"
  Args.ClaimAllArgs(options::OPT_g_Group);
  // and "clang -emit-llvm foo.o -o foo"
  Args.ClaimAllArgs(options::OPT_emit_llvm);
  // and for "clang -w foo.o -o foo". Other warning options are already
  // handled somewhere else.
  Args.ClaimAllArgs(options::OPT_w);

  if (!D.SysRoot.empty())
    CmdArgs.push_back(Args.MakeArgString("--sysroot=" + D.SysRoot));

  if (IsPIE)
    CmdArgs.push_back("-pie");

  if (IsStaticPIE) {
    CmdArgs.push_back("-static");
    CmdArgs.push_back("-pie");
    CmdArgs.push_back("--no-dynamic-linker");
    CmdArgs.push_back("-z");
    CmdArgs.push_back("text");
  }

  if (ToolChain.isNoExecStackDefault()) {
    CmdArgs.push_back("-z");
    CmdArgs.push_back("noexecstack");
  }

  if (Args.hasArg(options::OPT_rdynamic))
    CmdArgs.push_back("-export-dynamic");

  if (Args.hasArg(options::OPT_s))
    CmdArgs.push_back("-s");

  if (Triple.isARM() || Triple.isThumb() || Triple.isAArch64()) {
    bool IsBigEndian = isArmBigEndian(Triple, Args);
    if (IsBigEndian)
      arm::appendBE8LinkFlag(Args, CmdArgs, Triple);
    IsBigEndian = IsBigEndian || Arch == llvm::Triple::aarch64_be;
    CmdArgs.push_back(IsBigEndian ? "-EB" : "-EL");
  }

  // Most Android ARM64 targets should enable the linker fix for erratum
  // 843419. Only non-Cortex-A53 devices are allowed to skip this flag.
  if (Arch == llvm::Triple::aarch64 && isAndroid) {
    std::string CPU = getCPUName(Args, Triple);
    if (CPU.empty() || CPU == "generic" || CPU == "cortex-a53")
      CmdArgs.push_back("--fix-cortex-a53-843419");
  }

  // Android does not allow shared text relocations. Emit a warning if the
  // user's code contains any.
  if (isAndroid)
      CmdArgs.push_back("--warn-shared-textrel");

  ToolChain.addExtraOpts(CmdArgs);

  CmdArgs.push_back("--eh-frame-hdr");

  if (const char *LDMOption = getLDMOption(ToolChain.getTriple(), Args)) {
    CmdArgs.push_back("-m");
    CmdArgs.push_back(LDMOption);
  } else {
    D.Diag(diag::err_target_unknown_triple) << Triple.str();
    return;
  }

  if (IsStatic) {
    if (Arch == llvm::Triple::arm || Arch == llvm::Triple::armeb ||
        Arch == llvm::Triple::thumb || Arch == llvm::Triple::thumbeb)
      CmdArgs.push_back("-Bstatic");
    else
      CmdArgs.push_back("-static");
  } else if (Args.hasArg(options::OPT_shared)) {
    CmdArgs.push_back("-shared");
  }

  if (!IsStatic) {
    if (Args.hasArg(options::OPT_rdynamic))
      CmdArgs.push_back("-export-dynamic");

    if (!Args.hasArg(options::OPT_shared) && !IsStaticPIE) {
      CmdArgs.push_back("-dynamic-linker");
      CmdArgs.push_back(Args.MakeArgString(Twine(D.DyldPrefix) +
                                           ToolChain.getDynamicLinker(Args)));
    }
  }

  CmdArgs.push_back("-o");
  CmdArgs.push_back(Output.getFilename());

  if (!Args.hasArg(options::OPT_nostdlib, options::OPT_nostartfiles)) {
    if (!isAndroid && !IsIAMCU) {
      const char *crt1 = nullptr;
      if (!Args.hasArg(options::OPT_shared)) {
        if (Args.hasArg(options::OPT_pg))
          crt1 = "gcrt1.o";
        else if (IsPIE)
          crt1 = "Scrt1.o";
        else if (IsStaticPIE)
          crt1 = "rcrt1.o";
        else
          crt1 = "crt1.o";
      }
      if (crt1)
        CmdArgs.push_back(Args.MakeArgString(ToolChain.GetFilePath(crt1)));

      CmdArgs.push_back(Args.MakeArgString(ToolChain.GetFilePath("crti.o")));
    }

    if (IsVE) {
      CmdArgs.push_back("-z");
      CmdArgs.push_back("max-page-size=0x4000000");
    }

    if (IsIAMCU)
      CmdArgs.push_back(Args.MakeArgString(ToolChain.GetFilePath("crt0.o")));
    else if (HasCRTBeginEndFiles) {
      std::string P;
      if (ToolChain.GetRuntimeLibType(Args) == ToolChain::RLT_CompilerRT &&
          !isAndroid) {
        std::string crtbegin = ToolChain.getCompilerRT(Args, "crtbegin",
                                                       ToolChain::FT_Object);
        if (ToolChain.getVFS().exists(crtbegin))
          P = crtbegin;
      }
      if (P.empty()) {
        const char *crtbegin;
        if (IsStatic)
          crtbegin = isAndroid ? "crtbegin_static.o" : "crtbeginT.o";
        else if (Args.hasArg(options::OPT_shared))
          crtbegin = isAndroid ? "crtbegin_so.o" : "crtbeginS.o";
        else if (IsPIE || IsStaticPIE)
          crtbegin = isAndroid ? "crtbegin_dynamic.o" : "crtbeginS.o";
        else
          crtbegin = isAndroid ? "crtbegin_dynamic.o" : "crtbegin.o";
        P = ToolChain.GetFilePath(crtbegin);
      }
      CmdArgs.push_back(Args.MakeArgString(P));
    }

    // Add crtfastmath.o if available and fast math is enabled.
    ToolChain.addFastMathRuntimeIfAvailable(Args, CmdArgs);
  }

  Args.AddAllArgs(CmdArgs, options::OPT_L);
  Args.AddAllArgs(CmdArgs, options::OPT_u);

  ToolChain.AddFilePathLibArgs(Args, CmdArgs);

  if (D.isUsingLTO()) {
    assert(!Inputs.empty() && "Must have at least one input.");
    addLTOOptions(ToolChain, Args, CmdArgs, Output, Inputs[0],
                  D.getLTOMode() == LTOK_Thin);
  }

  if (Args.hasArg(options::OPT_Z_Xlinker__no_demangle))
    CmdArgs.push_back("--no-demangle");

  bool NeedsSanitizerDeps = addSanitizerRuntimes(ToolChain, Args, CmdArgs);
  bool NeedsXRayDeps = addXRayRuntime(ToolChain, Args, CmdArgs);
  AddLinkerInputs(ToolChain, Inputs, Args, CmdArgs, JA);
  // The profile runtime also needs access to system libraries.
  getToolChain().addProfileRTLibs(Args, CmdArgs);

  if (D.CCCIsCXX() &&
      !Args.hasArg(options::OPT_nostdlib, options::OPT_nodefaultlibs)) {
    if (ToolChain.ShouldLinkCXXStdlib(Args)) {
      bool OnlyLibstdcxxStatic = Args.hasArg(options::OPT_static_libstdcxx) &&
                                 !Args.hasArg(options::OPT_static);
      if (OnlyLibstdcxxStatic)
        CmdArgs.push_back("-Bstatic");
      ToolChain.AddCXXStdlibLibArgs(Args, CmdArgs);
      if (OnlyLibstdcxxStatic)
        CmdArgs.push_back("-Bdynamic");
    }
    CmdArgs.push_back("-lm");
  }
  // Silence warnings when linking C code with a C++ '-stdlib' argument.
  Args.ClaimAllArgs(options::OPT_stdlib_EQ);

  if (!Args.hasArg(options::OPT_nostdlib)) {
    if (!Args.hasArg(options::OPT_nodefaultlibs)) {
      if (IsStatic || IsStaticPIE)
        CmdArgs.push_back("--start-group");

      if (NeedsSanitizerDeps)
        linkSanitizerRuntimeDeps(ToolChain, CmdArgs);

      if (NeedsXRayDeps)
        linkXRayRuntimeDeps(ToolChain, CmdArgs);

      bool WantPthread = Args.hasArg(options::OPT_pthread) ||
                         Args.hasArg(options::OPT_pthreads);

      // Use the static OpenMP runtime with -static-openmp
      bool StaticOpenMP = Args.hasArg(options::OPT_static_openmp) &&
                          !Args.hasArg(options::OPT_static);

      // FIXME: Only pass GompNeedsRT = true for platforms with libgomp that
      // require librt. Most modern Linux platforms do, but some may not.
      if (addOpenMPRuntime(CmdArgs, ToolChain, Args, StaticOpenMP,
                           JA.isHostOffloading(Action::OFK_OpenMP),
                           /* GompNeedsRT= */ true))
        // OpenMP runtimes implies pthreads when using the GNU toolchain.
        // FIXME: Does this really make sense for all GNU toolchains?
        WantPthread = true;

      AddRunTimeLibs(ToolChain, D, CmdArgs, Args);

      if (WantPthread && !isAndroid && !(IsVE && IsMusl))
        CmdArgs.push_back("-lpthread");

      if (Args.hasArg(options::OPT_fsplit_stack))
        CmdArgs.push_back("--wrap=pthread_create");

      if (!Args.hasArg(options::OPT_nolibc))
        CmdArgs.push_back("-lc");

      // Add IAMCU specific libs, if needed.
      if (IsIAMCU)
        CmdArgs.push_back("-lgloss");

      if (IsStatic || IsStaticPIE)
        CmdArgs.push_back("--end-group");
      else
        AddRunTimeLibs(ToolChain, D, CmdArgs, Args);

      // Add IAMCU specific libs (outside the group), if needed.
      if (IsIAMCU) {
        CmdArgs.push_back("--as-needed");
        CmdArgs.push_back("-lsoftfp");
        CmdArgs.push_back("--no-as-needed");
      }
    }

    if (!Args.hasArg(options::OPT_nostartfiles) && !IsIAMCU) {
      if (HasCRTBeginEndFiles) {
        std::string P;
        if (ToolChain.GetRuntimeLibType(Args) == ToolChain::RLT_CompilerRT &&
            !isAndroid) {
          std::string crtend = ToolChain.getCompilerRT(Args, "crtend",
                                                       ToolChain::FT_Object);
          if (ToolChain.getVFS().exists(crtend))
            P = crtend;
        }
        if (P.empty()) {
          const char *crtend;
          if (Args.hasArg(options::OPT_shared))
            crtend = isAndroid ? "crtend_so.o" : "crtendS.o";
          else if (IsPIE || IsStaticPIE)
            crtend = isAndroid ? "crtend_android.o" : "crtendS.o";
          else
            crtend = isAndroid ? "crtend_android.o" : "crtend.o";
          P = ToolChain.GetFilePath(crtend);
        }
        CmdArgs.push_back(Args.MakeArgString(P));
      }
      if (!isAndroid)
        CmdArgs.push_back(Args.MakeArgString(ToolChain.GetFilePath("crtn.o")));
    }
  }

  Args.AddAllArgs(CmdArgs, options::OPT_T);

  const char *Exec = Args.MakeArgString(ToolChain.GetLinkerPath());
  C.addCommand(std::make_unique<Command>(JA, *this, Exec, CmdArgs, Inputs));
}

void tools::gnutools::Assembler::ConstructJob(Compilation &C,
                                              const JobAction &JA,
                                              const InputInfo &Output,
                                              const InputInfoList &Inputs,
                                              const ArgList &Args,
                                              const char *LinkingOutput) const {
  const auto &D = getToolChain().getDriver();

  claimNoWarnArgs(Args);

  ArgStringList CmdArgs;

  llvm::Reloc::Model RelocationModel;
  unsigned PICLevel;
  bool IsPIE;
<<<<<<< HEAD
  const char* DefaultAssembler = "as";
=======
  const char *DefaultAssembler = "as";
>>>>>>> a5041987
  std::tie(RelocationModel, PICLevel, IsPIE) =
      ParsePICArgs(getToolChain(), Args);

  if (const Arg *A = Args.getLastArg(options::OPT_gz, options::OPT_gz_EQ)) {
    if (A->getOption().getID() == options::OPT_gz) {
      CmdArgs.push_back("--compress-debug-sections");
    } else {
      StringRef Value = A->getValue();
      if (Value == "none" || Value == "zlib" || Value == "zlib-gnu") {
        CmdArgs.push_back(
            Args.MakeArgString("--compress-debug-sections=" + Twine(Value)));
      } else {
        D.Diag(diag::err_drv_unsupported_option_argument)
            << A->getOption().getName() << Value;
      }
    }
  }

  if (getToolChain().isNoExecStackDefault()) {
      CmdArgs.push_back("--noexecstack");
  }

  switch (getToolChain().getArch()) {
  default:
    break;
  // Add --32/--64 to make sure we get the format we want.
  // This is incomplete
  case llvm::Triple::x86:
    CmdArgs.push_back("--32");
    break;
  case llvm::Triple::x86_64:
    if (getToolChain().getTriple().getEnvironment() == llvm::Triple::GNUX32)
      CmdArgs.push_back("--x32");
    else
      CmdArgs.push_back("--64");
    break;
  case llvm::Triple::ppc: {
    CmdArgs.push_back("-a32");
    CmdArgs.push_back("-mppc");
    CmdArgs.push_back(
      ppc::getPPCAsmModeForCPU(getCPUName(Args, getToolChain().getTriple())));
    break;
  }
  case llvm::Triple::ppc64: {
    CmdArgs.push_back("-a64");
    CmdArgs.push_back("-mppc64");
    CmdArgs.push_back(
      ppc::getPPCAsmModeForCPU(getCPUName(Args, getToolChain().getTriple())));
    break;
  }
  case llvm::Triple::ppc64le: {
    CmdArgs.push_back("-a64");
    CmdArgs.push_back("-mppc64");
    CmdArgs.push_back("-mlittle-endian");
    CmdArgs.push_back(
      ppc::getPPCAsmModeForCPU(getCPUName(Args, getToolChain().getTriple())));
    break;
  }
  case llvm::Triple::riscv32:
  case llvm::Triple::riscv64: {
    StringRef ABIName = riscv::getRISCVABI(Args, getToolChain().getTriple());
    CmdArgs.push_back("-mabi");
    CmdArgs.push_back(ABIName.data());
    StringRef MArchName = riscv::getRISCVArch(Args, getToolChain().getTriple());
    CmdArgs.push_back("-march");
    CmdArgs.push_back(MArchName.data());
    break;
  }
  case llvm::Triple::sparc:
  case llvm::Triple::sparcel: {
    CmdArgs.push_back("-32");
    std::string CPU = getCPUName(Args, getToolChain().getTriple());
    CmdArgs.push_back(
        sparc::getSparcAsmModeForCPU(CPU, getToolChain().getTriple()));
    AddAssemblerKPIC(getToolChain(), Args, CmdArgs);
    break;
  }
  case llvm::Triple::sparcv9: {
    CmdArgs.push_back("-64");
    std::string CPU = getCPUName(Args, getToolChain().getTriple());
    CmdArgs.push_back(
        sparc::getSparcAsmModeForCPU(CPU, getToolChain().getTriple()));
    AddAssemblerKPIC(getToolChain(), Args, CmdArgs);
    break;
  }
  case llvm::Triple::arm:
  case llvm::Triple::armeb:
  case llvm::Triple::thumb:
  case llvm::Triple::thumbeb: {
    const llvm::Triple &Triple2 = getToolChain().getTriple();
    CmdArgs.push_back(isArmBigEndian(Triple2, Args) ? "-EB" : "-EL");
    switch (Triple2.getSubArch()) {
    case llvm::Triple::ARMSubArch_v7:
      CmdArgs.push_back("-mfpu=neon");
      break;
    case llvm::Triple::ARMSubArch_v8:
      CmdArgs.push_back("-mfpu=crypto-neon-fp-armv8");
      break;
    default:
      break;
    }

    switch (arm::getARMFloatABI(getToolChain(), Args)) {
    case arm::FloatABI::Invalid: llvm_unreachable("must have an ABI!");
    case arm::FloatABI::Soft:
      CmdArgs.push_back(Args.MakeArgString("-mfloat-abi=soft"));
      break;
    case arm::FloatABI::SoftFP:
      CmdArgs.push_back(Args.MakeArgString("-mfloat-abi=softfp"));
      break;
    case arm::FloatABI::Hard:
      CmdArgs.push_back(Args.MakeArgString("-mfloat-abi=hard"));
      break;
    }

    Args.AddLastArg(CmdArgs, options::OPT_march_EQ);
    normalizeCPUNamesForAssembler(Args, CmdArgs);

    Args.AddLastArg(CmdArgs, options::OPT_mfpu_EQ);
    break;
  }
  case llvm::Triple::aarch64:
  case llvm::Triple::aarch64_be: {
    CmdArgs.push_back(
        getToolChain().getArch() == llvm::Triple::aarch64_be ? "-EB" : "-EL");
    Args.AddLastArg(CmdArgs, options::OPT_march_EQ);
    normalizeCPUNamesForAssembler(Args, CmdArgs);

    break;
  }
  case llvm::Triple::mips:
  case llvm::Triple::mipsel:
  case llvm::Triple::mips64:
  case llvm::Triple::mips64el: {
    StringRef CPUName;
    StringRef ABIName;
    mips::getMipsCPUAndABI(Args, getToolChain().getTriple(), CPUName, ABIName);
    ABIName = mips::getGnuCompatibleMipsABIName(ABIName);

    CmdArgs.push_back("-march");
    CmdArgs.push_back(CPUName.data());

    CmdArgs.push_back("-mabi");
    CmdArgs.push_back(ABIName.data());

    // -mno-shared should be emitted unless -fpic, -fpie, -fPIC, -fPIE,
    // or -mshared (not implemented) is in effect.
    if (RelocationModel == llvm::Reloc::Static)
      CmdArgs.push_back("-mno-shared");

    // LLVM doesn't support -mplt yet and acts as if it is always given.
    // However, -mplt has no effect with the N64 ABI.
    if (ABIName != "64" && !Args.hasArg(options::OPT_mno_abicalls))
      CmdArgs.push_back("-call_nonpic");

    if (getToolChain().getTriple().isLittleEndian())
      CmdArgs.push_back("-EL");
    else
      CmdArgs.push_back("-EB");

    if (Arg *A = Args.getLastArg(options::OPT_mnan_EQ)) {
      if (StringRef(A->getValue()) == "2008")
        CmdArgs.push_back(Args.MakeArgString("-mnan=2008"));
    }

    // Add the last -mfp32/-mfpxx/-mfp64 or -mfpxx if it is enabled by default.
    if (Arg *A = Args.getLastArg(options::OPT_mfp32, options::OPT_mfpxx,
                                 options::OPT_mfp64)) {
      A->claim();
      A->render(Args, CmdArgs);
    } else if (mips::shouldUseFPXX(
                   Args, getToolChain().getTriple(), CPUName, ABIName,
                   mips::getMipsFloatABI(getToolChain().getDriver(), Args,
                                         getToolChain().getTriple())))
      CmdArgs.push_back("-mfpxx");

    // Pass on -mmips16 or -mno-mips16. However, the assembler equivalent of
    // -mno-mips16 is actually -no-mips16.
    if (Arg *A =
            Args.getLastArg(options::OPT_mips16, options::OPT_mno_mips16)) {
      if (A->getOption().matches(options::OPT_mips16)) {
        A->claim();
        A->render(Args, CmdArgs);
      } else {
        A->claim();
        CmdArgs.push_back("-no-mips16");
      }
    }

    Args.AddLastArg(CmdArgs, options::OPT_mmicromips,
                    options::OPT_mno_micromips);
    Args.AddLastArg(CmdArgs, options::OPT_mdsp, options::OPT_mno_dsp);
    Args.AddLastArg(CmdArgs, options::OPT_mdspr2, options::OPT_mno_dspr2);

    if (Arg *A = Args.getLastArg(options::OPT_mmsa, options::OPT_mno_msa)) {
      // Do not use AddLastArg because not all versions of MIPS assembler
      // support -mmsa / -mno-msa options.
      if (A->getOption().matches(options::OPT_mmsa))
        CmdArgs.push_back(Args.MakeArgString("-mmsa"));
    }

    Args.AddLastArg(CmdArgs, options::OPT_mhard_float,
                    options::OPT_msoft_float);

    Args.AddLastArg(CmdArgs, options::OPT_mdouble_float,
                    options::OPT_msingle_float);

    Args.AddLastArg(CmdArgs, options::OPT_modd_spreg,
                    options::OPT_mno_odd_spreg);

    AddAssemblerKPIC(getToolChain(), Args, CmdArgs);
    break;
  }
  case llvm::Triple::systemz: {
    // Always pass an -march option, since our default of z10 is later
    // than the GNU assembler's default.
    std::string CPUName = systemz::getSystemZTargetCPU(Args);
    CmdArgs.push_back(Args.MakeArgString("-march=" + CPUName));
    break;
  }
  case llvm::Triple::ve:
    DefaultAssembler = "nas";
  }

  for (const Arg *A : Args.filtered(options::OPT_ffile_prefix_map_EQ,
                                    options::OPT_fdebug_prefix_map_EQ)) {
    StringRef Map = A->getValue();
    if (Map.find('=') == StringRef::npos)
      D.Diag(diag::err_drv_invalid_argument_to_option)
          << Map << A->getOption().getName();
    else {
      CmdArgs.push_back(Args.MakeArgString("--debug-prefix-map"));
      CmdArgs.push_back(Args.MakeArgString(Map));
    }
    A->claim();
  }

  Args.AddAllArgs(CmdArgs, options::OPT_I);
  Args.AddAllArgValues(CmdArgs, options::OPT_Wa_COMMA, options::OPT_Xassembler);

  CmdArgs.push_back("-o");
  CmdArgs.push_back(Output.getFilename());

  for (const auto &II : Inputs)
    CmdArgs.push_back(II.getFilename());

<<<<<<< HEAD
  const char *Exec = Args.MakeArgString(
    getToolChain().GetProgramPath(DefaultAssembler));
=======
  const char *Exec =
      Args.MakeArgString(getToolChain().GetProgramPath(DefaultAssembler));
>>>>>>> a5041987
  C.addCommand(std::make_unique<Command>(JA, *this, Exec, CmdArgs, Inputs));

  // Handle the debug info splitting at object creation time if we're
  // creating an object.
  // TODO: Currently only works on linux with newer objcopy.
  if (Args.hasArg(options::OPT_gsplit_dwarf) &&
      getToolChain().getTriple().isOSLinux())
    SplitDebugInfo(getToolChain(), C, *this, JA, Args, Output,
                   SplitDebugName(Args, Inputs[0], Output));
}

namespace {
// Filter to remove Multilibs that don't exist as a suffix to Path
class FilterNonExistent {
  StringRef Base, File;
  llvm::vfs::FileSystem &VFS;

public:
  FilterNonExistent(StringRef Base, StringRef File, llvm::vfs::FileSystem &VFS)
      : Base(Base), File(File), VFS(VFS) {}
  bool operator()(const Multilib &M) {
    return !VFS.exists(Base + M.gccSuffix() + File);
  }
};
} // end anonymous namespace

static bool isSoftFloatABI(const ArgList &Args) {
  Arg *A = Args.getLastArg(options::OPT_msoft_float, options::OPT_mhard_float,
                           options::OPT_mfloat_abi_EQ);
  if (!A)
    return false;

  return A->getOption().matches(options::OPT_msoft_float) ||
         (A->getOption().matches(options::OPT_mfloat_abi_EQ) &&
          A->getValue() == StringRef("soft"));
}

static bool isArmOrThumbArch(llvm::Triple::ArchType Arch) {
  return Arch == llvm::Triple::arm || Arch == llvm::Triple::thumb;
}

static bool isMipsEL(llvm::Triple::ArchType Arch) {
  return Arch == llvm::Triple::mipsel || Arch == llvm::Triple::mips64el;
}

static bool isMips16(const ArgList &Args) {
  Arg *A = Args.getLastArg(options::OPT_mips16, options::OPT_mno_mips16);
  return A && A->getOption().matches(options::OPT_mips16);
}

static bool isMicroMips(const ArgList &Args) {
  Arg *A = Args.getLastArg(options::OPT_mmicromips, options::OPT_mno_micromips);
  return A && A->getOption().matches(options::OPT_mmicromips);
}

static bool isMSP430(llvm::Triple::ArchType Arch) {
  return Arch == llvm::Triple::msp430;
}

static Multilib makeMultilib(StringRef commonSuffix) {
  return Multilib(commonSuffix, commonSuffix, commonSuffix);
}

static bool findMipsCsMultilibs(const Multilib::flags_list &Flags,
                                FilterNonExistent &NonExistent,
                                DetectedMultilibs &Result) {
  // Check for Code Sourcery toolchain multilibs
  MultilibSet CSMipsMultilibs;
  {
    auto MArchMips16 = makeMultilib("/mips16").flag("+m32").flag("+mips16");

    auto MArchMicroMips =
        makeMultilib("/micromips").flag("+m32").flag("+mmicromips");

    auto MArchDefault = makeMultilib("").flag("-mips16").flag("-mmicromips");

    auto UCLibc = makeMultilib("/uclibc").flag("+muclibc");

    auto SoftFloat = makeMultilib("/soft-float").flag("+msoft-float");

    auto Nan2008 = makeMultilib("/nan2008").flag("+mnan=2008");

    auto DefaultFloat =
        makeMultilib("").flag("-msoft-float").flag("-mnan=2008");

    auto BigEndian = makeMultilib("").flag("+EB").flag("-EL");

    auto LittleEndian = makeMultilib("/el").flag("+EL").flag("-EB");

    // Note that this one's osSuffix is ""
    auto MAbi64 = makeMultilib("")
                      .gccSuffix("/64")
                      .includeSuffix("/64")
                      .flag("+mabi=n64")
                      .flag("-mabi=n32")
                      .flag("-m32");

    CSMipsMultilibs =
        MultilibSet()
            .Either(MArchMips16, MArchMicroMips, MArchDefault)
            .Maybe(UCLibc)
            .Either(SoftFloat, Nan2008, DefaultFloat)
            .FilterOut("/micromips/nan2008")
            .FilterOut("/mips16/nan2008")
            .Either(BigEndian, LittleEndian)
            .Maybe(MAbi64)
            .FilterOut("/mips16.*/64")
            .FilterOut("/micromips.*/64")
            .FilterOut(NonExistent)
            .setIncludeDirsCallback([](const Multilib &M) {
              std::vector<std::string> Dirs({"/include"});
              if (StringRef(M.includeSuffix()).startswith("/uclibc"))
                Dirs.push_back(
                    "/../../../../mips-linux-gnu/libc/uclibc/usr/include");
              else
                Dirs.push_back("/../../../../mips-linux-gnu/libc/usr/include");
              return Dirs;
            });
  }

  MultilibSet DebianMipsMultilibs;
  {
    Multilib MAbiN32 =
        Multilib().gccSuffix("/n32").includeSuffix("/n32").flag("+mabi=n32");

    Multilib M64 = Multilib()
                       .gccSuffix("/64")
                       .includeSuffix("/64")
                       .flag("+m64")
                       .flag("-m32")
                       .flag("-mabi=n32");

    Multilib M32 = Multilib().flag("-m64").flag("+m32").flag("-mabi=n32");

    DebianMipsMultilibs =
        MultilibSet().Either(M32, M64, MAbiN32).FilterOut(NonExistent);
  }

  // Sort candidates. Toolchain that best meets the directories tree goes first.
  // Then select the first toolchains matches command line flags.
  MultilibSet *Candidates[] = {&CSMipsMultilibs, &DebianMipsMultilibs};
  if (CSMipsMultilibs.size() < DebianMipsMultilibs.size())
    std::iter_swap(Candidates, Candidates + 1);
  for (const MultilibSet *Candidate : Candidates) {
    if (Candidate->select(Flags, Result.SelectedMultilib)) {
      if (Candidate == &DebianMipsMultilibs)
        Result.BiarchSibling = Multilib();
      Result.Multilibs = *Candidate;
      return true;
    }
  }
  return false;
}

static bool findMipsAndroidMultilibs(llvm::vfs::FileSystem &VFS, StringRef Path,
                                     const Multilib::flags_list &Flags,
                                     FilterNonExistent &NonExistent,
                                     DetectedMultilibs &Result) {

  MultilibSet AndroidMipsMultilibs =
      MultilibSet()
          .Maybe(Multilib("/mips-r2").flag("+march=mips32r2"))
          .Maybe(Multilib("/mips-r6").flag("+march=mips32r6"))
          .FilterOut(NonExistent);

  MultilibSet AndroidMipselMultilibs =
      MultilibSet()
          .Either(Multilib().flag("+march=mips32"),
                  Multilib("/mips-r2", "", "/mips-r2").flag("+march=mips32r2"),
                  Multilib("/mips-r6", "", "/mips-r6").flag("+march=mips32r6"))
          .FilterOut(NonExistent);

  MultilibSet AndroidMips64elMultilibs =
      MultilibSet()
          .Either(
              Multilib().flag("+march=mips64r6"),
              Multilib("/32/mips-r1", "", "/mips-r1").flag("+march=mips32"),
              Multilib("/32/mips-r2", "", "/mips-r2").flag("+march=mips32r2"),
              Multilib("/32/mips-r6", "", "/mips-r6").flag("+march=mips32r6"))
          .FilterOut(NonExistent);

  MultilibSet *MS = &AndroidMipsMultilibs;
  if (VFS.exists(Path + "/mips-r6"))
    MS = &AndroidMipselMultilibs;
  else if (VFS.exists(Path + "/32"))
    MS = &AndroidMips64elMultilibs;
  if (MS->select(Flags, Result.SelectedMultilib)) {
    Result.Multilibs = *MS;
    return true;
  }
  return false;
}

static bool findMipsMuslMultilibs(const Multilib::flags_list &Flags,
                                  FilterNonExistent &NonExistent,
                                  DetectedMultilibs &Result) {
  // Musl toolchain multilibs
  MultilibSet MuslMipsMultilibs;
  {
    auto MArchMipsR2 = makeMultilib("")
                           .osSuffix("/mips-r2-hard-musl")
                           .flag("+EB")
                           .flag("-EL")
                           .flag("+march=mips32r2");

    auto MArchMipselR2 = makeMultilib("/mipsel-r2-hard-musl")
                             .flag("-EB")
                             .flag("+EL")
                             .flag("+march=mips32r2");

    MuslMipsMultilibs = MultilibSet().Either(MArchMipsR2, MArchMipselR2);

    // Specify the callback that computes the include directories.
    MuslMipsMultilibs.setIncludeDirsCallback([](const Multilib &M) {
      return std::vector<std::string>(
          {"/../sysroot" + M.osSuffix() + "/usr/include"});
    });
  }
  if (MuslMipsMultilibs.select(Flags, Result.SelectedMultilib)) {
    Result.Multilibs = MuslMipsMultilibs;
    return true;
  }
  return false;
}

static bool findMipsMtiMultilibs(const Multilib::flags_list &Flags,
                                 FilterNonExistent &NonExistent,
                                 DetectedMultilibs &Result) {
  // CodeScape MTI toolchain v1.2 and early.
  MultilibSet MtiMipsMultilibsV1;
  {
    auto MArchMips32 = makeMultilib("/mips32")
                           .flag("+m32")
                           .flag("-m64")
                           .flag("-mmicromips")
                           .flag("+march=mips32");

    auto MArchMicroMips = makeMultilib("/micromips")
                              .flag("+m32")
                              .flag("-m64")
                              .flag("+mmicromips");

    auto MArchMips64r2 = makeMultilib("/mips64r2")
                             .flag("-m32")
                             .flag("+m64")
                             .flag("+march=mips64r2");

    auto MArchMips64 = makeMultilib("/mips64").flag("-m32").flag("+m64").flag(
        "-march=mips64r2");

    auto MArchDefault = makeMultilib("")
                            .flag("+m32")
                            .flag("-m64")
                            .flag("-mmicromips")
                            .flag("+march=mips32r2");

    auto Mips16 = makeMultilib("/mips16").flag("+mips16");

    auto UCLibc = makeMultilib("/uclibc").flag("+muclibc");

    auto MAbi64 =
        makeMultilib("/64").flag("+mabi=n64").flag("-mabi=n32").flag("-m32");

    auto BigEndian = makeMultilib("").flag("+EB").flag("-EL");

    auto LittleEndian = makeMultilib("/el").flag("+EL").flag("-EB");

    auto SoftFloat = makeMultilib("/sof").flag("+msoft-float");

    auto Nan2008 = makeMultilib("/nan2008").flag("+mnan=2008");

    MtiMipsMultilibsV1 =
        MultilibSet()
            .Either(MArchMips32, MArchMicroMips, MArchMips64r2, MArchMips64,
                    MArchDefault)
            .Maybe(UCLibc)
            .Maybe(Mips16)
            .FilterOut("/mips64/mips16")
            .FilterOut("/mips64r2/mips16")
            .FilterOut("/micromips/mips16")
            .Maybe(MAbi64)
            .FilterOut("/micromips/64")
            .FilterOut("/mips32/64")
            .FilterOut("^/64")
            .FilterOut("/mips16/64")
            .Either(BigEndian, LittleEndian)
            .Maybe(SoftFloat)
            .Maybe(Nan2008)
            .FilterOut(".*sof/nan2008")
            .FilterOut(NonExistent)
            .setIncludeDirsCallback([](const Multilib &M) {
              std::vector<std::string> Dirs({"/include"});
              if (StringRef(M.includeSuffix()).startswith("/uclibc"))
                Dirs.push_back("/../../../../sysroot/uclibc/usr/include");
              else
                Dirs.push_back("/../../../../sysroot/usr/include");
              return Dirs;
            });
  }

  // CodeScape IMG toolchain starting from v1.3.
  MultilibSet MtiMipsMultilibsV2;
  {
    auto BeHard = makeMultilib("/mips-r2-hard")
                      .flag("+EB")
                      .flag("-msoft-float")
                      .flag("-mnan=2008")
                      .flag("-muclibc");
    auto BeSoft = makeMultilib("/mips-r2-soft")
                      .flag("+EB")
                      .flag("+msoft-float")
                      .flag("-mnan=2008");
    auto ElHard = makeMultilib("/mipsel-r2-hard")
                      .flag("+EL")
                      .flag("-msoft-float")
                      .flag("-mnan=2008")
                      .flag("-muclibc");
    auto ElSoft = makeMultilib("/mipsel-r2-soft")
                      .flag("+EL")
                      .flag("+msoft-float")
                      .flag("-mnan=2008")
                      .flag("-mmicromips");
    auto BeHardNan = makeMultilib("/mips-r2-hard-nan2008")
                         .flag("+EB")
                         .flag("-msoft-float")
                         .flag("+mnan=2008")
                         .flag("-muclibc");
    auto ElHardNan = makeMultilib("/mipsel-r2-hard-nan2008")
                         .flag("+EL")
                         .flag("-msoft-float")
                         .flag("+mnan=2008")
                         .flag("-muclibc")
                         .flag("-mmicromips");
    auto BeHardNanUclibc = makeMultilib("/mips-r2-hard-nan2008-uclibc")
                               .flag("+EB")
                               .flag("-msoft-float")
                               .flag("+mnan=2008")
                               .flag("+muclibc");
    auto ElHardNanUclibc = makeMultilib("/mipsel-r2-hard-nan2008-uclibc")
                               .flag("+EL")
                               .flag("-msoft-float")
                               .flag("+mnan=2008")
                               .flag("+muclibc");
    auto BeHardUclibc = makeMultilib("/mips-r2-hard-uclibc")
                            .flag("+EB")
                            .flag("-msoft-float")
                            .flag("-mnan=2008")
                            .flag("+muclibc");
    auto ElHardUclibc = makeMultilib("/mipsel-r2-hard-uclibc")
                            .flag("+EL")
                            .flag("-msoft-float")
                            .flag("-mnan=2008")
                            .flag("+muclibc");
    auto ElMicroHardNan = makeMultilib("/micromipsel-r2-hard-nan2008")
                              .flag("+EL")
                              .flag("-msoft-float")
                              .flag("+mnan=2008")
                              .flag("+mmicromips");
    auto ElMicroSoft = makeMultilib("/micromipsel-r2-soft")
                           .flag("+EL")
                           .flag("+msoft-float")
                           .flag("-mnan=2008")
                           .flag("+mmicromips");

    auto O32 =
        makeMultilib("/lib").osSuffix("").flag("-mabi=n32").flag("-mabi=n64");
    auto N32 =
        makeMultilib("/lib32").osSuffix("").flag("+mabi=n32").flag("-mabi=n64");
    auto N64 =
        makeMultilib("/lib64").osSuffix("").flag("-mabi=n32").flag("+mabi=n64");

    MtiMipsMultilibsV2 =
        MultilibSet()
            .Either({BeHard, BeSoft, ElHard, ElSoft, BeHardNan, ElHardNan,
                     BeHardNanUclibc, ElHardNanUclibc, BeHardUclibc,
                     ElHardUclibc, ElMicroHardNan, ElMicroSoft})
            .Either(O32, N32, N64)
            .FilterOut(NonExistent)
            .setIncludeDirsCallback([](const Multilib &M) {
              return std::vector<std::string>({"/../../../../sysroot" +
                                               M.includeSuffix() +
                                               "/../usr/include"});
            })
            .setFilePathsCallback([](const Multilib &M) {
              return std::vector<std::string>(
                  {"/../../../../mips-mti-linux-gnu/lib" + M.gccSuffix()});
            });
  }
  for (auto Candidate : {&MtiMipsMultilibsV1, &MtiMipsMultilibsV2}) {
    if (Candidate->select(Flags, Result.SelectedMultilib)) {
      Result.Multilibs = *Candidate;
      return true;
    }
  }
  return false;
}

static bool findMipsImgMultilibs(const Multilib::flags_list &Flags,
                                 FilterNonExistent &NonExistent,
                                 DetectedMultilibs &Result) {
  // CodeScape IMG toolchain v1.2 and early.
  MultilibSet ImgMultilibsV1;
  {
    auto Mips64r6 = makeMultilib("/mips64r6").flag("+m64").flag("-m32");

    auto LittleEndian = makeMultilib("/el").flag("+EL").flag("-EB");

    auto MAbi64 =
        makeMultilib("/64").flag("+mabi=n64").flag("-mabi=n32").flag("-m32");

    ImgMultilibsV1 =
        MultilibSet()
            .Maybe(Mips64r6)
            .Maybe(MAbi64)
            .Maybe(LittleEndian)
            .FilterOut(NonExistent)
            .setIncludeDirsCallback([](const Multilib &M) {
              return std::vector<std::string>(
                  {"/include", "/../../../../sysroot/usr/include"});
            });
  }

  // CodeScape IMG toolchain starting from v1.3.
  MultilibSet ImgMultilibsV2;
  {
    auto BeHard = makeMultilib("/mips-r6-hard")
                      .flag("+EB")
                      .flag("-msoft-float")
                      .flag("-mmicromips");
    auto BeSoft = makeMultilib("/mips-r6-soft")
                      .flag("+EB")
                      .flag("+msoft-float")
                      .flag("-mmicromips");
    auto ElHard = makeMultilib("/mipsel-r6-hard")
                      .flag("+EL")
                      .flag("-msoft-float")
                      .flag("-mmicromips");
    auto ElSoft = makeMultilib("/mipsel-r6-soft")
                      .flag("+EL")
                      .flag("+msoft-float")
                      .flag("-mmicromips");
    auto BeMicroHard = makeMultilib("/micromips-r6-hard")
                           .flag("+EB")
                           .flag("-msoft-float")
                           .flag("+mmicromips");
    auto BeMicroSoft = makeMultilib("/micromips-r6-soft")
                           .flag("+EB")
                           .flag("+msoft-float")
                           .flag("+mmicromips");
    auto ElMicroHard = makeMultilib("/micromipsel-r6-hard")
                           .flag("+EL")
                           .flag("-msoft-float")
                           .flag("+mmicromips");
    auto ElMicroSoft = makeMultilib("/micromipsel-r6-soft")
                           .flag("+EL")
                           .flag("+msoft-float")
                           .flag("+mmicromips");

    auto O32 =
        makeMultilib("/lib").osSuffix("").flag("-mabi=n32").flag("-mabi=n64");
    auto N32 =
        makeMultilib("/lib32").osSuffix("").flag("+mabi=n32").flag("-mabi=n64");
    auto N64 =
        makeMultilib("/lib64").osSuffix("").flag("-mabi=n32").flag("+mabi=n64");

    ImgMultilibsV2 =
        MultilibSet()
            .Either({BeHard, BeSoft, ElHard, ElSoft, BeMicroHard, BeMicroSoft,
                     ElMicroHard, ElMicroSoft})
            .Either(O32, N32, N64)
            .FilterOut(NonExistent)
            .setIncludeDirsCallback([](const Multilib &M) {
              return std::vector<std::string>({"/../../../../sysroot" +
                                               M.includeSuffix() +
                                               "/../usr/include"});
            })
            .setFilePathsCallback([](const Multilib &M) {
              return std::vector<std::string>(
                  {"/../../../../mips-img-linux-gnu/lib" + M.gccSuffix()});
            });
  }
  for (auto Candidate : {&ImgMultilibsV1, &ImgMultilibsV2}) {
    if (Candidate->select(Flags, Result.SelectedMultilib)) {
      Result.Multilibs = *Candidate;
      return true;
    }
  }
  return false;
}

bool clang::driver::findMIPSMultilibs(const Driver &D,
                                      const llvm::Triple &TargetTriple,
                                      StringRef Path, const ArgList &Args,
                                      DetectedMultilibs &Result) {
  FilterNonExistent NonExistent(Path, "/crtbegin.o", D.getVFS());

  StringRef CPUName;
  StringRef ABIName;
  tools::mips::getMipsCPUAndABI(Args, TargetTriple, CPUName, ABIName);

  llvm::Triple::ArchType TargetArch = TargetTriple.getArch();

  Multilib::flags_list Flags;
  addMultilibFlag(TargetTriple.isMIPS32(), "m32", Flags);
  addMultilibFlag(TargetTriple.isMIPS64(), "m64", Flags);
  addMultilibFlag(isMips16(Args), "mips16", Flags);
  addMultilibFlag(CPUName == "mips32", "march=mips32", Flags);
  addMultilibFlag(CPUName == "mips32r2" || CPUName == "mips32r3" ||
                      CPUName == "mips32r5" || CPUName == "p5600",
                  "march=mips32r2", Flags);
  addMultilibFlag(CPUName == "mips32r6", "march=mips32r6", Flags);
  addMultilibFlag(CPUName == "mips64", "march=mips64", Flags);
  addMultilibFlag(CPUName == "mips64r2" || CPUName == "mips64r3" ||
                      CPUName == "mips64r5" || CPUName == "octeon" ||
                      CPUName == "octeon+",
                  "march=mips64r2", Flags);
  addMultilibFlag(CPUName == "mips64r6", "march=mips64r6", Flags);
  addMultilibFlag(isMicroMips(Args), "mmicromips", Flags);
  addMultilibFlag(tools::mips::isUCLibc(Args), "muclibc", Flags);
  addMultilibFlag(tools::mips::isNaN2008(Args, TargetTriple), "mnan=2008",
                  Flags);
  addMultilibFlag(ABIName == "n32", "mabi=n32", Flags);
  addMultilibFlag(ABIName == "n64", "mabi=n64", Flags);
  addMultilibFlag(isSoftFloatABI(Args), "msoft-float", Flags);
  addMultilibFlag(!isSoftFloatABI(Args), "mhard-float", Flags);
  addMultilibFlag(isMipsEL(TargetArch), "EL", Flags);
  addMultilibFlag(!isMipsEL(TargetArch), "EB", Flags);

  if (TargetTriple.isAndroid())
    return findMipsAndroidMultilibs(D.getVFS(), Path, Flags, NonExistent,
                                    Result);

  if (TargetTriple.getVendor() == llvm::Triple::MipsTechnologies &&
      TargetTriple.getOS() == llvm::Triple::Linux &&
      TargetTriple.getEnvironment() == llvm::Triple::UnknownEnvironment)
    return findMipsMuslMultilibs(Flags, NonExistent, Result);

  if (TargetTriple.getVendor() == llvm::Triple::MipsTechnologies &&
      TargetTriple.getOS() == llvm::Triple::Linux &&
      TargetTriple.isGNUEnvironment())
    return findMipsMtiMultilibs(Flags, NonExistent, Result);

  if (TargetTriple.getVendor() == llvm::Triple::ImaginationTechnologies &&
      TargetTriple.getOS() == llvm::Triple::Linux &&
      TargetTriple.isGNUEnvironment())
    return findMipsImgMultilibs(Flags, NonExistent, Result);

  if (findMipsCsMultilibs(Flags, NonExistent, Result))
    return true;

  // Fallback to the regular toolchain-tree structure.
  Multilib Default;
  Result.Multilibs.push_back(Default);
  Result.Multilibs.FilterOut(NonExistent);

  if (Result.Multilibs.select(Flags, Result.SelectedMultilib)) {
    Result.BiarchSibling = Multilib();
    return true;
  }

  return false;
}

static void findAndroidArmMultilibs(const Driver &D,
                                    const llvm::Triple &TargetTriple,
                                    StringRef Path, const ArgList &Args,
                                    DetectedMultilibs &Result) {
  // Find multilibs with subdirectories like armv7-a, thumb, armv7-a/thumb.
  FilterNonExistent NonExistent(Path, "/crtbegin.o", D.getVFS());
  Multilib ArmV7Multilib = makeMultilib("/armv7-a")
                               .flag("+march=armv7-a")
                               .flag("-mthumb");
  Multilib ThumbMultilib = makeMultilib("/thumb")
                               .flag("-march=armv7-a")
                               .flag("+mthumb");
  Multilib ArmV7ThumbMultilib = makeMultilib("/armv7-a/thumb")
                               .flag("+march=armv7-a")
                               .flag("+mthumb");
  Multilib DefaultMultilib = makeMultilib("")
                               .flag("-march=armv7-a")
                               .flag("-mthumb");
  MultilibSet AndroidArmMultilibs =
      MultilibSet()
          .Either(ThumbMultilib, ArmV7Multilib,
                  ArmV7ThumbMultilib, DefaultMultilib)
          .FilterOut(NonExistent);

  Multilib::flags_list Flags;
  llvm::StringRef Arch = Args.getLastArgValue(options::OPT_march_EQ);
  bool IsArmArch = TargetTriple.getArch() == llvm::Triple::arm;
  bool IsThumbArch = TargetTriple.getArch() == llvm::Triple::thumb;
  bool IsV7SubArch = TargetTriple.getSubArch() == llvm::Triple::ARMSubArch_v7;
  bool IsThumbMode = IsThumbArch ||
      Args.hasFlag(options::OPT_mthumb, options::OPT_mno_thumb, false) ||
      (IsArmArch && llvm::ARM::parseArchISA(Arch) == llvm::ARM::ISAKind::THUMB);
  bool IsArmV7Mode = (IsArmArch || IsThumbArch) &&
      (llvm::ARM::parseArchVersion(Arch) == 7 ||
       (IsArmArch && Arch == "" && IsV7SubArch));
  addMultilibFlag(IsArmV7Mode, "march=armv7-a", Flags);
  addMultilibFlag(IsThumbMode, "mthumb", Flags);

  if (AndroidArmMultilibs.select(Flags, Result.SelectedMultilib))
    Result.Multilibs = AndroidArmMultilibs;
}

static bool findMSP430Multilibs(const Driver &D,
                                const llvm::Triple &TargetTriple,
                                StringRef Path, const ArgList &Args,
                                DetectedMultilibs &Result) {
  FilterNonExistent NonExistent(Path, "/crtbegin.o", D.getVFS());
  Multilib MSP430Multilib = makeMultilib("/430");
  // FIXME: when clang starts to support msp430x ISA additional logic
  // to select between multilib must be implemented
  // Multilib MSP430xMultilib = makeMultilib("/large");

  Result.Multilibs.push_back(MSP430Multilib);
  Result.Multilibs.FilterOut(NonExistent);

  Multilib::flags_list Flags;
  if (Result.Multilibs.select(Flags, Result.SelectedMultilib))
    return true;

  return false;
}

static void findRISCVBareMetalMultilibs(const Driver &D,
                                        const llvm::Triple &TargetTriple,
                                        StringRef Path, const ArgList &Args,
                                        DetectedMultilibs &Result) {
  FilterNonExistent NonExistent(Path, "/crtbegin.o", D.getVFS());
  struct RiscvMultilib {
    StringRef march;
    StringRef mabi;
  };
  // currently only support the set of multilibs like riscv-gnu-toolchain does.
  // TODO: support MULTILIB_REUSE
  constexpr RiscvMultilib RISCVMultilibSet[] = {
      {"rv32i", "ilp32"},     {"rv32im", "ilp32"},     {"rv32iac", "ilp32"},
      {"rv32imac", "ilp32"},  {"rv32imafc", "ilp32f"}, {"rv64imac", "lp64"},
      {"rv64imafdc", "lp64d"}};

  std::vector<Multilib> Ms;
  for (auto Element : RISCVMultilibSet) {
    // multilib path rule is ${march}/${mabi}
    Ms.emplace_back(
        makeMultilib((Twine(Element.march) + "/" + Twine(Element.mabi)).str())
            .flag(Twine("+march=", Element.march).str())
            .flag(Twine("+mabi=", Element.mabi).str()));
  }
  MultilibSet RISCVMultilibs =
      MultilibSet()
          .Either(ArrayRef<Multilib>(Ms))
          .FilterOut(NonExistent)
          .setFilePathsCallback([](const Multilib &M) {
            return std::vector<std::string>(
                {M.gccSuffix(),
                 "/../../../../riscv64-unknown-elf/lib" + M.gccSuffix(),
                 "/../../../../riscv32-unknown-elf/lib" + M.gccSuffix()});
          });


  Multilib::flags_list Flags;
  llvm::StringSet<> Added_ABIs;
  StringRef ABIName = tools::riscv::getRISCVABI(Args, TargetTriple);
  StringRef MArch = tools::riscv::getRISCVArch(Args, TargetTriple);
  for (auto Element : RISCVMultilibSet) {
    addMultilibFlag(MArch == Element.march,
                    Twine("march=", Element.march).str().c_str(), Flags);
    if (!Added_ABIs.count(Element.mabi)) {
      Added_ABIs.insert(Element.mabi);
      addMultilibFlag(ABIName == Element.mabi,
                      Twine("mabi=", Element.mabi).str().c_str(), Flags);
    }
  }

  if (RISCVMultilibs.select(Flags, Result.SelectedMultilib))
    Result.Multilibs = RISCVMultilibs;
}

static void findRISCVMultilibs(const Driver &D,
                               const llvm::Triple &TargetTriple, StringRef Path,
                               const ArgList &Args, DetectedMultilibs &Result) {
  if (TargetTriple.getOS() == llvm::Triple::UnknownOS)
    return findRISCVBareMetalMultilibs(D, TargetTriple, Path, Args, Result);

  FilterNonExistent NonExistent(Path, "/crtbegin.o", D.getVFS());
  Multilib Ilp32 = makeMultilib("lib32/ilp32").flag("+m32").flag("+mabi=ilp32");
  Multilib Ilp32f =
      makeMultilib("lib32/ilp32f").flag("+m32").flag("+mabi=ilp32f");
  Multilib Ilp32d =
      makeMultilib("lib32/ilp32d").flag("+m32").flag("+mabi=ilp32d");
  Multilib Lp64 = makeMultilib("lib64/lp64").flag("+m64").flag("+mabi=lp64");
  Multilib Lp64f = makeMultilib("lib64/lp64f").flag("+m64").flag("+mabi=lp64f");
  Multilib Lp64d = makeMultilib("lib64/lp64d").flag("+m64").flag("+mabi=lp64d");
  MultilibSet RISCVMultilibs =
      MultilibSet()
          .Either({Ilp32, Ilp32f, Ilp32d, Lp64, Lp64f, Lp64d})
          .FilterOut(NonExistent);

  Multilib::flags_list Flags;
  bool IsRV64 = TargetTriple.getArch() == llvm::Triple::riscv64;
  StringRef ABIName = tools::riscv::getRISCVABI(Args, TargetTriple);

  addMultilibFlag(!IsRV64, "m32", Flags);
  addMultilibFlag(IsRV64, "m64", Flags);
  addMultilibFlag(ABIName == "ilp32", "mabi=ilp32", Flags);
  addMultilibFlag(ABIName == "ilp32f", "mabi=ilp32f", Flags);
  addMultilibFlag(ABIName == "ilp32d", "mabi=ilp32d", Flags);
  addMultilibFlag(ABIName == "lp64", "mabi=lp64", Flags);
  addMultilibFlag(ABIName == "lp64f", "mabi=lp64f", Flags);
  addMultilibFlag(ABIName == "lp64d", "mabi=lp64d", Flags);

  if (RISCVMultilibs.select(Flags, Result.SelectedMultilib))
    Result.Multilibs = RISCVMultilibs;
}

static bool findBiarchMultilibs(const Driver &D,
                                const llvm::Triple &TargetTriple,
                                StringRef Path, const ArgList &Args,
                                bool NeedsBiarchSuffix,
                                DetectedMultilibs &Result) {
  Multilib Default;

  // Some versions of SUSE and Fedora on ppc64 put 32-bit libs
  // in what would normally be GCCInstallPath and put the 64-bit
  // libs in a subdirectory named 64. The simple logic we follow is that
  // *if* there is a subdirectory of the right name with crtbegin.o in it,
  // we use that. If not, and if not a biarch triple alias, we look for
  // crtbegin.o without the subdirectory.

  StringRef Suff64 = "/64";
  // Solaris uses platform-specific suffixes instead of /64.
  if (TargetTriple.getOS() == llvm::Triple::Solaris) {
    switch (TargetTriple.getArch()) {
    case llvm::Triple::x86:
    case llvm::Triple::x86_64:
      Suff64 = "/amd64";
      break;
    case llvm::Triple::sparc:
    case llvm::Triple::sparcv9:
      Suff64 = "/sparcv9";
      break;
    default:
      break;
    }
  }

  Multilib Alt64 = Multilib()
                       .gccSuffix(Suff64)
                       .includeSuffix(Suff64)
                       .flag("-m32")
                       .flag("+m64")
                       .flag("-mx32");
  Multilib Alt32 = Multilib()
                       .gccSuffix("/32")
                       .includeSuffix("/32")
                       .flag("+m32")
                       .flag("-m64")
                       .flag("-mx32");
  Multilib Altx32 = Multilib()
                        .gccSuffix("/x32")
                        .includeSuffix("/x32")
                        .flag("-m32")
                        .flag("-m64")
                        .flag("+mx32");

  // GCC toolchain for IAMCU doesn't have crtbegin.o, so look for libgcc.a.
  FilterNonExistent NonExistent(
      Path, TargetTriple.isOSIAMCU() ? "/libgcc.a" : "/crtbegin.o", D.getVFS());

  // Determine default multilib from: 32, 64, x32
  // Also handle cases such as 64 on 32, 32 on 64, etc.
  enum { UNKNOWN, WANT32, WANT64, WANTX32 } Want = UNKNOWN;
  const bool IsX32 = TargetTriple.getEnvironment() == llvm::Triple::GNUX32;
  if (TargetTriple.isArch32Bit() && !NonExistent(Alt32))
    Want = WANT64;
  else if (TargetTriple.isArch64Bit() && IsX32 && !NonExistent(Altx32))
    Want = WANT64;
  else if (TargetTriple.isArch64Bit() && !IsX32 && !NonExistent(Alt64))
    Want = WANT32;
  else {
    if (TargetTriple.isArch32Bit())
      Want = NeedsBiarchSuffix ? WANT64 : WANT32;
    else if (IsX32)
      Want = NeedsBiarchSuffix ? WANT64 : WANTX32;
    else
      Want = NeedsBiarchSuffix ? WANT32 : WANT64;
  }

  if (Want == WANT32)
    Default.flag("+m32").flag("-m64").flag("-mx32");
  else if (Want == WANT64)
    Default.flag("-m32").flag("+m64").flag("-mx32");
  else if (Want == WANTX32)
    Default.flag("-m32").flag("-m64").flag("+mx32");
  else
    return false;

  Result.Multilibs.push_back(Default);
  Result.Multilibs.push_back(Alt64);
  Result.Multilibs.push_back(Alt32);
  Result.Multilibs.push_back(Altx32);

  Result.Multilibs.FilterOut(NonExistent);

  Multilib::flags_list Flags;
  addMultilibFlag(TargetTriple.isArch64Bit() && !IsX32, "m64", Flags);
  addMultilibFlag(TargetTriple.isArch32Bit(), "m32", Flags);
  addMultilibFlag(TargetTriple.isArch64Bit() && IsX32, "mx32", Flags);

  if (!Result.Multilibs.select(Flags, Result.SelectedMultilib))
    return false;

  if (Result.SelectedMultilib == Alt64 || Result.SelectedMultilib == Alt32 ||
      Result.SelectedMultilib == Altx32)
    Result.BiarchSibling = Default;

  return true;
}

/// Generic_GCC - A tool chain using the 'gcc' command to perform
/// all subcommands; this relies on gcc translating the majority of
/// command line options.

/// Less-than for GCCVersion, implementing a Strict Weak Ordering.
bool Generic_GCC::GCCVersion::isOlderThan(int RHSMajor, int RHSMinor,
                                          int RHSPatch,
                                          StringRef RHSPatchSuffix) const {
  if (Major != RHSMajor)
    return Major < RHSMajor;
  if (Minor != RHSMinor)
    return Minor < RHSMinor;
  if (Patch != RHSPatch) {
    // Note that versions without a specified patch sort higher than those with
    // a patch.
    if (RHSPatch == -1)
      return true;
    if (Patch == -1)
      return false;

    // Otherwise just sort on the patch itself.
    return Patch < RHSPatch;
  }
  if (PatchSuffix != RHSPatchSuffix) {
    // Sort empty suffixes higher.
    if (RHSPatchSuffix.empty())
      return true;
    if (PatchSuffix.empty())
      return false;

    // Provide a lexicographic sort to make this a total ordering.
    return PatchSuffix < RHSPatchSuffix;
  }

  // The versions are equal.
  return false;
}

/// Parse a GCCVersion object out of a string of text.
///
/// This is the primary means of forming GCCVersion objects.
/*static*/
Generic_GCC::GCCVersion Generic_GCC::GCCVersion::Parse(StringRef VersionText) {
  const GCCVersion BadVersion = {VersionText.str(), -1, -1, -1, "", "", ""};
  std::pair<StringRef, StringRef> First = VersionText.split('.');
  std::pair<StringRef, StringRef> Second = First.second.split('.');

  GCCVersion GoodVersion = {VersionText.str(), -1, -1, -1, "", "", ""};
  if (First.first.getAsInteger(10, GoodVersion.Major) || GoodVersion.Major < 0)
    return BadVersion;
  GoodVersion.MajorStr = First.first.str();
  if (First.second.empty())
    return GoodVersion;
  StringRef MinorStr = Second.first;
  if (Second.second.empty()) {
    if (size_t EndNumber = MinorStr.find_first_not_of("0123456789")) {
      GoodVersion.PatchSuffix = std::string(MinorStr.substr(EndNumber));
      MinorStr = MinorStr.slice(0, EndNumber);
    }
  }
  if (MinorStr.getAsInteger(10, GoodVersion.Minor) || GoodVersion.Minor < 0)
    return BadVersion;
  GoodVersion.MinorStr = MinorStr.str();

  // First look for a number prefix and parse that if present. Otherwise just
  // stash the entire patch string in the suffix, and leave the number
  // unspecified. This covers versions strings such as:
  //   5        (handled above)
  //   4.4
  //   4.4-patched
  //   4.4.0
  //   4.4.x
  //   4.4.2-rc4
  //   4.4.x-patched
  // And retains any patch number it finds.
  StringRef PatchText = Second.second;
  if (!PatchText.empty()) {
    if (size_t EndNumber = PatchText.find_first_not_of("0123456789")) {
      // Try to parse the number and any suffix.
      if (PatchText.slice(0, EndNumber).getAsInteger(10, GoodVersion.Patch) ||
          GoodVersion.Patch < 0)
        return BadVersion;
      GoodVersion.PatchSuffix = std::string(PatchText.substr(EndNumber));
    }
  }

  return GoodVersion;
}

static llvm::StringRef getGCCToolchainDir(const ArgList &Args,
                                          llvm::StringRef SysRoot) {
  const Arg *A = Args.getLastArg(clang::driver::options::OPT_gcc_toolchain);
  if (A)
    return A->getValue();

  // If we have a SysRoot, ignore GCC_INSTALL_PREFIX.
  // GCC_INSTALL_PREFIX specifies the gcc installation for the default
  // sysroot and is likely not valid with a different sysroot.
  if (!SysRoot.empty())
    return "";

  return GCC_INSTALL_PREFIX;
}

/// Initialize a GCCInstallationDetector from the driver.
///
/// This performs all of the autodetection and sets up the various paths.
/// Once constructed, a GCCInstallationDetector is essentially immutable.
///
/// FIXME: We shouldn't need an explicit TargetTriple parameter here, and
/// should instead pull the target out of the driver. This is currently
/// necessary because the driver doesn't store the final version of the target
/// triple.
void Generic_GCC::GCCInstallationDetector::init(
    const llvm::Triple &TargetTriple, const ArgList &Args,
    ArrayRef<std::string> ExtraTripleAliases) {
  llvm::Triple BiarchVariantTriple = TargetTriple.isArch32Bit()
                                         ? TargetTriple.get64BitArchVariant()
                                         : TargetTriple.get32BitArchVariant();
  // The library directories which may contain GCC installations.
  SmallVector<StringRef, 4> CandidateLibDirs, CandidateBiarchLibDirs;
  // The compatible GCC triples for this particular architecture.
  SmallVector<StringRef, 16> CandidateTripleAliases;
  SmallVector<StringRef, 16> CandidateBiarchTripleAliases;
  CollectLibDirsAndTriples(TargetTriple, BiarchVariantTriple, CandidateLibDirs,
                           CandidateTripleAliases, CandidateBiarchLibDirs,
                           CandidateBiarchTripleAliases);

  // Compute the set of prefixes for our search.
  SmallVector<std::string, 8> Prefixes(D.PrefixDirs.begin(),
                                       D.PrefixDirs.end());

  StringRef GCCToolchainDir = getGCCToolchainDir(Args, D.SysRoot);
  if (GCCToolchainDir != "") {
    if (GCCToolchainDir.back() == '/')
      GCCToolchainDir = GCCToolchainDir.drop_back(); // remove the /

    Prefixes.push_back(std::string(GCCToolchainDir));
  } else {
    // If we have a SysRoot, try that first.
    if (!D.SysRoot.empty()) {
      Prefixes.push_back(D.SysRoot);
      AddDefaultGCCPrefixes(TargetTriple, Prefixes, D.SysRoot);
    }

    // Then look for gcc installed alongside clang.
    Prefixes.push_back(D.InstalledDir + "/..");

    // Next, look for prefix(es) that correspond to distribution-supplied gcc
    // installations.
    if (D.SysRoot.empty()) {
      // Typically /usr.
      AddDefaultGCCPrefixes(TargetTriple, Prefixes, D.SysRoot);
    }
  }

  // Try to respect gcc-config on Gentoo. However, do that only
  // if --gcc-toolchain is not provided or equal to the Gentoo install
  // in /usr. This avoids accidentally enforcing the system GCC version
  // when using a custom toolchain.
  if (GCCToolchainDir == "" || GCCToolchainDir == D.SysRoot + "/usr") {
    SmallVector<StringRef, 16> GentooTestTriples;
    // Try to match an exact triple as target triple first.
    // e.g. crossdev -S x86_64-gentoo-linux-gnu will install gcc libs for
    // x86_64-gentoo-linux-gnu. But "clang -target x86_64-gentoo-linux-gnu"
    // may pick the libraries for x86_64-pc-linux-gnu even when exact matching
    // triple x86_64-gentoo-linux-gnu is present.
    GentooTestTriples.push_back(TargetTriple.str());
    // Check rest of triples.
    GentooTestTriples.append(ExtraTripleAliases.begin(),
                             ExtraTripleAliases.end());
    GentooTestTriples.append(CandidateTripleAliases.begin(),
                             CandidateTripleAliases.end());
    if (ScanGentooConfigs(TargetTriple, Args, GentooTestTriples,
                          CandidateBiarchTripleAliases))
      return;
  }

  // Loop over the various components which exist and select the best GCC
  // installation available. GCC installs are ranked by version number.
  Version = GCCVersion::Parse("0.0.0");
  for (const std::string &Prefix : Prefixes) {
    if (!D.getVFS().exists(Prefix))
      continue;
    for (StringRef Suffix : CandidateLibDirs) {
      const std::string LibDir = Prefix + Suffix.str();
      if (!D.getVFS().exists(LibDir))
        continue;
      // Try to match the exact target triple first.
      ScanLibDirForGCCTriple(TargetTriple, Args, LibDir, TargetTriple.str());
      // Try rest of possible triples.
      for (StringRef Candidate : ExtraTripleAliases) // Try these first.
        ScanLibDirForGCCTriple(TargetTriple, Args, LibDir, Candidate);
      for (StringRef Candidate : CandidateTripleAliases)
        ScanLibDirForGCCTriple(TargetTriple, Args, LibDir, Candidate);
    }
    for (StringRef Suffix : CandidateBiarchLibDirs) {
      const std::string LibDir = Prefix + Suffix.str();
      if (!D.getVFS().exists(LibDir))
        continue;
      for (StringRef Candidate : CandidateBiarchTripleAliases)
        ScanLibDirForGCCTriple(TargetTriple, Args, LibDir, Candidate,
                               /*NeedsBiarchSuffix=*/ true);
    }
  }
}

void Generic_GCC::GCCInstallationDetector::print(raw_ostream &OS) const {
  for (const auto &InstallPath : CandidateGCCInstallPaths)
    OS << "Found candidate GCC installation: " << InstallPath << "\n";

  if (!GCCInstallPath.empty())
    OS << "Selected GCC installation: " << GCCInstallPath << "\n";

  for (const auto &Multilib : Multilibs)
    OS << "Candidate multilib: " << Multilib << "\n";

  if (Multilibs.size() != 0 || !SelectedMultilib.isDefault())
    OS << "Selected multilib: " << SelectedMultilib << "\n";
}

bool Generic_GCC::GCCInstallationDetector::getBiarchSibling(Multilib &M) const {
  if (BiarchSibling.hasValue()) {
    M = BiarchSibling.getValue();
    return true;
  }
  return false;
}

void Generic_GCC::GCCInstallationDetector::AddDefaultGCCPrefixes(
    const llvm::Triple &TargetTriple, SmallVectorImpl<std::string> &Prefixes,
    StringRef SysRoot) {
  if (TargetTriple.getOS() == llvm::Triple::Solaris) {
    // Solaris is a special case.
    // The GCC installation is under
    //   /usr/gcc/<major>.<minor>/lib/gcc/<triple>/<major>.<minor>.<patch>/
    // so we need to find those /usr/gcc/*/lib/gcc libdirs and go with
    // /usr/gcc/<version> as a prefix.

    std::string PrefixDir = SysRoot.str() + "/usr/gcc";
    std::error_code EC;
    for (llvm::vfs::directory_iterator LI = D.getVFS().dir_begin(PrefixDir, EC),
                                       LE;
         !EC && LI != LE; LI = LI.increment(EC)) {
      StringRef VersionText = llvm::sys::path::filename(LI->path());
      GCCVersion CandidateVersion = GCCVersion::Parse(VersionText);

      // Filter out obviously bad entries.
      if (CandidateVersion.Major == -1 || CandidateVersion.isOlderThan(4, 1, 1))
        continue;

      std::string CandidatePrefix = PrefixDir + "/" + VersionText.str();
      std::string CandidateLibPath = CandidatePrefix + "/lib/gcc";
      if (!D.getVFS().exists(CandidateLibPath))
        continue;

      Prefixes.push_back(CandidatePrefix);
    }
    return;
  }

  // Non-Solaris is much simpler - most systems just go with "/usr".
  if (SysRoot.empty() && TargetTriple.getOS() == llvm::Triple::Linux) {
    // Yet, still look for RHEL devtoolsets.
    Prefixes.push_back("/opt/rh/devtoolset-9/root/usr");
    Prefixes.push_back("/opt/rh/devtoolset-8/root/usr");
    Prefixes.push_back("/opt/rh/devtoolset-7/root/usr");
    Prefixes.push_back("/opt/rh/devtoolset-6/root/usr");
    Prefixes.push_back("/opt/rh/devtoolset-4/root/usr");
    Prefixes.push_back("/opt/rh/devtoolset-3/root/usr");
    Prefixes.push_back("/opt/rh/devtoolset-2/root/usr");
  }
  Prefixes.push_back(SysRoot.str() + "/usr");
}

/*static*/ void Generic_GCC::GCCInstallationDetector::CollectLibDirsAndTriples(
    const llvm::Triple &TargetTriple, const llvm::Triple &BiarchTriple,
    SmallVectorImpl<StringRef> &LibDirs,
    SmallVectorImpl<StringRef> &TripleAliases,
    SmallVectorImpl<StringRef> &BiarchLibDirs,
    SmallVectorImpl<StringRef> &BiarchTripleAliases) {
  // Declare a bunch of static data sets that we'll select between below. These
  // are specifically designed to always refer to string literals to avoid any
  // lifetime or initialization issues.
  static const char *const AArch64LibDirs[] = {"/lib64", "/lib"};
  static const char *const AArch64Triples[] = {
      "aarch64-none-linux-gnu", "aarch64-linux-gnu", "aarch64-redhat-linux",
      "aarch64-suse-linux", "aarch64-linux-android"};
  static const char *const AArch64beLibDirs[] = {"/lib"};
  static const char *const AArch64beTriples[] = {"aarch64_be-none-linux-gnu",
                                                 "aarch64_be-linux-gnu"};

  static const char *const ARMLibDirs[] = {"/lib"};
  static const char *const ARMTriples[] = {"arm-linux-gnueabi",
                                           "arm-linux-androideabi"};
  static const char *const ARMHFTriples[] = {"arm-linux-gnueabihf",
                                             "armv7hl-redhat-linux-gnueabi",
                                             "armv6hl-suse-linux-gnueabi",
                                             "armv7hl-suse-linux-gnueabi"};
  static const char *const ARMebLibDirs[] = {"/lib"};
  static const char *const ARMebTriples[] = {"armeb-linux-gnueabi",
                                             "armeb-linux-androideabi"};
  static const char *const ARMebHFTriples[] = {
      "armeb-linux-gnueabihf", "armebv7hl-redhat-linux-gnueabi"};

  static const char *const AVRLibDirs[] = {"/lib"};
  static const char *const AVRTriples[] = {"avr"};

  static const char *const X86_64LibDirs[] = {"/lib64", "/lib"};
  static const char *const X86_64Triples[] = {
      "x86_64-linux-gnu",       "x86_64-unknown-linux-gnu",
      "x86_64-pc-linux-gnu",    "x86_64-redhat-linux6E",
      "x86_64-redhat-linux",    "x86_64-suse-linux",
      "x86_64-manbo-linux-gnu", "x86_64-linux-gnu",
      "x86_64-slackware-linux", "x86_64-unknown-linux",
      "x86_64-amazon-linux",    "x86_64-linux-android"};
  static const char *const X32LibDirs[] = {"/libx32"};
  static const char *const X86LibDirs[] = {"/lib32", "/lib"};
  static const char *const X86Triples[] = {
      "i686-linux-gnu",       "i686-pc-linux-gnu",     "i486-linux-gnu",
      "i386-linux-gnu",       "i386-redhat-linux6E",   "i686-redhat-linux",
      "i586-redhat-linux",    "i386-redhat-linux",     "i586-suse-linux",
      "i486-slackware-linux", "i686-montavista-linux", "i586-linux-gnu",
      "i686-linux-android",   "i386-gnu",              "i486-gnu",
      "i586-gnu",             "i686-gnu"};

  static const char *const MIPSLibDirs[] = {"/lib"};
  static const char *const MIPSTriples[] = {
      "mips-linux-gnu", "mips-mti-linux", "mips-mti-linux-gnu",
      "mips-img-linux-gnu", "mipsisa32r6-linux-gnu"};
  static const char *const MIPSELLibDirs[] = {"/lib"};
  static const char *const MIPSELTriples[] = {
      "mipsel-linux-gnu", "mips-img-linux-gnu", "mipsisa32r6el-linux-gnu",
      "mipsel-linux-android"};

  static const char *const MIPS64LibDirs[] = {"/lib64", "/lib"};
  static const char *const MIPS64Triples[] = {
      "mips64-linux-gnu",      "mips-mti-linux-gnu",
      "mips-img-linux-gnu",    "mips64-linux-gnuabi64",
      "mipsisa64r6-linux-gnu", "mipsisa64r6-linux-gnuabi64"};
  static const char *const MIPS64ELLibDirs[] = {"/lib64", "/lib"};
  static const char *const MIPS64ELTriples[] = {
      "mips64el-linux-gnu",      "mips-mti-linux-gnu",
      "mips-img-linux-gnu",      "mips64el-linux-gnuabi64",
      "mipsisa64r6el-linux-gnu", "mipsisa64r6el-linux-gnuabi64",
      "mips64el-linux-android"};

  static const char *const MIPSN32LibDirs[] = {"/lib32"};
  static const char *const MIPSN32Triples[] = {"mips64-linux-gnuabin32",
                                               "mipsisa64r6-linux-gnuabin32"};
  static const char *const MIPSN32ELLibDirs[] = {"/lib32"};
  static const char *const MIPSN32ELTriples[] = {
      "mips64el-linux-gnuabin32", "mipsisa64r6el-linux-gnuabin32"};

  static const char *const MSP430LibDirs[] = {"/lib"};
  static const char *const MSP430Triples[] = {"msp430-elf"};

  static const char *const PPCLibDirs[] = {"/lib32", "/lib"};
  static const char *const PPCTriples[] = {
      "powerpc-linux-gnu", "powerpc-unknown-linux-gnu", "powerpc-linux-gnuspe",
      // On 32-bit PowerPC systems running SUSE Linux, gcc is configured as a
      // 64-bit compiler which defaults to "-m32", hence "powerpc64-suse-linux".
      "powerpc64-suse-linux", "powerpc-montavista-linuxspe"};
  static const char *const PPC64LibDirs[] = {"/lib64", "/lib"};
  static const char *const PPC64Triples[] = {
      "powerpc64-linux-gnu", "powerpc64-unknown-linux-gnu",
      "powerpc64-suse-linux", "ppc64-redhat-linux"};
  static const char *const PPC64LELibDirs[] = {"/lib64", "/lib"};
  static const char *const PPC64LETriples[] = {
      "powerpc64le-linux-gnu", "powerpc64le-unknown-linux-gnu",
      "powerpc64le-suse-linux", "ppc64le-redhat-linux"};

  static const char *const RISCV32LibDirs[] = {"/lib32", "/lib"};
  static const char *const RISCV32Triples[] = {"riscv32-unknown-linux-gnu",
                                               "riscv32-linux-gnu",
                                               "riscv32-unknown-elf"};
  static const char *const RISCV64LibDirs[] = {"/lib64", "/lib"};
  static const char *const RISCV64Triples[] = {"riscv64-unknown-linux-gnu",
                                               "riscv64-linux-gnu",
                                               "riscv64-unknown-elf",
                                               "riscv64-redhat-linux",
                                               "riscv64-suse-linux"};

  static const char *const SPARCv8LibDirs[] = {"/lib32", "/lib"};
  static const char *const SPARCv8Triples[] = {"sparc-linux-gnu",
                                               "sparcv8-linux-gnu"};
  static const char *const SPARCv9LibDirs[] = {"/lib64", "/lib"};
  static const char *const SPARCv9Triples[] = {"sparc64-linux-gnu",
                                               "sparcv9-linux-gnu"};

  static const char *const SystemZLibDirs[] = {"/lib64", "/lib"};
  static const char *const SystemZTriples[] = {
      "s390x-linux-gnu", "s390x-unknown-linux-gnu", "s390x-ibm-linux-gnu",
      "s390x-suse-linux", "s390x-redhat-linux"};


  using std::begin;
  using std::end;

  if (TargetTriple.getOS() == llvm::Triple::Solaris) {
    static const char *const SolarisLibDirs[] = {"/lib"};
    static const char *const SolarisSparcV8Triples[] = {
        "sparc-sun-solaris2.11", "sparc-sun-solaris2.12"};
    static const char *const SolarisSparcV9Triples[] = {
        "sparcv9-sun-solaris2.11", "sparcv9-sun-solaris2.12"};
    static const char *const SolarisX86Triples[] = {"i386-pc-solaris2.11",
                                                    "i386-pc-solaris2.12"};
    static const char *const SolarisX86_64Triples[] = {"x86_64-pc-solaris2.11",
                                                       "x86_64-pc-solaris2.12"};
    LibDirs.append(begin(SolarisLibDirs), end(SolarisLibDirs));
    BiarchLibDirs.append(begin(SolarisLibDirs), end(SolarisLibDirs));
    switch (TargetTriple.getArch()) {
    case llvm::Triple::x86:
      TripleAliases.append(begin(SolarisX86Triples), end(SolarisX86Triples));
      BiarchTripleAliases.append(begin(SolarisX86_64Triples),
                                 end(SolarisX86_64Triples));
      break;
    case llvm::Triple::x86_64:
      TripleAliases.append(begin(SolarisX86_64Triples),
                           end(SolarisX86_64Triples));
      BiarchTripleAliases.append(begin(SolarisX86Triples),
                                 end(SolarisX86Triples));
      break;
    case llvm::Triple::sparc:
      TripleAliases.append(begin(SolarisSparcV8Triples),
                           end(SolarisSparcV8Triples));
      BiarchTripleAliases.append(begin(SolarisSparcV9Triples),
                                 end(SolarisSparcV9Triples));
      break;
    case llvm::Triple::sparcv9:
      TripleAliases.append(begin(SolarisSparcV9Triples),
                           end(SolarisSparcV9Triples));
      BiarchTripleAliases.append(begin(SolarisSparcV8Triples),
                                 end(SolarisSparcV8Triples));
      break;
    default:
      break;
    }
    return;
  }

  // Android targets should not use GNU/Linux tools or libraries.
  if (TargetTriple.isAndroid()) {
    static const char *const AArch64AndroidTriples[] = {
        "aarch64-linux-android"};
    static const char *const ARMAndroidTriples[] = {"arm-linux-androideabi"};
    static const char *const MIPSELAndroidTriples[] = {"mipsel-linux-android"};
    static const char *const MIPS64ELAndroidTriples[] = {
        "mips64el-linux-android"};
    static const char *const X86AndroidTriples[] = {"i686-linux-android"};
    static const char *const X86_64AndroidTriples[] = {"x86_64-linux-android"};

    switch (TargetTriple.getArch()) {
    case llvm::Triple::aarch64:
      LibDirs.append(begin(AArch64LibDirs), end(AArch64LibDirs));
      TripleAliases.append(begin(AArch64AndroidTriples),
                           end(AArch64AndroidTriples));
      break;
    case llvm::Triple::arm:
    case llvm::Triple::thumb:
      LibDirs.append(begin(ARMLibDirs), end(ARMLibDirs));
      TripleAliases.append(begin(ARMAndroidTriples), end(ARMAndroidTriples));
      break;
    case llvm::Triple::mipsel:
      LibDirs.append(begin(MIPSELLibDirs), end(MIPSELLibDirs));
      TripleAliases.append(begin(MIPSELAndroidTriples),
                           end(MIPSELAndroidTriples));
      BiarchLibDirs.append(begin(MIPS64ELLibDirs), end(MIPS64ELLibDirs));
      BiarchTripleAliases.append(begin(MIPS64ELAndroidTriples),
                                 end(MIPS64ELAndroidTriples));
      break;
    case llvm::Triple::mips64el:
      LibDirs.append(begin(MIPS64ELLibDirs), end(MIPS64ELLibDirs));
      TripleAliases.append(begin(MIPS64ELAndroidTriples),
                           end(MIPS64ELAndroidTriples));
      BiarchLibDirs.append(begin(MIPSELLibDirs), end(MIPSELLibDirs));
      BiarchTripleAliases.append(begin(MIPSELAndroidTriples),
                                 end(MIPSELAndroidTriples));
      break;
    case llvm::Triple::x86_64:
      LibDirs.append(begin(X86_64LibDirs), end(X86_64LibDirs));
      TripleAliases.append(begin(X86_64AndroidTriples),
                           end(X86_64AndroidTriples));
      BiarchLibDirs.append(begin(X86LibDirs), end(X86LibDirs));
      BiarchTripleAliases.append(begin(X86AndroidTriples),
                                 end(X86AndroidTriples));
      break;
    case llvm::Triple::x86:
      LibDirs.append(begin(X86LibDirs), end(X86LibDirs));
      TripleAliases.append(begin(X86AndroidTriples), end(X86AndroidTriples));
      BiarchLibDirs.append(begin(X86_64LibDirs), end(X86_64LibDirs));
      BiarchTripleAliases.append(begin(X86_64AndroidTriples),
                                 end(X86_64AndroidTriples));
      break;
    default:
      break;
    }

    return;
  }

  switch (TargetTriple.getArch()) {
  case llvm::Triple::aarch64:
    LibDirs.append(begin(AArch64LibDirs), end(AArch64LibDirs));
    TripleAliases.append(begin(AArch64Triples), end(AArch64Triples));
    BiarchLibDirs.append(begin(AArch64LibDirs), end(AArch64LibDirs));
    BiarchTripleAliases.append(begin(AArch64Triples), end(AArch64Triples));
    break;
  case llvm::Triple::aarch64_be:
    LibDirs.append(begin(AArch64beLibDirs), end(AArch64beLibDirs));
    TripleAliases.append(begin(AArch64beTriples), end(AArch64beTriples));
    BiarchLibDirs.append(begin(AArch64beLibDirs), end(AArch64beLibDirs));
    BiarchTripleAliases.append(begin(AArch64beTriples), end(AArch64beTriples));
    break;
  case llvm::Triple::arm:
  case llvm::Triple::thumb:
    LibDirs.append(begin(ARMLibDirs), end(ARMLibDirs));
    if (TargetTriple.getEnvironment() == llvm::Triple::GNUEABIHF) {
      TripleAliases.append(begin(ARMHFTriples), end(ARMHFTriples));
    } else {
      TripleAliases.append(begin(ARMTriples), end(ARMTriples));
    }
    break;
  case llvm::Triple::armeb:
  case llvm::Triple::thumbeb:
    LibDirs.append(begin(ARMebLibDirs), end(ARMebLibDirs));
    if (TargetTriple.getEnvironment() == llvm::Triple::GNUEABIHF) {
      TripleAliases.append(begin(ARMebHFTriples), end(ARMebHFTriples));
    } else {
      TripleAliases.append(begin(ARMebTriples), end(ARMebTriples));
    }
    break;
  case llvm::Triple::avr:
    LibDirs.append(begin(AVRLibDirs), end(AVRLibDirs));
    TripleAliases.append(begin(AVRTriples), end(AVRTriples));
    break;
  case llvm::Triple::x86_64:
    LibDirs.append(begin(X86_64LibDirs), end(X86_64LibDirs));
    TripleAliases.append(begin(X86_64Triples), end(X86_64Triples));
    // x32 is always available when x86_64 is available, so adding it as
    // secondary arch with x86_64 triples
    if (TargetTriple.getEnvironment() == llvm::Triple::GNUX32) {
      BiarchLibDirs.append(begin(X32LibDirs), end(X32LibDirs));
      BiarchTripleAliases.append(begin(X86_64Triples), end(X86_64Triples));
    } else {
      BiarchLibDirs.append(begin(X86LibDirs), end(X86LibDirs));
      BiarchTripleAliases.append(begin(X86Triples), end(X86Triples));
    }
    break;
  case llvm::Triple::x86:
    LibDirs.append(begin(X86LibDirs), end(X86LibDirs));
    // MCU toolchain is 32 bit only and its triple alias is TargetTriple
    // itself, which will be appended below.
    if (!TargetTriple.isOSIAMCU()) {
      TripleAliases.append(begin(X86Triples), end(X86Triples));
      BiarchLibDirs.append(begin(X86_64LibDirs), end(X86_64LibDirs));
      BiarchTripleAliases.append(begin(X86_64Triples), end(X86_64Triples));
    }
    break;
  case llvm::Triple::mips:
    LibDirs.append(begin(MIPSLibDirs), end(MIPSLibDirs));
    TripleAliases.append(begin(MIPSTriples), end(MIPSTriples));
    BiarchLibDirs.append(begin(MIPS64LibDirs), end(MIPS64LibDirs));
    BiarchTripleAliases.append(begin(MIPS64Triples), end(MIPS64Triples));
    BiarchLibDirs.append(begin(MIPSN32LibDirs), end(MIPSN32LibDirs));
    BiarchTripleAliases.append(begin(MIPSN32Triples), end(MIPSN32Triples));
    break;
  case llvm::Triple::mipsel:
    LibDirs.append(begin(MIPSELLibDirs), end(MIPSELLibDirs));
    TripleAliases.append(begin(MIPSELTriples), end(MIPSELTriples));
    TripleAliases.append(begin(MIPSTriples), end(MIPSTriples));
    BiarchLibDirs.append(begin(MIPS64ELLibDirs), end(MIPS64ELLibDirs));
    BiarchTripleAliases.append(begin(MIPS64ELTriples), end(MIPS64ELTriples));
    BiarchLibDirs.append(begin(MIPSN32ELLibDirs), end(MIPSN32ELLibDirs));
    BiarchTripleAliases.append(begin(MIPSN32ELTriples), end(MIPSN32ELTriples));
    break;
  case llvm::Triple::mips64:
    LibDirs.append(begin(MIPS64LibDirs), end(MIPS64LibDirs));
    TripleAliases.append(begin(MIPS64Triples), end(MIPS64Triples));
    BiarchLibDirs.append(begin(MIPSLibDirs), end(MIPSLibDirs));
    BiarchTripleAliases.append(begin(MIPSTriples), end(MIPSTriples));
    BiarchLibDirs.append(begin(MIPSN32LibDirs), end(MIPSN32LibDirs));
    BiarchTripleAliases.append(begin(MIPSN32Triples), end(MIPSN32Triples));
    break;
  case llvm::Triple::mips64el:
    LibDirs.append(begin(MIPS64ELLibDirs), end(MIPS64ELLibDirs));
    TripleAliases.append(begin(MIPS64ELTriples), end(MIPS64ELTriples));
    BiarchLibDirs.append(begin(MIPSELLibDirs), end(MIPSELLibDirs));
    BiarchTripleAliases.append(begin(MIPSELTriples), end(MIPSELTriples));
    BiarchLibDirs.append(begin(MIPSN32ELLibDirs), end(MIPSN32ELLibDirs));
    BiarchTripleAliases.append(begin(MIPSN32ELTriples), end(MIPSN32ELTriples));
    BiarchTripleAliases.append(begin(MIPSTriples), end(MIPSTriples));
    break;
  case llvm::Triple::msp430:
    LibDirs.append(begin(MSP430LibDirs), end(MSP430LibDirs));
    TripleAliases.append(begin(MSP430Triples), end(MSP430Triples));
    break;
  case llvm::Triple::ppc:
    LibDirs.append(begin(PPCLibDirs), end(PPCLibDirs));
    TripleAliases.append(begin(PPCTriples), end(PPCTriples));
    BiarchLibDirs.append(begin(PPC64LibDirs), end(PPC64LibDirs));
    BiarchTripleAliases.append(begin(PPC64Triples), end(PPC64Triples));
    break;
  case llvm::Triple::ppc64:
    LibDirs.append(begin(PPC64LibDirs), end(PPC64LibDirs));
    TripleAliases.append(begin(PPC64Triples), end(PPC64Triples));
    BiarchLibDirs.append(begin(PPCLibDirs), end(PPCLibDirs));
    BiarchTripleAliases.append(begin(PPCTriples), end(PPCTriples));
    break;
  case llvm::Triple::ppc64le:
    LibDirs.append(begin(PPC64LELibDirs), end(PPC64LELibDirs));
    TripleAliases.append(begin(PPC64LETriples), end(PPC64LETriples));
    break;
  case llvm::Triple::riscv32:
    LibDirs.append(begin(RISCV32LibDirs), end(RISCV32LibDirs));
    TripleAliases.append(begin(RISCV32Triples), end(RISCV32Triples));
    BiarchLibDirs.append(begin(RISCV64LibDirs), end(RISCV64LibDirs));
    BiarchTripleAliases.append(begin(RISCV64Triples), end(RISCV64Triples));
    break;
  case llvm::Triple::riscv64:
    LibDirs.append(begin(RISCV64LibDirs), end(RISCV64LibDirs));
    TripleAliases.append(begin(RISCV64Triples), end(RISCV64Triples));
    BiarchLibDirs.append(begin(RISCV32LibDirs), end(RISCV32LibDirs));
    BiarchTripleAliases.append(begin(RISCV32Triples), end(RISCV32Triples));
    break;
  case llvm::Triple::sparc:
  case llvm::Triple::sparcel:
    LibDirs.append(begin(SPARCv8LibDirs), end(SPARCv8LibDirs));
    TripleAliases.append(begin(SPARCv8Triples), end(SPARCv8Triples));
    BiarchLibDirs.append(begin(SPARCv9LibDirs), end(SPARCv9LibDirs));
    BiarchTripleAliases.append(begin(SPARCv9Triples), end(SPARCv9Triples));
    break;
  case llvm::Triple::sparcv9:
    LibDirs.append(begin(SPARCv9LibDirs), end(SPARCv9LibDirs));
    TripleAliases.append(begin(SPARCv9Triples), end(SPARCv9Triples));
    BiarchLibDirs.append(begin(SPARCv8LibDirs), end(SPARCv8LibDirs));
    BiarchTripleAliases.append(begin(SPARCv8Triples), end(SPARCv8Triples));
    break;
  case llvm::Triple::systemz:
    LibDirs.append(begin(SystemZLibDirs), end(SystemZLibDirs));
    TripleAliases.append(begin(SystemZTriples), end(SystemZTriples));
    break;
  default:
    // By default, just rely on the standard lib directories and the original
    // triple.
    break;
  }

  // Always append the drivers target triple to the end, in case it doesn't
  // match any of our aliases.
  TripleAliases.push_back(TargetTriple.str());

  // Also include the multiarch variant if it's different.
  if (TargetTriple.str() != BiarchTriple.str())
    BiarchTripleAliases.push_back(BiarchTriple.str());
}

bool Generic_GCC::GCCInstallationDetector::ScanGCCForMultilibs(
    const llvm::Triple &TargetTriple, const ArgList &Args,
    StringRef Path, bool NeedsBiarchSuffix) {
  llvm::Triple::ArchType TargetArch = TargetTriple.getArch();
  DetectedMultilibs Detected;

  // Android standalone toolchain could have multilibs for ARM and Thumb.
  // Debian mips multilibs behave more like the rest of the biarch ones,
  // so handle them there
  if (isArmOrThumbArch(TargetArch) && TargetTriple.isAndroid()) {
    // It should also work without multilibs in a simplified toolchain.
    findAndroidArmMultilibs(D, TargetTriple, Path, Args, Detected);
  } else if (TargetTriple.isMIPS()) {
    if (!findMIPSMultilibs(D, TargetTriple, Path, Args, Detected))
      return false;
  } else if (TargetTriple.isRISCV()) {
    findRISCVMultilibs(D, TargetTriple, Path, Args, Detected);
  } else if (isMSP430(TargetArch)) {
    findMSP430Multilibs(D, TargetTriple, Path, Args, Detected);
  } else if (TargetArch == llvm::Triple::avr) {
    // AVR has no multilibs.
  } else if (!findBiarchMultilibs(D, TargetTriple, Path, Args,
                                  NeedsBiarchSuffix, Detected)) {
    return false;
  }

  Multilibs = Detected.Multilibs;
  SelectedMultilib = Detected.SelectedMultilib;
  BiarchSibling = Detected.BiarchSibling;

  return true;
}

void Generic_GCC::GCCInstallationDetector::ScanLibDirForGCCTriple(
    const llvm::Triple &TargetTriple, const ArgList &Args,
    const std::string &LibDir, StringRef CandidateTriple,
    bool NeedsBiarchSuffix) {
  llvm::Triple::ArchType TargetArch = TargetTriple.getArch();
  // Locations relative to the system lib directory where GCC's triple-specific
  // directories might reside.
  struct GCCLibSuffix {
    // Path from system lib directory to GCC triple-specific directory.
    std::string LibSuffix;
    // Path from GCC triple-specific directory back to system lib directory.
    // This is one '..' component per component in LibSuffix.
    StringRef ReversePath;
    // Whether this library suffix is relevant for the triple.
    bool Active;
  } Suffixes[] = {
      // This is the normal place.
      {"gcc/" + CandidateTriple.str(), "../..", true},

      // Debian puts cross-compilers in gcc-cross.
      {"gcc-cross/" + CandidateTriple.str(), "../..",
       TargetTriple.getOS() != llvm::Triple::Solaris},

      // The Freescale PPC SDK has the gcc libraries in
      // <sysroot>/usr/lib/<triple>/x.y.z so have a look there as well. Only do
      // this on Freescale triples, though, since some systems put a *lot* of
      // files in that location, not just GCC installation data.
      {CandidateTriple.str(), "..",
       TargetTriple.getVendor() == llvm::Triple::Freescale ||
       TargetTriple.getVendor() == llvm::Triple::OpenEmbedded},

      // Natively multiarch systems sometimes put the GCC triple-specific
      // directory within their multiarch lib directory, resulting in the
      // triple appearing twice.
      {CandidateTriple.str() + "/gcc/" + CandidateTriple.str(), "../../..",
       TargetTriple.getOS() != llvm::Triple::Solaris},

      // Deal with cases (on Ubuntu) where the system architecture could be i386
      // but the GCC target architecture could be (say) i686.
      // FIXME: It may be worthwhile to generalize this and look for a second
      // triple.
      {"i386-linux-gnu/gcc/" + CandidateTriple.str(), "../../..",
       (TargetArch == llvm::Triple::x86 &&
        TargetTriple.getOS() != llvm::Triple::Solaris)},
      {"i386-gnu/gcc/" + CandidateTriple.str(), "../../..",
       (TargetArch == llvm::Triple::x86 &&
        TargetTriple.getOS() != llvm::Triple::Solaris)}};

  for (auto &Suffix : Suffixes) {
    if (!Suffix.Active)
      continue;

    StringRef LibSuffix = Suffix.LibSuffix;
    std::error_code EC;
    for (llvm::vfs::directory_iterator
             LI = D.getVFS().dir_begin(LibDir + "/" + LibSuffix, EC),
             LE;
         !EC && LI != LE; LI = LI.increment(EC)) {
      StringRef VersionText = llvm::sys::path::filename(LI->path());
      GCCVersion CandidateVersion = GCCVersion::Parse(VersionText);
      if (CandidateVersion.Major != -1) // Filter obviously bad entries.
        if (!CandidateGCCInstallPaths.insert(std::string(LI->path())).second)
          continue; // Saw this path before; no need to look at it again.
      if (CandidateVersion.isOlderThan(4, 1, 1))
        continue;
      if (CandidateVersion <= Version)
        continue;

      if (!ScanGCCForMultilibs(TargetTriple, Args, LI->path(),
                               NeedsBiarchSuffix))
        continue;

      Version = CandidateVersion;
      GCCTriple.setTriple(CandidateTriple);
      // FIXME: We hack together the directory name here instead of
      // using LI to ensure stable path separators across Windows and
      // Linux.
      GCCInstallPath = (LibDir + "/" + LibSuffix + "/" + VersionText).str();
      GCCParentLibPath = (GCCInstallPath + "/../" + Suffix.ReversePath).str();
      IsValid = true;
    }
  }
}

bool Generic_GCC::GCCInstallationDetector::ScanGentooConfigs(
    const llvm::Triple &TargetTriple, const ArgList &Args,
    const SmallVectorImpl<StringRef> &CandidateTriples,
    const SmallVectorImpl<StringRef> &CandidateBiarchTriples) {
  for (StringRef CandidateTriple : CandidateTriples) {
    if (ScanGentooGccConfig(TargetTriple, Args, CandidateTriple))
      return true;
  }

  for (StringRef CandidateTriple : CandidateBiarchTriples) {
    if (ScanGentooGccConfig(TargetTriple, Args, CandidateTriple, true))
      return true;
  }
  return false;
}

bool Generic_GCC::GCCInstallationDetector::ScanGentooGccConfig(
    const llvm::Triple &TargetTriple, const ArgList &Args,
    StringRef CandidateTriple, bool NeedsBiarchSuffix) {
  llvm::ErrorOr<std::unique_ptr<llvm::MemoryBuffer>> File =
      D.getVFS().getBufferForFile(D.SysRoot + "/etc/env.d/gcc/config-" +
                                  CandidateTriple.str());
  if (File) {
    SmallVector<StringRef, 2> Lines;
    File.get()->getBuffer().split(Lines, "\n");
    for (StringRef Line : Lines) {
      Line = Line.trim();
      // CURRENT=triple-version
      if (!Line.consume_front("CURRENT="))
        continue;
      // Process the config file pointed to by CURRENT.
      llvm::ErrorOr<std::unique_ptr<llvm::MemoryBuffer>> ConfigFile =
          D.getVFS().getBufferForFile(D.SysRoot + "/etc/env.d/gcc/" +
                                      Line.str());
      std::pair<StringRef, StringRef> ActiveVersion = Line.rsplit('-');
      // List of paths to scan for libraries.
      SmallVector<StringRef, 4> GentooScanPaths;
      // Scan the Config file to find installed GCC libraries path.
      // Typical content of the GCC config file:
      // LDPATH="/usr/lib/gcc/x86_64-pc-linux-gnu/4.9.x:/usr/lib/gcc/
      // (continued from previous line) x86_64-pc-linux-gnu/4.9.x/32"
      // MANPATH="/usr/share/gcc-data/x86_64-pc-linux-gnu/4.9.x/man"
      // INFOPATH="/usr/share/gcc-data/x86_64-pc-linux-gnu/4.9.x/info"
      // STDCXX_INCDIR="/usr/lib/gcc/x86_64-pc-linux-gnu/4.9.x/include/g++-v4"
      // We are looking for the paths listed in LDPATH=... .
      if (ConfigFile) {
        SmallVector<StringRef, 2> ConfigLines;
        ConfigFile.get()->getBuffer().split(ConfigLines, "\n");
        for (StringRef ConfLine : ConfigLines) {
          ConfLine = ConfLine.trim();
          if (ConfLine.consume_front("LDPATH=")) {
            // Drop '"' from front and back if present.
            ConfLine.consume_back("\"");
            ConfLine.consume_front("\"");
            // Get all paths sperated by ':'
            ConfLine.split(GentooScanPaths, ':', -1, /*AllowEmpty*/ false);
          }
        }
      }
      // Test the path based on the version in /etc/env.d/gcc/config-{tuple}.
      std::string basePath = "/usr/lib/gcc/" + ActiveVersion.first.str() + "/"
          + ActiveVersion.second.str();
      GentooScanPaths.push_back(StringRef(basePath));

      // Scan all paths for GCC libraries.
      for (const auto &GentooScanPath : GentooScanPaths) {
        std::string GentooPath = D.SysRoot + std::string(GentooScanPath);
        if (D.getVFS().exists(GentooPath + "/crtbegin.o")) {
          if (!ScanGCCForMultilibs(TargetTriple, Args, GentooPath,
                                   NeedsBiarchSuffix))
            continue;

          Version = GCCVersion::Parse(ActiveVersion.second);
          GCCInstallPath = GentooPath;
          GCCParentLibPath = GentooPath + std::string("/../../..");
          GCCTriple.setTriple(ActiveVersion.first);
          IsValid = true;
          return true;
        }
      }
    }
  }

  return false;
}

Generic_GCC::Generic_GCC(const Driver &D, const llvm::Triple &Triple,
                         const ArgList &Args)
    : ToolChain(D, Triple, Args), GCCInstallation(D),
      CudaInstallation(D, Triple, Args), RocmInstallation(D, Triple, Args) {
  getProgramPaths().push_back(getDriver().getInstalledDir());
  if (getDriver().getInstalledDir() != getDriver().Dir)
    getProgramPaths().push_back(getDriver().Dir);
}

Generic_GCC::~Generic_GCC() {}

Tool *Generic_GCC::getTool(Action::ActionClass AC) const {
  switch (AC) {
  case Action::PreprocessJobClass:
    if (!Preprocess)
      Preprocess.reset(new clang::driver::tools::gcc::Preprocessor(*this));
    return Preprocess.get();
  case Action::CompileJobClass:
    if (!Compile)
      Compile.reset(new tools::gcc::Compiler(*this));
    return Compile.get();
  default:
    return ToolChain::getTool(AC);
  }
}

Tool *Generic_GCC::buildAssembler() const {
  return new tools::gnutools::Assembler(*this);
}

Tool *Generic_GCC::buildLinker() const { return new tools::gcc::Linker(*this); }

void Generic_GCC::printVerboseInfo(raw_ostream &OS) const {
  // Print the information about how we detected the GCC installation.
  GCCInstallation.print(OS);
  CudaInstallation.print(OS);
}

bool Generic_GCC::IsUnwindTablesDefault(const ArgList &Args) const {
  return getArch() == llvm::Triple::x86_64;
}

bool Generic_GCC::isPICDefault() const {
  switch (getArch()) {
  case llvm::Triple::x86_64:
    return getTriple().isOSWindows();
  case llvm::Triple::mips64:
  case llvm::Triple::mips64el:
    return true;
  default:
    return false;
  }
}

bool Generic_GCC::isPIEDefault() const { return false; }

bool Generic_GCC::isPICDefaultForced() const {
  return getArch() == llvm::Triple::x86_64 && getTriple().isOSWindows();
}

bool Generic_GCC::IsIntegratedAssemblerDefault() const {
  switch (getTriple().getArch()) {
  case llvm::Triple::x86:
  case llvm::Triple::x86_64:
  case llvm::Triple::aarch64:
  case llvm::Triple::aarch64_be:
  case llvm::Triple::arm:
  case llvm::Triple::armeb:
  case llvm::Triple::avr:
  case llvm::Triple::bpfel:
  case llvm::Triple::bpfeb:
  case llvm::Triple::thumb:
  case llvm::Triple::thumbeb:
  case llvm::Triple::ppc:
  case llvm::Triple::ppc64:
  case llvm::Triple::ppc64le:
  case llvm::Triple::riscv32:
  case llvm::Triple::riscv64:
  case llvm::Triple::systemz:
  case llvm::Triple::mips:
  case llvm::Triple::mipsel:
  case llvm::Triple::mips64:
  case llvm::Triple::mips64el:
  case llvm::Triple::msp430:
    return true;
  case llvm::Triple::sparc:
  case llvm::Triple::sparcel:
  case llvm::Triple::sparcv9:
    if (getTriple().isOSFreeBSD() || getTriple().isOSOpenBSD() ||
        getTriple().isOSSolaris())
      return true;
    return false;
  default:
    return false;
  }
}

static void addMultilibsFilePaths(const Driver &D, const MultilibSet &Multilibs,
                                  const Multilib &Multilib,
                                  StringRef InstallPath,
                                  ToolChain::path_list &Paths) {
  if (const auto &PathsCallback = Multilibs.filePathsCallback())
    for (const auto &Path : PathsCallback(Multilib))
      addPathIfExists(D, InstallPath + Path, Paths);
}

void Generic_GCC::PushPPaths(ToolChain::path_list &PPaths) {
  // Cross-compiling binutils and GCC installations (vanilla and openSUSE at
  // least) put various tools in a triple-prefixed directory off of the parent
  // of the GCC installation. We use the GCC triple here to ensure that we end
  // up with tools that support the same amount of cross compiling as the
  // detected GCC installation. For example, if we find a GCC installation
  // targeting x86_64, but it is a bi-arch GCC installation, it can also be
  // used to target i386.
  if (GCCInstallation.isValid()) {
    PPaths.push_back(Twine(GCCInstallation.getParentLibPath() + "/../" +
                           GCCInstallation.getTriple().str() + "/bin")
                         .str());
  }
}

void Generic_GCC::AddMultilibPaths(const Driver &D,
                                   const std::string &SysRoot,
                                   const std::string &OSLibDir,
                                   const std::string &MultiarchTriple,
                                   path_list &Paths) {
  // Add the multilib suffixed paths where they are available.
  if (GCCInstallation.isValid()) {
    const llvm::Triple &GCCTriple = GCCInstallation.getTriple();
    const std::string &LibPath =
        std::string(GCCInstallation.getParentLibPath());

    // Add toolchain / multilib specific file paths.
    addMultilibsFilePaths(D, Multilibs, SelectedMultilib,
                          GCCInstallation.getInstallPath(), Paths);

    // Sourcery CodeBench MIPS toolchain holds some libraries under
    // a biarch-like suffix of the GCC installation.
    addPathIfExists(
        D, GCCInstallation.getInstallPath() + SelectedMultilib.gccSuffix(),
        Paths);

    // GCC cross compiling toolchains will install target libraries which ship
    // as part of the toolchain under <prefix>/<triple>/<libdir> rather than as
    // any part of the GCC installation in
    // <prefix>/<libdir>/gcc/<triple>/<version>. This decision is somewhat
    // debatable, but is the reality today. We need to search this tree even
    // when we have a sysroot somewhere else. It is the responsibility of
    // whomever is doing the cross build targeting a sysroot using a GCC
    // installation that is *not* within the system root to ensure two things:
    //
    //  1) Any DSOs that are linked in from this tree or from the install path
    //     above must be present on the system root and found via an
    //     appropriate rpath.
    //  2) There must not be libraries installed into
    //     <prefix>/<triple>/<libdir> unless they should be preferred over
    //     those within the system root.
    //
    // Note that this matches the GCC behavior. See the below comment for where
    // Clang diverges from GCC's behavior.
    addPathIfExists(D,
                    LibPath + "/../" + GCCTriple.str() + "/lib/../" + OSLibDir +
                        SelectedMultilib.osSuffix(),
                    Paths);

    // If the GCC installation we found is inside of the sysroot, we want to
    // prefer libraries installed in the parent prefix of the GCC installation.
    // It is important to *not* use these paths when the GCC installation is
    // outside of the system root as that can pick up unintended libraries.
    // This usually happens when there is an external cross compiler on the
    // host system, and a more minimal sysroot available that is the target of
    // the cross. Note that GCC does include some of these directories in some
    // configurations but this seems somewhere between questionable and simply
    // a bug.
    if (StringRef(LibPath).startswith(SysRoot)) {
      addPathIfExists(D, LibPath + "/" + MultiarchTriple, Paths);
      addPathIfExists(D, LibPath + "/../" + OSLibDir, Paths);
    }
  }
}

void Generic_GCC::AddMultiarchPaths(const Driver &D,
                                    const std::string &SysRoot,
                                    const std::string &OSLibDir,
                                    path_list &Paths) {
  // Try walking via the GCC triple path in case of biarch or multiarch GCC
  // installations with strange symlinks.
  if (GCCInstallation.isValid()) {
    addPathIfExists(D,
                    SysRoot + "/usr/lib/" + GCCInstallation.getTriple().str() +
                        "/../../" + OSLibDir,
                    Paths);

    // Add the 'other' biarch variant path
    Multilib BiarchSibling;
    if (GCCInstallation.getBiarchSibling(BiarchSibling)) {
      addPathIfExists(
          D, GCCInstallation.getInstallPath() + BiarchSibling.gccSuffix(),
                      Paths);
    }

    // See comments above on the multilib variant for details of why this is
    // included even from outside the sysroot.
    const std::string &LibPath =
        std::string(GCCInstallation.getParentLibPath());
    const llvm::Triple &GCCTriple = GCCInstallation.getTriple();
    const Multilib &Multilib = GCCInstallation.getMultilib();
    addPathIfExists(
        D, LibPath + "/../" + GCCTriple.str() + "/lib" + Multilib.osSuffix(),
                    Paths);

    // See comments above on the multilib variant for details of why this is
    // only included from within the sysroot.
    if (StringRef(LibPath).startswith(SysRoot))
      addPathIfExists(D, LibPath, Paths);
  }
}

void Generic_GCC::AddMultilibIncludeArgs(const ArgList &DriverArgs,
                                         ArgStringList &CC1Args) const {
  // Add include directories specific to the selected multilib set and multilib.
  if (GCCInstallation.isValid()) {
    const auto &Callback = Multilibs.includeDirsCallback();
    if (Callback) {
      for (const auto &Path : Callback(GCCInstallation.getMultilib()))
        addExternCSystemIncludeIfExists(
            DriverArgs, CC1Args, GCCInstallation.getInstallPath() + Path);
    }
  }
}

void Generic_GCC::AddClangCXXStdlibIncludeArgs(const ArgList &DriverArgs,
                                               ArgStringList &CC1Args) const {
  if (DriverArgs.hasArg(options::OPT_nostdlibinc) ||
      DriverArgs.hasArg(options::OPT_nostdincxx))
    return;

  switch (GetCXXStdlibType(DriverArgs)) {
  case ToolChain::CST_Libcxx:
    addLibCxxIncludePaths(DriverArgs, CC1Args);
    break;

  case ToolChain::CST_Libstdcxx:
    addLibStdCxxIncludePaths(DriverArgs, CC1Args);
    break;
  }
}

static std::string DetectLibcxxIncludePath(llvm::vfs::FileSystem &vfs,
                                           StringRef base) {
  std::error_code EC;
  int MaxVersion = 0;
  std::string MaxVersionString;
  for (llvm::vfs::directory_iterator LI = vfs.dir_begin(base, EC), LE;
       !EC && LI != LE; LI = LI.increment(EC)) {
    StringRef VersionText = llvm::sys::path::filename(LI->path());
    int Version;
    if (VersionText[0] == 'v' &&
        !VersionText.slice(1, StringRef::npos).getAsInteger(10, Version)) {
      if (Version > MaxVersion) {
        MaxVersion = Version;
        MaxVersionString = std::string(VersionText);
      }
    }
  }
  return MaxVersion ? (base + "/" + MaxVersionString).str() : "";
}

void
Generic_GCC::addLibCxxIncludePaths(const llvm::opt::ArgList &DriverArgs,
                                   llvm::opt::ArgStringList &CC1Args) const {
  auto AddIncludePath = [&](std::string Path) {
    std::string IncludePath = DetectLibcxxIncludePath(getVFS(), Path);
    if (IncludePath.empty() || !getVFS().exists(IncludePath))
      return false;
    addSystemInclude(DriverArgs, CC1Args, IncludePath);
    return true;
  };
  // Android never uses the libc++ headers installed alongside the toolchain,
  // which are generally incompatible with the NDK libraries anyway.
  if (!getTriple().isAndroid())
    if (AddIncludePath(getDriver().Dir + "/../include/c++"))
      return;
  // If this is a development, non-installed, clang, libcxx will
  // not be found at ../include/c++ but it likely to be found at
  // one of the following two locations:
  std::string SysRoot = computeSysRoot();
  if (AddIncludePath(SysRoot + "/usr/local/include/c++"))
    return;
  if (AddIncludePath(SysRoot + "/usr/include/c++"))
    return;
}

/// Helper to add the variant paths of a libstdc++ installation.
bool Generic_GCC::addLibStdCXXIncludePaths(
    Twine Base, Twine Suffix, StringRef GCCTriple, StringRef GCCMultiarchTriple,
    StringRef TargetMultiarchTriple, Twine IncludeSuffix,
    const ArgList &DriverArgs, ArgStringList &CC1Args) const {
  if (!getVFS().exists(Base + Suffix))
    return false;

  addSystemInclude(DriverArgs, CC1Args, Base + Suffix);

  // The vanilla GCC layout of libstdc++ headers uses a triple subdirectory. If
  // that path exists or we have neither a GCC nor target multiarch triple, use
  // this vanilla search path.
  if ((GCCMultiarchTriple.empty() && TargetMultiarchTriple.empty()) ||
      getVFS().exists(Base + Suffix + "/" + GCCTriple + IncludeSuffix)) {
    addSystemInclude(DriverArgs, CC1Args,
                     Base + Suffix + "/" + GCCTriple + IncludeSuffix);
  } else {
    // Otherwise try to use multiarch naming schemes which have normalized the
    // triples and put the triple before the suffix.
    //
    // GCC surprisingly uses *both* the GCC triple with a multilib suffix and
    // the target triple, so we support that here.
    addSystemInclude(DriverArgs, CC1Args,
                     Base + "/" + GCCMultiarchTriple + Suffix + IncludeSuffix);
    addSystemInclude(DriverArgs, CC1Args,
                     Base + "/" + TargetMultiarchTriple + Suffix);
  }

  addSystemInclude(DriverArgs, CC1Args, Base + Suffix + "/backward");
  return true;
}

bool
Generic_GCC::addGCCLibStdCxxIncludePaths(const llvm::opt::ArgList &DriverArgs,
                                         llvm::opt::ArgStringList &CC1Args) const {
  // Use GCCInstallation to know where libstdc++ headers are installed.
  if (!GCCInstallation.isValid())
    return false;

  // By default, look for the C++ headers in an include directory adjacent to
  // the lib directory of the GCC installation. Note that this is expect to be
  // equivalent to '/usr/include/c++/X.Y' in almost all cases.
  StringRef LibDir = GCCInstallation.getParentLibPath();
  StringRef InstallDir = GCCInstallation.getInstallPath();
  StringRef TripleStr = GCCInstallation.getTriple().str();
  const Multilib &Multilib = GCCInstallation.getMultilib();
  const std::string GCCMultiarchTriple = getMultiarchTriple(
      getDriver(), GCCInstallation.getTriple(), getDriver().SysRoot);
  const std::string TargetMultiarchTriple =
      getMultiarchTriple(getDriver(), getTriple(), getDriver().SysRoot);
  const GCCVersion &Version = GCCInstallation.getVersion();

  // The primary search for libstdc++ supports multiarch variants.
  if (addLibStdCXXIncludePaths(LibDir.str() + "/../include",
                               "/c++/" + Version.Text, TripleStr,
                               GCCMultiarchTriple, TargetMultiarchTriple,
                               Multilib.includeSuffix(), DriverArgs, CC1Args))
    return true;

  // Otherwise, fall back on a bunch of options which don't use multiarch
  // layouts for simplicity.
  const std::string LibStdCXXIncludePathCandidates[] = {
      // Gentoo is weird and places its headers inside the GCC install,
      // so if the first attempt to find the headers fails, try these patterns.
      InstallDir.str() + "/include/g++-v" + Version.Text,
      InstallDir.str() + "/include/g++-v" + Version.MajorStr + "." +
          Version.MinorStr,
      InstallDir.str() + "/include/g++-v" + Version.MajorStr,
  };

  for (const auto &IncludePath : LibStdCXXIncludePathCandidates) {
    if (addLibStdCXXIncludePaths(IncludePath, /*Suffix*/ "", TripleStr,
                                 /*GCCMultiarchTriple*/ "",
                                 /*TargetMultiarchTriple*/ "",
                                 Multilib.includeSuffix(), DriverArgs, CC1Args))
      return true;
  }
  return false;
}

void
Generic_GCC::addLibStdCxxIncludePaths(const llvm::opt::ArgList &DriverArgs,
                                      llvm::opt::ArgStringList &CC1Args) const {
  addGCCLibStdCxxIncludePaths(DriverArgs, CC1Args);
}

llvm::opt::DerivedArgList *
Generic_GCC::TranslateArgs(const llvm::opt::DerivedArgList &Args, StringRef,
                           Action::OffloadKind DeviceOffloadKind) const {

  // If this tool chain is used for an OpenMP offloading device we have to make
  // sure we always generate a shared library regardless of the commands the
  // user passed to the host. This is required because the runtime library
  // is required to load the device image dynamically at run time.
  if (DeviceOffloadKind == Action::OFK_OpenMP) {
    DerivedArgList *DAL = new DerivedArgList(Args.getBaseArgs());
    const OptTable &Opts = getDriver().getOpts();

    // Request the shared library. Given that these options are decided
    // implicitly, they do not refer to any base argument.
    DAL->AddFlagArg(/*BaseArg=*/nullptr, Opts.getOption(options::OPT_shared));
    DAL->AddFlagArg(/*BaseArg=*/nullptr, Opts.getOption(options::OPT_fPIC));

    // Filter all the arguments we don't care passing to the offloading
    // toolchain as they can mess up with the creation of a shared library.
    for (auto *A : Args) {
      switch ((options::ID)A->getOption().getID()) {
      default:
        DAL->append(A);
        break;
      case options::OPT_shared:
      case options::OPT_dynamic:
      case options::OPT_static:
      case options::OPT_fPIC:
      case options::OPT_fno_PIC:
      case options::OPT_fpic:
      case options::OPT_fno_pic:
      case options::OPT_fPIE:
      case options::OPT_fno_PIE:
      case options::OPT_fpie:
      case options::OPT_fno_pie:
        break;
      }
    }
    return DAL;
  }
  return nullptr;
}

void Generic_ELF::anchor() {}

void Generic_ELF::addClangTargetOptions(const ArgList &DriverArgs,
                                        ArgStringList &CC1Args,
                                        Action::OffloadKind) const {
  if (!DriverArgs.hasFlag(options::OPT_fuse_init_array,
                          options::OPT_fno_use_init_array, true))
    CC1Args.push_back("-fno-use-init-array");
}<|MERGE_RESOLUTION|>--- conflicted
+++ resolved
@@ -399,10 +399,7 @@
   const bool isAndroid = ToolChain.getTriple().isAndroid();
   const bool IsIAMCU = ToolChain.getTriple().isOSIAMCU();
   const bool IsVE = ToolChain.getTriple().isVE();
-<<<<<<< HEAD
   const bool IsMusl = ToolChain.getTriple().isMusl();
-=======
->>>>>>> a5041987
   const bool IsPIE = getPIE(Args, ToolChain);
   const bool IsStaticPIE = getStaticPIE(Args, ToolChain);
   const bool IsStatic = getStatic(Args);
@@ -695,11 +692,7 @@
   llvm::Reloc::Model RelocationModel;
   unsigned PICLevel;
   bool IsPIE;
-<<<<<<< HEAD
-  const char* DefaultAssembler = "as";
-=======
   const char *DefaultAssembler = "as";
->>>>>>> a5041987
   std::tie(RelocationModel, PICLevel, IsPIE) =
       ParsePICArgs(getToolChain(), Args);
 
@@ -946,13 +939,8 @@
   for (const auto &II : Inputs)
     CmdArgs.push_back(II.getFilename());
 
-<<<<<<< HEAD
-  const char *Exec = Args.MakeArgString(
-    getToolChain().GetProgramPath(DefaultAssembler));
-=======
   const char *Exec =
       Args.MakeArgString(getToolChain().GetProgramPath(DefaultAssembler));
->>>>>>> a5041987
   C.addCommand(std::make_unique<Command>(JA, *this, Exec, CmdArgs, Inputs));
 
   // Handle the debug info splitting at object creation time if we're
