//===--- VE.cpp - VE ToolChain Implementations ------------------*- C++ -*-===//
//
// Part of the LLVM Project, under the Apache License v2.0 with LLVM Exceptions.
// See https://llvm.org/LICENSE.txt for license information.
// SPDX-License-Identifier: Apache-2.0 WITH LLVM-exception
//
//===----------------------------------------------------------------------===//

#include "VEToolchain.h"
#include "CommonArgs.h"
#include "clang/Driver/Compilation.h"
#include "clang/Driver/Driver.h"
#include "clang/Driver/Options.h"
#include "llvm/Option/ArgList.h"
#include "llvm/Support/FileSystem.h"
#include "llvm/Support/Path.h"
#include <cstdlib> // ::getenv

using namespace clang::driver;
using namespace clang::driver::toolchains;
using namespace clang;
using namespace llvm::opt;

/// VE tool chain
VEToolChain::VEToolChain(const Driver &D, const llvm::Triple &Triple,
                         const ArgList &Args)
    : Linux(D, Triple, Args) {
  getProgramPaths().push_back("/opt/nec/ve/bin");
  // ProgramPaths are found via 'PATH' environment variable.

  // default file paths are:
  //   ${RESOURCEDIR}/lib/linux/ve (== getArchSpecificLibPath)
  //   /lib/../lib64
  //   /usr/lib/../lib64
  //   ${BINPATH}/../lib
  //   /lib
  //   /usr/lib
  //
  // These are OK for host, but no go for VE.  So, defines them all
  // from scratch here.
  getFilePaths().clear();
  getFilePaths().push_back(getArchSpecificLibPath());
  if (getTriple().isMusl())
    getFilePaths().push_back(computeSysRoot() + "/opt/nec/ve/musl/lib");
  else
    getFilePaths().push_back(computeSysRoot() + "/opt/nec/ve/lib");
}

Tool *VEToolChain::buildAssembler() const {
  return new tools::gnutools::Assembler(*this);
}

Tool *VEToolChain::buildLinker() const {
  return new tools::gnutools::Linker(*this);
}

bool VEToolChain::isPICDefault() const { return false; }

bool VEToolChain::isPIEDefault() const { return false; }

bool VEToolChain::isPICDefaultForced() const { return false; }

bool VEToolChain::SupportsProfiling() const { return false; }

bool VEToolChain::hasBlocksRuntime() const { return false; }

void VEToolChain::AddClangSystemIncludeArgs(const ArgList &DriverArgs,
                                            ArgStringList &CC1Args) const {
  if (DriverArgs.hasArg(clang::driver::options::OPT_nostdinc))
    return;

  if (DriverArgs.hasArg(options::OPT_nobuiltininc) &&
      DriverArgs.hasArg(options::OPT_nostdlibinc))
    return;

  if (!DriverArgs.hasArg(options::OPT_nobuiltininc)) {
    SmallString<128> P(getDriver().ResourceDir);
    llvm::sys::path::append(P, "include");
    addSystemInclude(DriverArgs, CC1Args, P);
  }

  if (!DriverArgs.hasArg(options::OPT_nostdlibinc)) {
    if (const char *cl_include_dir = getenv("NCC_C_INCLUDE_PATH")) {
      SmallVector<StringRef, 4> Dirs;
      const char EnvPathSeparatorStr[] = {llvm::sys::EnvPathSeparator, '\0'};
      StringRef(cl_include_dir).split(Dirs, StringRef(EnvPathSeparatorStr));
      ArrayRef<StringRef> DirVec(Dirs);
      addSystemIncludes(DriverArgs, CC1Args, DirVec);
    } else {
      if (getTriple().isMusl())
        addSystemInclude(DriverArgs, CC1Args,
                         getDriver().SysRoot + "/opt/nec/ve/musl/include");
      else
        addSystemInclude(DriverArgs, CC1Args,
                         getDriver().SysRoot + "/opt/nec/ve/include");
    }
  }
}

void VEToolChain::addClangTargetOptions(const ArgList &DriverArgs,
                                        ArgStringList &CC1Args,
                                        Action::OffloadKind) const {
  CC1Args.push_back("-nostdsysteminc");
  bool UseInitArrayDefault = true;
  if (!DriverArgs.hasFlag(options::OPT_fuse_init_array,
                          options::OPT_fno_use_init_array, UseInitArrayDefault))
    CC1Args.push_back("-fno-use-init-array");
}

void VEToolChain::AddClangCXXStdlibIncludeArgs(const ArgList &DriverArgs,
                                               ArgStringList &CC1Args) const {
  if (DriverArgs.hasArg(clang::driver::options::OPT_nostdinc) ||
      DriverArgs.hasArg(options::OPT_nostdlibinc) ||
      DriverArgs.hasArg(options::OPT_nostdincxx))
    return;
  if (const char *cl_include_dir = getenv("NCC_CPLUS_INCLUDE_PATH")) {
    SmallVector<StringRef, 4> Dirs;
    const char EnvPathSeparatorStr[] = {llvm::sys::EnvPathSeparator, '\0'};
    StringRef(cl_include_dir).split(Dirs, StringRef(EnvPathSeparatorStr));
    ArrayRef<StringRef> DirVec(Dirs);
    addSystemIncludes(DriverArgs, CC1Args, DirVec);
  } else {
    SmallString<128> P(getDriver().ResourceDir);
    llvm::sys::path::append(P, "include/c++/v1");
    addSystemInclude(DriverArgs, CC1Args, P);
  }
}

void VEToolChain::AddCXXStdlibLibArgs(const ArgList &Args,
                                      ArgStringList &CmdArgs) const {
  assert((GetCXXStdlibType(Args) == ToolChain::CST_Libcxx) &&
         "Only -lc++ (aka libxx) is supported in this toolchain.");

  tools::addArchSpecificRPath(*this, Args, CmdArgs);

  CmdArgs.push_back("-lc++");
  CmdArgs.push_back("-lc++abi");
  CmdArgs.push_back("-lunwind");
  // libc++ requires -lpthread under glibc environment
<<<<<<< HEAD
  // libunwind requires -ldl under glibc environment
  if (!getTriple().isMusl()) {
    CmdArgs.push_back("-lpthread");
    CmdArgs.push_back("-ldl");
  }
=======
  CmdArgs.push_back("-lpthread");
  // libunwind requires -ldl under glibc environment
  CmdArgs.push_back("-ldl");
>>>>>>> eee30a6d
}

llvm::ExceptionHandling
VEToolChain::GetExceptionModel(const ArgList &Args) const {
  // VE uses SjLj exceptions.
  return llvm::ExceptionHandling::SjLj;
}<|MERGE_RESOLUTION|>--- conflicted
+++ resolved
@@ -136,18 +136,12 @@
   CmdArgs.push_back("-lc++");
   CmdArgs.push_back("-lc++abi");
   CmdArgs.push_back("-lunwind");
-  // libc++ requires -lpthread under glibc environment
-<<<<<<< HEAD
-  // libunwind requires -ldl under glibc environment
   if (!getTriple().isMusl()) {
+    // libc++ requires -lpthread under glibc environment
     CmdArgs.push_back("-lpthread");
+    // libunwind requires -ldl under glibc environment
     CmdArgs.push_back("-ldl");
   }
-=======
-  CmdArgs.push_back("-lpthread");
-  // libunwind requires -ldl under glibc environment
-  CmdArgs.push_back("-ldl");
->>>>>>> eee30a6d
 }
 
 llvm::ExceptionHandling
