//===-- sotoc/src/TargetCode ------------------------ ---------------------===//
//
//                     The LLVM Compiler Infrastructure
//
// This file is distributed under the University of Illinois Open Source
// License. See LICENSE.TXT for details.
//
//===----------------------------------------------------------------------===//
///
/// \file
/// This file implements the class TargetCode, which can be used to add code
/// fragments and to generate new code (i.e., for outlining OpenMP target
/// region) from these fragments.
///
//===----------------------------------------------------------------------===//

#include <sstream>

#include "clang/AST/Decl.h"
#include "clang/AST/PrettyPrinter.h"
#include "clang/AST/Stmt.h"
#include "clang/AST/StmtOpenMP.h"
#include "clang/Basic/SourceLocation.h"
#include "clang/Basic/SourceManager.h"
#include "clang/Lex/Lexer.h"
#include "llvm/ADT/APInt.h"
#include "llvm/Support/Format.h"
#include "llvm/Support/raw_ostream.h"

#include "Debug.h"
<<<<<<< HEAD
=======
#include "OmpPragma.h"
>>>>>>> 386f11a4
#include "TargetCode.h"

bool TargetCode::addCodeFragment(std::shared_ptr<TargetCodeFragment> Frag,
                                 bool PushFront) {
  for (auto &F : CodeFragments) {
    // Reject Fragments which are inside Fragments which we already have
    if ((SM.isPointWithin(Frag->getRealRange().getBegin(),
                          F->getRealRange().getBegin(),
                          F->getRealRange().getEnd()) &&
         Frag->getRealRange().getBegin() != F->getRealRange().getBegin()) &&
        SM.isPointWithin(Frag->getRealRange().getEnd(),
                         F->getRealRange().getBegin(),
                         F->getRealRange().getEnd())) {
      return false;
    }
  }

  if (PushFront) {
    CodeFragments.push_front(Frag);
  } else {
    CodeFragments.push_back(Frag);
  }
  return true;
}

bool TargetCode::addCodeFragmentFront(
    std::shared_ptr<TargetCodeFragment> Frag) {
  return addCodeFragment(Frag, true);
}

void TargetCode::generateCode(llvm::raw_ostream &Out) {
  for (auto &i : SystemHeaders) {
    std::string Header(i);
    size_t include_pos = Header.rfind("nclude/");
    if (include_pos != std::string::npos) {
      Header.erase(0, include_pos + strlen("nclude/"));
    }
    Out << "#include <" << Header << ">\n";
  }

  for (auto i = CodeFragments.begin(), e = CodeFragments.end(); i != e; ++i) {

    std::shared_ptr<TargetCodeFragment> Frag = *i;
    auto *TCR = llvm::dyn_cast<TargetCodeRegion>(Frag.get());

    auto PrettyCode = Frag->PrintPretty();

    // This is a workaround, since "Decl::print" includes "pragma omp declare".
    if (PrettyCode != "")
      TargetCodeRewriter.ReplaceText(Frag->getSpellingRange(), PrettyCode);

    if (TCR) {
      generateFunctionPrologue(TCR);
    }

    if (TCR) {
      generateFunctionEpilogue(TCR);
    }
    Out << "\n";
    Out << TargetCodeRewriter.getRewrittenText(Frag->getSpellingRange());

    if (Frag->NeedsSemicolon) {
      Out << ";";
    }
    Out << "\n";
  }
}

void TargetCode::generateFunctionPrologue(TargetCodeRegion *TCR) {

  std::string Prologue;
  llvm::raw_string_ostream Out(Prologue);

  auto tmpSL = TCR->getStartLoc();

  std::list<int> nDim;
  std::list<std::string> DimString;
  std::string elemType;
  bool first = true;
  Out << "void " << generateFunctionName(TCR) << "(";
  for (auto i = TCR->getCapturedVarsBegin(), e = TCR->getCapturedVarsEnd();
       i != e; ++i) {
    auto C = TCR->GetReferredOMPClause(*i);
    if (!first) {
      Out << ", ";
    }
    first = false;

    // check for constant or variable length arrays, because of
    // AST representation and naive getType
    if (auto t = clang::dyn_cast_or_null<clang::ArrayType>(
            (*i)->getType().getTypePtr())) {
      DEBUGP("Generating code for array type");
      int dim = 0;

      handleArrays(&t, DimString, dim, TCR, elemType);

      // set type to void* to avoid warnings from the compiler
      Out << "void *__sotoc_var_";
      nDim.push_back(dim); // push total number of dimensions
    } else {
      DEBUGP("Generating code for non-array type");
      Out << (*i)->getType().getAsString() << " ";
      if (!(*i)->getType().getTypePtr()->isPointerType()) {
        if (C) {
          // Parameters which are not first private (e.g., explicit mapped vars)
          // are passed by reference, all others by value.
          if (!(C->getClauseKind() ==
                clang::OpenMPClauseKind::OMPC_firstprivate)) {
            Out << "*__sotoc_var_";
          }
        }
      }
    }
    Out << (*i)->getDeclName().getAsString();
  }
  Out << ")\n{\n";

  // bring captured scalars into scope
  for (auto I = TCR->getCapturedVarsBegin(), E = TCR->getCapturedVarsEnd();
       I != E; ++I) {
    auto C = TCR->GetReferredOMPClause(*I);
    // again check for constant and variable-length arrays
    if (auto t = clang::dyn_cast_or_null<clang::ArrayType>(
            (*I)->getType().getTypePtr())) {
      auto VarName = (*I)->getDeclName().getAsString();

      do {
        t = clang::dyn_cast_or_null<clang::ArrayType>(
            t->getElementType().getTypePtr());
      } while (t != NULL);

      Out << "  " << elemType << " (*" << VarName << ")";

      // Get number of Dimensions(nDim) and write sizes(DimString)
      for (int i = 1; i < nDim.front(); i++) {
        DimString.pop_front();
        Out << "[" << DimString.front() << "]";
      }
      DimString.pop_front(); // remove last size
      nDim.pop_front();      // remove number of dimensions of last variable

      Out << " = __sotoc_var_" << VarName << ";\n";

    } else {
      if (!(*I)->getType().getTypePtr()->isPointerType()) {
        if (C) {
          // Parameters which are not first private (e.g., explicit mapped vars)
          // are passed by reference, all others by value.
          if (!(C->getClauseKind() ==
                clang::OpenMPClauseKind::OMPC_firstprivate)) {
            auto VarName = (*I)->getDeclName().getAsString();
            Out << "  " << (*I)->getType().getAsString() << " " << VarName
                << " = "
                << "*__sotoc_var_" << VarName << ";\n";
          }
        }
      }
    }
  }
  Out << "\n";

  // Generate local declarations.
  Out << TCR->PrintLocalVarsFromClauses();

  // Handle combined OpenMP constructs.
  // Since the runtime can decide to only create one team,
  // target team contructs are ignored right now.
  // TODO: What to do with standalone team constructs?

<<<<<<< HEAD
  switch (TCR->TargetCodeKind) {
  /*case clang::OpenMPDirectiveKind::OMPD_target_teams:{
    Out << "  #pragma omp teams " << TCR->PrintClauses() << "\n  {\n";
    break;
  }*/
  case clang::OpenMPDirectiveKind::OMPD_target_parallel: {
    Out << "  #pragma omp parallel " << TCR->PrintClauses() << "\n  {\n";
    break;
  }
  case clang::OpenMPDirectiveKind::OMPD_target_parallel_for: {
    Out << "  #pragma omp parallel for " << TCR->PrintClauses() << "\n  ";
    break;
  }
  case clang::OpenMPDirectiveKind::OMPD_target_parallel_for_simd: {
    Out << "  #pragma omp parallel for simd " << TCR->PrintClauses() << "\n  ";
    break;
  }
  case clang::OpenMPDirectiveKind::OMPD_target_simd: {
    Out << "  #pragma omp simd " << TCR->PrintClauses() << "\n  {\n";
    break;
  } /*
   case clang::OpenMPDirectiveKind::OMPD_target_teams_distribute:{
     Out << "  #pragma omp teams distribute " << TCR->PrintClauses() << "\n
   {\n"; break;
   }*/
  case clang::OpenMPDirectiveKind::OMPD_target_teams_distribute_parallel_for: {
    Out << "  #pragma omp parallel for " << TCR->PrintClauses() << "\n  ";
    break;
  }
  case clang::OpenMPDirectiveKind::
      OMPD_target_teams_distribute_parallel_for_simd: {
    Out << "  #pragma omp parallel for simd " << TCR->PrintClauses() << "\n  ";
    break;
  }
  case clang::OpenMPDirectiveKind::OMPD_target_teams_distribute_simd: {
    Out << "  #pragma omp simd " << TCR->PrintClauses() << "\n  {\n";
    break;
  }
  default:
    break;
=======
  if (TCR->hasCombineConstruct()) {
    OmpPragma Pragma(TCR);
    Pragma.printReplacement(Out);
    if (Pragma.needsStructuredBlock()) {
      Out << "\n{";
    }
>>>>>>> 386f11a4
  }
  Out << "\n";

  if (TargetCodeRewriter.InsertTextBefore(tmpSL, Out.str()) == true)
    llvm::errs() << "ERROR: Prologue was not written\n";
}

void TargetCode::generateFunctionEpilogue(TargetCodeRegion *TCR) {
  std::stringstream Out;
  auto tmpSL = TCR->getEndLoc();

<<<<<<< HEAD
  if ( // TCR->TargetCodeKind == clang::OpenMPDirectiveKind::OMPD_target_teams
       // ||
      TCR->TargetCodeKind == clang::OpenMPDirectiveKind::OMPD_target_parallel ||
      // TCR->TargetCodeKind ==
      // clang::OpenMPDirectiveKind::OMPD_target_parallel_for ||
      // TCR->TargetCodeKind ==
      // clang::OpenMPDirectiveKind::OMPD_target_parallel_for_simd ||
      TCR->TargetCodeKind == clang::OpenMPDirectiveKind::OMPD_target_simd ||
      // TCR->TargetCodeKind ==
      // clang::OpenMPDirectiveKind::OMPD_target_teams_distribute ||
      // TCR->TargetCodeKind == clang::OpenMPDirectiveKind::
      // OMPD_target_teams_distribute_parallel_for ||
      // TCR->TargetCodeKind ==
      // clang::OpenMPDirectiveKind::
      // OMPD_target_teams_distribute_parallel_for_simd ||
      TCR->TargetCodeKind ==
          clang::OpenMPDirectiveKind::OMPD_target_teams_distribute_simd) {
    Out << "\n  }";
=======
  if (OmpPragma(TCR).needsStructuredBlock()) {
    Out << "\n}";
>>>>>>> 386f11a4
  }

  Out << "\n";
  // copy values from scalars from scoped vars back into pointers
  for (auto I = TCR->getCapturedVarsBegin(), E = TCR->getCapturedVarsEnd();
       I != E; ++I) {
    auto C = TCR->GetReferredOMPClause(*I);

    // if array then already pointer
    if (auto t = clang::dyn_cast_or_null<clang::ArrayType>(
            (*I)->getType().getTypePtr())) {
      auto VarName = (*I)->getDeclName().getAsString();
      Out << "\n  __sotoc_var_" << VarName << " = " << VarName << ";";
    } else {
      if (!(*I)->getType().getTypePtr()->isPointerType()) {
        if (C) {
          // Parameters which are not first private (e.g., explicit mapped vars)
          // are passed by reference, all others by value.
          if (!(C->getClauseKind() ==
                clang::OpenMPClauseKind::OMPC_firstprivate)) {
            auto VarName = (*I)->getDeclName().getAsString();
            Out << "\n  *__sotoc_var_" << VarName << " = " << VarName << ";";
          }
        }
      }
    }
  }

  Out << "\n}\n";
  if (TargetCodeRewriter.InsertTextBefore(tmpSL, Out.str()) == true)
    llvm::errs() << "ERROR: Epilogue was not written\n";
}

std::string TargetCode::generateFunctionName(TargetCodeRegion *TCR) {
  // TODO: this function needs error handling
  llvm::sys::fs::UniqueID ID;
  clang::PresumedLoc PLoc =
      SM.getPresumedLoc(TCR->getTargetDirectiveLocation());
  llvm::sys::fs::getUniqueID(PLoc.getFilename(), ID);
  uint64_t DeviceID = ID.getDevice();
  uint64_t FileID = ID.getFile();
  unsigned LineNum = PLoc.getLine();
  std::string FunctionName;

  llvm::raw_string_ostream fns(FunctionName);
  fns << "__omp_offloading" << llvm::format("_%x", DeviceID)
      << llvm::format("_%x_", FileID) << TCR->getParentFuncName() << "_l"
      << LineNum;
  return FunctionName;
}

void TargetCode::handleArrays(const clang::ArrayType **t,
                              std::list<std::string> &DimString, int &dim,
                              TargetCodeRegion *TCR, std::string &elemType) {
  auto OrigT = *t;

  if (!t) {
    return;
  } else {
    // We just remember the last element type
    elemType = OrigT->getElementType().getAsString();
    DEBUGP("The last QualType of the array is: " + elemType);
  }

  if (auto t1 = clang::dyn_cast_or_null<clang::ConstantArrayType>(OrigT)) {
    DEBUGP("ArrayType is CAT");
    DimString.push_back(t1->getSize().toString(10, false));
    ++dim;

  } else if (auto t1 =
                 clang::dyn_cast_or_null<clang::VariableArrayType>(OrigT)) {
    DEBUGP("ArrayType VAT");
    std::string PrettyStr = "";
    llvm::raw_string_ostream PrettyOS(PrettyStr);
    clang::PrintingPolicy PP(TCR->GetLangOpts());
    t1->getSizeExpr()->printPretty(PrettyOS, NULL, PP);
    DimString.push_back(PrettyOS.str());
    ++dim;

  } else {
    DEBUGP("No more array dimensions");
    // Restore t if we dont have an array type anymore
    *t = OrigT;
    return;
  }

  (*t) = clang::dyn_cast_or_null<clang::ArrayType>(
      OrigT->getElementType().getTypePtr());
  if (*t) {
    // Recursively handle all dimensions
    handleArrays(t, DimString, dim, TCR, elemType);
  }
}<|MERGE_RESOLUTION|>--- conflicted
+++ resolved
@@ -28,10 +28,7 @@
 #include "llvm/Support/raw_ostream.h"
 
 #include "Debug.h"
-<<<<<<< HEAD
-=======
 #include "OmpPragma.h"
->>>>>>> 386f11a4
 #include "TargetCode.h"
 
 bool TargetCode::addCodeFragment(std::shared_ptr<TargetCodeFragment> Frag,
@@ -197,60 +194,14 @@
   // Generate local declarations.
   Out << TCR->PrintLocalVarsFromClauses();
 
-  // Handle combined OpenMP constructs.
-  // Since the runtime can decide to only create one team,
-  // target team contructs are ignored right now.
-  // TODO: What to do with standalone team constructs?
-
-<<<<<<< HEAD
-  switch (TCR->TargetCodeKind) {
-  /*case clang::OpenMPDirectiveKind::OMPD_target_teams:{
-    Out << "  #pragma omp teams " << TCR->PrintClauses() << "\n  {\n";
-    break;
-  }*/
-  case clang::OpenMPDirectiveKind::OMPD_target_parallel: {
-    Out << "  #pragma omp parallel " << TCR->PrintClauses() << "\n  {\n";
-    break;
-  }
-  case clang::OpenMPDirectiveKind::OMPD_target_parallel_for: {
-    Out << "  #pragma omp parallel for " << TCR->PrintClauses() << "\n  ";
-    break;
-  }
-  case clang::OpenMPDirectiveKind::OMPD_target_parallel_for_simd: {
-    Out << "  #pragma omp parallel for simd " << TCR->PrintClauses() << "\n  ";
-    break;
-  }
-  case clang::OpenMPDirectiveKind::OMPD_target_simd: {
-    Out << "  #pragma omp simd " << TCR->PrintClauses() << "\n  {\n";
-    break;
-  } /*
-   case clang::OpenMPDirectiveKind::OMPD_target_teams_distribute:{
-     Out << "  #pragma omp teams distribute " << TCR->PrintClauses() << "\n
-   {\n"; break;
-   }*/
-  case clang::OpenMPDirectiveKind::OMPD_target_teams_distribute_parallel_for: {
-    Out << "  #pragma omp parallel for " << TCR->PrintClauses() << "\n  ";
-    break;
-  }
-  case clang::OpenMPDirectiveKind::
-      OMPD_target_teams_distribute_parallel_for_simd: {
-    Out << "  #pragma omp parallel for simd " << TCR->PrintClauses() << "\n  ";
-    break;
-  }
-  case clang::OpenMPDirectiveKind::OMPD_target_teams_distribute_simd: {
-    Out << "  #pragma omp simd " << TCR->PrintClauses() << "\n  {\n";
-    break;
-  }
-  default:
-    break;
-=======
+  // The runtime can decide to only create one team.
+  // Therfore, replace target teams constructs.
   if (TCR->hasCombineConstruct()) {
     OmpPragma Pragma(TCR);
     Pragma.printReplacement(Out);
     if (Pragma.needsStructuredBlock()) {
       Out << "\n{";
     }
->>>>>>> 386f11a4
   }
   Out << "\n";
 
@@ -262,29 +213,8 @@
   std::stringstream Out;
   auto tmpSL = TCR->getEndLoc();
 
-<<<<<<< HEAD
-  if ( // TCR->TargetCodeKind == clang::OpenMPDirectiveKind::OMPD_target_teams
-       // ||
-      TCR->TargetCodeKind == clang::OpenMPDirectiveKind::OMPD_target_parallel ||
-      // TCR->TargetCodeKind ==
-      // clang::OpenMPDirectiveKind::OMPD_target_parallel_for ||
-      // TCR->TargetCodeKind ==
-      // clang::OpenMPDirectiveKind::OMPD_target_parallel_for_simd ||
-      TCR->TargetCodeKind == clang::OpenMPDirectiveKind::OMPD_target_simd ||
-      // TCR->TargetCodeKind ==
-      // clang::OpenMPDirectiveKind::OMPD_target_teams_distribute ||
-      // TCR->TargetCodeKind == clang::OpenMPDirectiveKind::
-      // OMPD_target_teams_distribute_parallel_for ||
-      // TCR->TargetCodeKind ==
-      // clang::OpenMPDirectiveKind::
-      // OMPD_target_teams_distribute_parallel_for_simd ||
-      TCR->TargetCodeKind ==
-          clang::OpenMPDirectiveKind::OMPD_target_teams_distribute_simd) {
-    Out << "\n  }";
-=======
   if (OmpPragma(TCR).needsStructuredBlock()) {
     Out << "\n}";
->>>>>>> 386f11a4
   }
 
   Out << "\n";
