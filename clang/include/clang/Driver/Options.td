//===--- Options.td - Options for clang -----------------------------------===//
//
// Part of the LLVM Project, under the Apache License v2.0 with LLVM Exceptions.
// See https://llvm.org/LICENSE.txt for license information.
// SPDX-License-Identifier: Apache-2.0 WITH LLVM-exception
//
//===----------------------------------------------------------------------===//
//
//  This file defines the options accepted by clang.
//
//===----------------------------------------------------------------------===//

// Include the common option parsing interfaces.
include "llvm/Option/OptParser.td"

/////////
// Flags

// DriverOption - The option is a "driver" option, and should not be forwarded
// to other tools.
def DriverOption : OptionFlag;

// LinkerInput - The option is a linker input.
def LinkerInput : OptionFlag;

// NoArgumentUnused - Don't report argument unused warnings for this option; this
// is useful for options like -static or -dynamic which a user may always end up
// passing, even if the platform defaults to (or only supports) that option.
def NoArgumentUnused : OptionFlag;

// Unsupported - The option is unsupported, and the driver will reject command
// lines that use it.
def Unsupported : OptionFlag;

// Ignored - The option is unsupported, and the driver will silently ignore it.
def Ignored : OptionFlag;

// CoreOption - This is considered a "core" Clang option, available in both
// clang and clang-cl modes.
def CoreOption : OptionFlag;

// CLOption - This is a cl.exe compatibility option. Options with this flag
// are made available when the driver is running in CL compatibility mode.
def CLOption : OptionFlag;

// CC1Option - This option should be accepted by clang -cc1.
def CC1Option : OptionFlag;

// CC1AsOption - This option should be accepted by clang -cc1as.
def CC1AsOption : OptionFlag;

// NoDriverOption - This option should not be accepted by the driver.
def NoDriverOption : OptionFlag;

// If an option affects linking, but has a primary group (so Link_Group cannot
// be used), add this flag.
def LinkOption : OptionFlag;

// A short name to show in documentation. The name will be interpreted as rST.
class DocName<string name> { string DocName = name; }

// A brief description to show in documentation, interpreted as rST.
class DocBrief<code descr> { code DocBrief = descr; }

// Indicates that this group should be flattened into its parent when generating
// documentation.
class DocFlatten { bit DocFlatten = 1; }

// Indicates that this warning is ignored, but accepted with a warning for
// GCC compatibility.
class IgnoredGCCCompat : Flags<[HelpHidden]> {}

/////////
// Groups

def Action_Group : OptionGroup<"<action group>">, DocName<"Actions">,
                   DocBrief<[{The action to perform on the input.}]>;

// Meta-group for options which are only used for compilation,
// and not linking etc.
def CompileOnly_Group : OptionGroup<"<CompileOnly group>">,
                        DocName<"Compilation flags">, DocBrief<[{
Flags controlling the behavior of Clang during compilation. These flags have
no effect during actions that do not perform compilation.}]>;

def Preprocessor_Group : OptionGroup<"<Preprocessor group>">,
                         Group<CompileOnly_Group>,
                         DocName<"Preprocessor flags">, DocBrief<[{
Flags controlling the behavior of the Clang preprocessor.}]>;

def IncludePath_Group : OptionGroup<"<I/i group>">, Group<Preprocessor_Group>,
                        DocName<"Include path management">,
                        DocBrief<[{
Flags controlling how ``#include``\s are resolved to files.}]>;

def I_Group : OptionGroup<"<I group>">, Group<IncludePath_Group>, DocFlatten;
def i_Group : OptionGroup<"<i group>">, Group<IncludePath_Group>, DocFlatten;
def clang_i_Group : OptionGroup<"<clang i group>">, Group<i_Group>, DocFlatten;

def M_Group : OptionGroup<"<M group>">, Group<Preprocessor_Group>,
              DocName<"Dependency file generation">, DocBrief<[{
Flags controlling generation of a dependency file for ``make``-like build
systems.}]>;

def d_Group : OptionGroup<"<d group>">, Group<Preprocessor_Group>,
              DocName<"Dumping preprocessor state">, DocBrief<[{
Flags allowing the state of the preprocessor to be dumped in various ways.}]>;

def Diag_Group : OptionGroup<"<W/R group>">, Group<CompileOnly_Group>,
                 DocName<"Diagnostic flags">, DocBrief<[{
Flags controlling which warnings, errors, and remarks Clang will generate.
See the :doc:`full list of warning and remark flags <DiagnosticsReference>`.}]>;

def R_Group : OptionGroup<"<R group>">, Group<Diag_Group>, DocFlatten;
def R_value_Group : OptionGroup<"<R (with value) group>">, Group<R_Group>,
                    DocFlatten;
def W_Group : OptionGroup<"<W group>">, Group<Diag_Group>, DocFlatten;
def W_value_Group : OptionGroup<"<W (with value) group>">, Group<W_Group>,
                    DocFlatten;

def f_Group : OptionGroup<"<f group>">, Group<CompileOnly_Group>,
              DocName<"Target-independent compilation options">;

def f_clang_Group : OptionGroup<"<f (clang-only) group>">,
                    Group<CompileOnly_Group>, DocFlatten;
def pedantic_Group : OptionGroup<"<pedantic group>">, Group<f_Group>,
                     DocFlatten;
def opencl_Group : OptionGroup<"<opencl group>">, Group<f_Group>,
                   DocName<"OpenCL flags">;

def sycl_Group : OptionGroup<"<SYCL group>">, Group<f_Group>,
                 DocName<"SYCL flags">;

def m_Group : OptionGroup<"<m group>">, Group<CompileOnly_Group>,
              DocName<"Target-dependent compilation options">;

// Feature groups - these take command line options that correspond directly to
// target specific features and can be translated directly from command line
// options.
def m_aarch64_Features_Group : OptionGroup<"<aarch64 features group>">,
                               Group<m_Group>, DocName<"AARCH64">;
def m_amdgpu_Features_Group : OptionGroup<"<amdgpu features group>">,
                              Group<m_Group>, DocName<"AMDGPU">;
def m_arm_Features_Group : OptionGroup<"<arm features group>">,
                           Group<m_Group>, DocName<"ARM">;
def m_hexagon_Features_Group : OptionGroup<"<hexagon features group>">,
                               Group<m_Group>, DocName<"Hexagon">;
// The features added by this group will not be added to target features.
// These are explicitly handled.
def m_hexagon_Features_HVX_Group : OptionGroup<"<hexagon features group>">,
                                   Group<m_Group>, DocName<"Hexagon">;
def m_mips_Features_Group : OptionGroup<"<mips features group>">,
                            Group<m_Group>, DocName<"MIPS">;
def m_ppc_Features_Group : OptionGroup<"<ppc features group>">,
                           Group<m_Group>, DocName<"PowerPC">;
def m_wasm_Features_Group : OptionGroup<"<wasm features group>">,
                            Group<m_Group>, DocName<"WebAssembly">;
// The features added by this group will not be added to target features.
// These are explicitly handled.
def m_wasm_Features_Driver_Group : OptionGroup<"<wasm driver features group>">,
                                   Group<m_Group>, DocName<"WebAssembly Driver">;
def m_x86_Features_Group : OptionGroup<"<x86 features group>">,
                           Group<m_Group>, Flags<[CoreOption]>, DocName<"X86">;
def m_riscv_Features_Group : OptionGroup<"<riscv features group>">,
                             Group<m_Group>, DocName<"RISCV">;
def m_ve_Features_Group : OptionGroup<"<ve features group>">,
                             Group<m_Group>, DocName<"VE">;

def m_libc_Group : OptionGroup<"<m libc group>">, Group<m_mips_Features_Group>,
                   Flags<[HelpHidden]>;

def O_Group : OptionGroup<"<O group>">, Group<CompileOnly_Group>,
              DocName<"Optimization level">, DocBrief<[{
Flags controlling how much optimization should be performed.}]>;

def DebugInfo_Group : OptionGroup<"<g group>">, Group<CompileOnly_Group>,
                      DocName<"Debug information generation">, DocBrief<[{
Flags controlling how much and what kind of debug information should be
generated.}]>;

def g_Group : OptionGroup<"<g group>">, Group<DebugInfo_Group>,
              DocName<"Kind and level of debug information">;
def gN_Group : OptionGroup<"<gN group>">, Group<g_Group>,
               DocName<"Debug level">;
def ggdbN_Group : OptionGroup<"<ggdbN group>">, Group<gN_Group>, DocFlatten;
def gTune_Group : OptionGroup<"<gTune group>">, Group<g_Group>,
                  DocName<"Debugger to tune debug information for">;
def g_flags_Group : OptionGroup<"<g flags group>">, Group<DebugInfo_Group>,
                    DocName<"Debug information flags">;

def StaticAnalyzer_Group : OptionGroup<"<Static analyzer group>">,
                           DocName<"Static analyzer flags">, DocBrief<[{
Flags controlling the behavior of the Clang Static Analyzer.}]>;

// gfortran options that we recognize in the driver and pass along when
// invoking GCC to compile Fortran code.
def gfortran_Group : OptionGroup<"<gfortran group>">,
                     DocName<"Fortran compilation flags">, DocBrief<[{
Flags that will be passed onto the ``gfortran`` compiler when Clang is given
a Fortran input.}]>;

def Link_Group : OptionGroup<"<T/e/s/t/u group>">, DocName<"Linker flags">,
                 DocBrief<[{Flags that are passed on to the linker}]>;
def T_Group : OptionGroup<"<T group>">, Group<Link_Group>, DocFlatten;
def u_Group : OptionGroup<"<u group>">, Group<Link_Group>, DocFlatten;

def reserved_lib_Group : OptionGroup<"<reserved libs group>">,
                         Flags<[Unsupported]>;

// Temporary groups for clang options which we know we don't support,
// but don't want to verbosely warn the user about.
def clang_ignored_f_Group : OptionGroup<"<clang ignored f group>">,
  Group<f_Group>, Flags<[Ignored]>;
def clang_ignored_m_Group : OptionGroup<"<clang ignored m group>">,
  Group<m_Group>, Flags<[Ignored]>;

// Group for clang options in the process of deprecation.
// Please include the version that deprecated the flag as comment to allow
// easier garbage collection.
def clang_ignored_legacy_options_Group : OptionGroup<"<clang legacy flags>">,
  Group<f_Group>, Flags<[Ignored]>;

// Retired with clang-5.0
def : Flag<["-"], "fslp-vectorize-aggressive">, Group<clang_ignored_legacy_options_Group>;
def : Flag<["-"], "fno-slp-vectorize-aggressive">, Group<clang_ignored_legacy_options_Group>;

// Retired with clang-10.0. Previously controlled X86 MPX ISA.
def mmpx : Flag<["-"], "mmpx">, Group<clang_ignored_legacy_options_Group>;
def mno_mpx : Flag<["-"], "mno-mpx">, Group<clang_ignored_legacy_options_Group>;

// Group that ignores all gcc optimizations that won't be implemented
def clang_ignored_gcc_optimization_f_Group : OptionGroup<
  "<clang_ignored_gcc_optimization_f_Group>">, Group<f_Group>, Flags<[Ignored]>;

// A boolean option which is opt-in in CC1. The positive option exists in CC1 and
// Args.hasArg(OPT_ffoo) is used to check that the flag is enabled.
// This is useful if the option is usually disabled.
multiclass OptInFFlag<string name, string pos_prefix, string neg_prefix="",
                      string help="", list<OptionFlag> flags=[]> {
  def f#NAME : Flag<["-"], "f"#name>, Flags<!listconcat([CC1Option], flags)>,
               Group<f_Group>, HelpText<!strconcat(pos_prefix, help)>;
  def fno_#NAME : Flag<["-"], "fno-"#name>, Flags<flags>,
               Group<f_Group>, HelpText<!strconcat(neg_prefix, help)>;
}

// A boolean option which is opt-out in CC1. The negative option exists in CC1 and
// Args.hasArg(OPT_fno_foo) is used to check that the flag is disabled.
multiclass OptOutFFlag<string name, string pos_prefix, string neg_prefix,
                       string help="", list<OptionFlag> flags=[]> {
  def f#NAME : Flag<["-"], "f"#name>, Flags<flags>,
               Group<f_Group>, HelpText<!strconcat(pos_prefix, help)>;
  def fno_#NAME : Flag<["-"], "fno-"#name>, Flags<!listconcat([CC1Option], flags)>,
               Group<f_Group>, HelpText<!strconcat(neg_prefix, help)>;
}

/////////
// Options

// The internal option ID must be a valid C++ identifier and results in a
// clang::driver::options::OPT_XX enum constant for XX.
//
// We want to unambiguously be able to refer to options from the driver source
// code, for this reason the option name is mangled into an ID. This mangling
// isn't guaranteed to have an inverse, but for practical purposes it does.
//
// The mangling scheme is to ignore the leading '-', and perform the following
// substitutions:
//   _ => __
//   - => _
//   / => _SLASH
//   # => _HASH
//   ? => _QUESTION
//   , => _COMMA
//   = => _EQ
//   C++ => CXX
//   . => _

// Developer Driver Options

def internal_Group : OptionGroup<"<clang internal options>">, Flags<[HelpHidden]>;
def internal_driver_Group : OptionGroup<"<clang driver internal options>">,
  Group<internal_Group>, HelpText<"DRIVER OPTIONS">;
def internal_debug_Group :
  OptionGroup<"<clang debug/development internal options>">,
  Group<internal_Group>, HelpText<"DEBUG/DEVELOPMENT OPTIONS">;

class InternalDriverOpt : Group<internal_driver_Group>,
  Flags<[DriverOption, HelpHidden]>;
def driver_mode : Joined<["--"], "driver-mode=">, Group<internal_driver_Group>,
  Flags<[CoreOption, DriverOption, HelpHidden]>,
  HelpText<"Set the driver mode to either 'gcc', 'g++', 'cpp', or 'cl'">;
def rsp_quoting : Joined<["--"], "rsp-quoting=">, Group<internal_driver_Group>,
  Flags<[CoreOption, DriverOption, HelpHidden]>,
  HelpText<"Set the rsp quoting to either 'posix', or 'windows'">;
def ccc_gcc_name : Separate<["-"], "ccc-gcc-name">, InternalDriverOpt,
  HelpText<"Name for native GCC compiler">,
  MetaVarName<"<gcc-path>">;

class InternalDebugOpt : Group<internal_debug_Group>,
  Flags<[DriverOption, HelpHidden, CoreOption]>;
def ccc_install_dir : Separate<["-"], "ccc-install-dir">, InternalDebugOpt,
  HelpText<"Simulate installation in the given directory">;
def ccc_print_phases : Flag<["-"], "ccc-print-phases">, InternalDebugOpt,
  HelpText<"Dump list of actions to perform">;
def ccc_print_bindings : Flag<["-"], "ccc-print-bindings">, InternalDebugOpt,
  HelpText<"Show bindings of tools to actions">;

def ccc_arcmt_check : Flag<["-"], "ccc-arcmt-check">, InternalDriverOpt,
  HelpText<"Check for ARC migration issues that need manual handling">;
def ccc_arcmt_modify : Flag<["-"], "ccc-arcmt-modify">, InternalDriverOpt,
  HelpText<"Apply modifications to files to conform to ARC">;
def ccc_arcmt_migrate : Separate<["-"], "ccc-arcmt-migrate">, InternalDriverOpt,
  HelpText<"Apply modifications and produces temporary files that conform to ARC">;
def arcmt_migrate_report_output : Separate<["-"], "arcmt-migrate-report-output">,
  HelpText<"Output path for the plist report">,  Flags<[CC1Option]>;
def arcmt_migrate_emit_arc_errors : Flag<["-"], "arcmt-migrate-emit-errors">,
  HelpText<"Emit ARC errors even if the migrator can fix them">,
  Flags<[CC1Option]>;
def gen_reproducer: Flag<["-"], "gen-reproducer">, InternalDebugOpt,
  HelpText<"Auto-generates preprocessed source files and a reproduction script">;
def gen_cdb_fragment_path: Separate<["-"], "gen-cdb-fragment-path">, InternalDebugOpt,
  HelpText<"Emit a compilation database fragment to the specified directory">;

def _migrate : Flag<["--"], "migrate">, Flags<[DriverOption]>,
  HelpText<"Run the migrator">;
def ccc_objcmt_migrate : Separate<["-"], "ccc-objcmt-migrate">,
  InternalDriverOpt,
  HelpText<"Apply modifications and produces temporary files to migrate to "
   "modern ObjC syntax">;
def objcmt_migrate_literals : Flag<["-"], "objcmt-migrate-literals">, Flags<[CC1Option]>,
  HelpText<"Enable migration to modern ObjC literals">;
def objcmt_migrate_subscripting : Flag<["-"], "objcmt-migrate-subscripting">, Flags<[CC1Option]>,
  HelpText<"Enable migration to modern ObjC subscripting">;
def objcmt_migrate_property : Flag<["-"], "objcmt-migrate-property">, Flags<[CC1Option]>,
  HelpText<"Enable migration to modern ObjC property">;
def objcmt_migrate_all : Flag<["-"], "objcmt-migrate-all">, Flags<[CC1Option]>,
  HelpText<"Enable migration to modern ObjC">;
def objcmt_migrate_readonly_property : Flag<["-"], "objcmt-migrate-readonly-property">, Flags<[CC1Option]>,
  HelpText<"Enable migration to modern ObjC readonly property">;
def objcmt_migrate_readwrite_property : Flag<["-"], "objcmt-migrate-readwrite-property">, Flags<[CC1Option]>,
  HelpText<"Enable migration to modern ObjC readwrite property">;
def objcmt_migrate_property_dot_syntax : Flag<["-"], "objcmt-migrate-property-dot-syntax">, Flags<[CC1Option]>,
  HelpText<"Enable migration of setter/getter messages to property-dot syntax">;
def objcmt_migrate_annotation : Flag<["-"], "objcmt-migrate-annotation">, Flags<[CC1Option]>,
  HelpText<"Enable migration to property and method annotations">;
def objcmt_migrate_instancetype : Flag<["-"], "objcmt-migrate-instancetype">, Flags<[CC1Option]>,
  HelpText<"Enable migration to infer instancetype for method result type">;
def objcmt_migrate_nsmacros : Flag<["-"], "objcmt-migrate-ns-macros">, Flags<[CC1Option]>,
  HelpText<"Enable migration to NS_ENUM/NS_OPTIONS macros">;
def objcmt_migrate_protocol_conformance : Flag<["-"], "objcmt-migrate-protocol-conformance">, Flags<[CC1Option]>,
  HelpText<"Enable migration to add protocol conformance on classes">;
def objcmt_atomic_property : Flag<["-"], "objcmt-atomic-property">, Flags<[CC1Option]>,
  HelpText<"Make migration to 'atomic' properties">;
def objcmt_returns_innerpointer_property : Flag<["-"], "objcmt-returns-innerpointer-property">, Flags<[CC1Option]>,
  HelpText<"Enable migration to annotate property with NS_RETURNS_INNER_POINTER">;
def objcmt_ns_nonatomic_iosonly: Flag<["-"], "objcmt-ns-nonatomic-iosonly">, Flags<[CC1Option]>,
  HelpText<"Enable migration to use NS_NONATOMIC_IOSONLY macro for setting property's 'atomic' attribute">;
def objcmt_migrate_designated_init : Flag<["-"], "objcmt-migrate-designated-init">, Flags<[CC1Option]>,
  HelpText<"Enable migration to infer NS_DESIGNATED_INITIALIZER for initializer methods">;
def objcmt_whitelist_dir_path: Joined<["-"], "objcmt-whitelist-dir-path=">, Flags<[CC1Option]>,
  HelpText<"Only modify files with a filename contained in the provided directory path">;
// The misspelt "white-list" [sic] alias is due for removal.
def : Joined<["-"], "objcmt-white-list-dir-path=">, Flags<[CC1Option]>,
    Alias<objcmt_whitelist_dir_path>;

// Make sure all other -ccc- options are rejected.
def ccc_ : Joined<["-"], "ccc-">, Group<internal_Group>, Flags<[Unsupported]>;

// Standard Options

def _HASH_HASH_HASH : Flag<["-"], "###">, Flags<[DriverOption, CoreOption]>,
    HelpText<"Print (but do not run) the commands to run for this compilation">;
def _DASH_DASH : Option<["--"], "", KIND_REMAINING_ARGS>,
    Flags<[DriverOption, CoreOption]>;
def A : JoinedOrSeparate<["-"], "A">, Flags<[RenderJoined]>, Group<gfortran_Group>;
def B : JoinedOrSeparate<["-"], "B">, MetaVarName<"<dir>">,
    HelpText<"Add <dir> to search path for binaries and object files used implicitly">;
def CC : Flag<["-"], "CC">, Flags<[CC1Option]>, Group<Preprocessor_Group>,
    HelpText<"Include comments from within macros in preprocessed output">;
def C : Flag<["-"], "C">, Flags<[CC1Option]>, Group<Preprocessor_Group>,
    HelpText<"Include comments in preprocessed output">;
def D : JoinedOrSeparate<["-"], "D">, Group<Preprocessor_Group>,
    Flags<[CC1Option]>, MetaVarName<"<macro>=<value>">,
    HelpText<"Define <macro> to <value> (or 1 if <value> omitted)">;
def E : Flag<["-"], "E">, Flags<[DriverOption,CC1Option]>, Group<Action_Group>,
    HelpText<"Only run the preprocessor">;
def F : JoinedOrSeparate<["-"], "F">, Flags<[RenderJoined,CC1Option]>,
    HelpText<"Add directory to framework include search path">;
def G : JoinedOrSeparate<["-"], "G">, Flags<[DriverOption]>, Group<m_Group>,
    MetaVarName<"<size>">, HelpText<"Put objects of at most <size> bytes "
    "into small data section (MIPS / Hexagon)">;
def G_EQ : Joined<["-"], "G=">, Flags<[DriverOption]>, Group<m_Group>, Alias<G>;
def H : Flag<["-"], "H">, Flags<[CC1Option]>, Group<Preprocessor_Group>,
    HelpText<"Show header includes and nesting depth">;
def I_ : Flag<["-"], "I-">, Group<I_Group>,
    HelpText<"Restrict all prior -I flags to double-quoted inclusion and "
             "remove current directory from include path">;
def I : JoinedOrSeparate<["-"], "I">, Group<I_Group>,
    Flags<[CC1Option,CC1AsOption]>, MetaVarName<"<dir>">,
    HelpText<"Add directory to include search path. If there are multiple -I "
             "options, these directories are searched in the order they are "
             "given before the standard system directories are searched. "
             "If the same directory is in the SYSTEM include search paths, for "
             "example if also specified with -isystem, the -I option will be "
             "ignored">;
def L : JoinedOrSeparate<["-"], "L">, Flags<[RenderJoined]>, Group<Link_Group>,
    MetaVarName<"<dir>">, HelpText<"Add directory to library search path">;
def MD : Flag<["-"], "MD">, Group<M_Group>,
    HelpText<"Write a depfile containing user and system headers">;
def MMD : Flag<["-"], "MMD">, Group<M_Group>,
    HelpText<"Write a depfile containing user headers">;
def M : Flag<["-"], "M">, Group<M_Group>,
    HelpText<"Like -MD, but also implies -E and writes to stdout by default">;
def MM : Flag<["-"], "MM">, Group<M_Group>,
    HelpText<"Like -MMD, but also implies -E and writes to stdout by default">;
def MF : JoinedOrSeparate<["-"], "MF">, Group<M_Group>,
    HelpText<"Write depfile output from -MMD, -MD, -MM, or -M to <file>">,
    MetaVarName<"<file>">;
def MG : Flag<["-"], "MG">, Group<M_Group>, Flags<[CC1Option]>,
    HelpText<"Add missing headers to depfile">;
def MJ : JoinedOrSeparate<["-"], "MJ">, Group<M_Group>,
    HelpText<"Write a compilation database entry per input">;
def MP : Flag<["-"], "MP">, Group<M_Group>, Flags<[CC1Option]>,
    HelpText<"Create phony target for each dependency (other than main file)">;
def MQ : JoinedOrSeparate<["-"], "MQ">, Group<M_Group>, Flags<[CC1Option]>,
    HelpText<"Specify name of main file output to quote in depfile">;
def MT : JoinedOrSeparate<["-"], "MT">, Group<M_Group>, Flags<[CC1Option]>,
    HelpText<"Specify name of main file output in depfile">;
def MV : Flag<["-"], "MV">, Group<M_Group>, Flags<[CC1Option]>,
    HelpText<"Use NMake/Jom format for the depfile">;
def Mach : Flag<["-"], "Mach">, Group<Link_Group>;
def O0 : Flag<["-"], "O0">, Group<O_Group>, Flags<[CC1Option, HelpHidden]>;
def O4 : Flag<["-"], "O4">, Group<O_Group>, Flags<[CC1Option, HelpHidden]>;
def ObjCXX : Flag<["-"], "ObjC++">, Flags<[DriverOption]>,
  HelpText<"Treat source input files as Objective-C++ inputs">;
def ObjC : Flag<["-"], "ObjC">, Flags<[DriverOption]>,
  HelpText<"Treat source input files as Objective-C inputs">;
def O : Joined<["-"], "O">, Group<O_Group>, Flags<[CC1Option]>;
def O_flag : Flag<["-"], "O">, Flags<[CC1Option]>, Alias<O>, AliasArgs<["1"]>;
def Ofast : Joined<["-"], "Ofast">, Group<O_Group>, Flags<[CC1Option]>;
def P : Flag<["-"], "P">, Flags<[CC1Option]>, Group<Preprocessor_Group>,
  HelpText<"Disable linemarker output in -E mode">;
def Qy : Flag<["-"], "Qy">, Flags<[CC1Option]>,
  HelpText<"Emit metadata containing compiler name and version">;
def Qn : Flag<["-"], "Qn">, Flags<[CC1Option]>,
  HelpText<"Do not emit metadata containing compiler name and version">;
def : Flag<["-"], "fident">, Group<f_Group>, Alias<Qy>, Flags<[CC1Option]>;
def : Flag<["-"], "fno-ident">, Group<f_Group>, Alias<Qn>, Flags<[CC1Option]>;
def Qunused_arguments : Flag<["-"], "Qunused-arguments">, Flags<[DriverOption, CoreOption]>,
  HelpText<"Don't emit warning for unused driver arguments">;
def Q : Flag<["-"], "Q">, IgnoredGCCCompat;
def Rpass_EQ : Joined<["-"], "Rpass=">, Group<R_value_Group>, Flags<[CC1Option]>,
  HelpText<"Report transformations performed by optimization passes whose "
           "name matches the given POSIX regular expression">;
def Rpass_missed_EQ : Joined<["-"], "Rpass-missed=">, Group<R_value_Group>,
  Flags<[CC1Option]>,
  HelpText<"Report missed transformations by optimization passes whose "
           "name matches the given POSIX regular expression">;
def Rpass_analysis_EQ : Joined<["-"], "Rpass-analysis=">, Group<R_value_Group>,
  Flags<[CC1Option]>,
  HelpText<"Report transformation analysis from optimization passes whose "
           "name matches the given POSIX regular expression">;
def R_Joined : Joined<["-"], "R">, Group<R_Group>, Flags<[CC1Option, CoreOption]>,
  MetaVarName<"<remark>">, HelpText<"Enable the specified remark">;
def S : Flag<["-"], "S">, Flags<[DriverOption,CC1Option]>, Group<Action_Group>,
  HelpText<"Only run preprocess and compilation steps">;
def Tbss : JoinedOrSeparate<["-"], "Tbss">, Group<T_Group>,
  MetaVarName<"<addr>">, HelpText<"Set starting address of BSS to <addr>">;
def Tdata : JoinedOrSeparate<["-"], "Tdata">, Group<T_Group>,
  MetaVarName<"<addr>">, HelpText<"Set starting address of DATA to <addr>">;
def Ttext : JoinedOrSeparate<["-"], "Ttext">, Group<T_Group>,
  MetaVarName<"<addr>">, HelpText<"Set starting address of TEXT to <addr>">;
def T : JoinedOrSeparate<["-"], "T">, Group<T_Group>,
  MetaVarName<"<script>">, HelpText<"Specify <script> as linker script">;
def U : JoinedOrSeparate<["-"], "U">, Group<Preprocessor_Group>,
  Flags<[CC1Option]>, MetaVarName<"<macro>">, HelpText<"Undefine macro <macro>">;
def V : JoinedOrSeparate<["-"], "V">, Flags<[DriverOption, Unsupported]>;
def Wa_COMMA : CommaJoined<["-"], "Wa,">,
  HelpText<"Pass the comma separated arguments in <arg> to the assembler">,
  MetaVarName<"<arg>">;
def Wall : Flag<["-"], "Wall">, Group<W_Group>, Flags<[CC1Option, HelpHidden]>;
def WCL4 : Flag<["-"], "WCL4">, Group<W_Group>, Flags<[CC1Option, HelpHidden]>;
def Wdeprecated : Flag<["-"], "Wdeprecated">, Group<W_Group>, Flags<[CC1Option]>,
  HelpText<"Enable warnings for deprecated constructs and define __DEPRECATED">;
def Wno_deprecated : Flag<["-"], "Wno-deprecated">, Group<W_Group>, Flags<[CC1Option]>;
def Wl_COMMA : CommaJoined<["-"], "Wl,">, Flags<[LinkerInput, RenderAsInput]>,
  HelpText<"Pass the comma separated arguments in <arg> to the linker">,
  MetaVarName<"<arg>">, Group<Link_Group>;
// FIXME: This is broken; these should not be Joined arguments.
def Wno_nonportable_cfstrings : Joined<["-"], "Wno-nonportable-cfstrings">, Group<W_Group>,
  Flags<[CC1Option]>;
def Wnonportable_cfstrings : Joined<["-"], "Wnonportable-cfstrings">, Group<W_Group>,
  Flags<[CC1Option]>;
def Wp_COMMA : CommaJoined<["-"], "Wp,">,
  HelpText<"Pass the comma separated arguments in <arg> to the preprocessor">,
  MetaVarName<"<arg>">, Group<Preprocessor_Group>;
def Wundef_prefix_EQ : CommaJoined<["-"], "Wundef-prefix=">, Group<W_value_Group>,
  Flags<[CC1Option, CoreOption, HelpHidden]>, MetaVarName<"<arg>">,
  HelpText<"Enable warnings for undefined macros with a prefix in the comma separated list <arg>">;
def Wwrite_strings : Flag<["-"], "Wwrite-strings">, Group<W_Group>, Flags<[CC1Option, HelpHidden]>;
def Wno_write_strings : Flag<["-"], "Wno-write-strings">, Group<W_Group>, Flags<[CC1Option, HelpHidden]>;
def W_Joined : Joined<["-"], "W">, Group<W_Group>, Flags<[CC1Option, CoreOption]>,
  MetaVarName<"<warning>">, HelpText<"Enable the specified warning">;
def Xanalyzer : Separate<["-"], "Xanalyzer">,
  HelpText<"Pass <arg> to the static analyzer">, MetaVarName<"<arg>">,
  Group<StaticAnalyzer_Group>;
def Xarch__ : JoinedAndSeparate<["-"], "Xarch_">, Flags<[DriverOption]>;
def Xarch_host : Separate<["-"], "Xarch_host">, Flags<[DriverOption]>,
  HelpText<"Pass <arg> to the CUDA/HIP host compilation">, MetaVarName<"<arg>">;
def Xarch_device : Separate<["-"], "Xarch_device">, Flags<[DriverOption]>,
  HelpText<"Pass <arg> to the CUDA/HIP device compilation">, MetaVarName<"<arg>">;
def Xassembler : Separate<["-"], "Xassembler">,
  HelpText<"Pass <arg> to the assembler">, MetaVarName<"<arg>">,
  Group<CompileOnly_Group>;
def Xclang : Separate<["-"], "Xclang">,
  HelpText<"Pass <arg> to the clang compiler">, MetaVarName<"<arg>">,
  Flags<[DriverOption, CoreOption]>, Group<CompileOnly_Group>;
def Xcuda_fatbinary : Separate<["-"], "Xcuda-fatbinary">,
  HelpText<"Pass <arg> to fatbinary invocation">, MetaVarName<"<arg>">;
def Xcuda_ptxas : Separate<["-"], "Xcuda-ptxas">,
  HelpText<"Pass <arg> to the ptxas assembler">, MetaVarName<"<arg>">;
def Xopenmp_target : Separate<["-"], "Xopenmp-target">,
  HelpText<"Pass <arg> to the target offloading toolchain.">, MetaVarName<"<arg>">;
def Xopenmp_target_EQ : JoinedAndSeparate<["-"], "Xopenmp-target=">,
  HelpText<"Pass <arg> to the target offloading toolchain identified by <triple>.">,
  MetaVarName<"<triple> <arg>">;
def z : Separate<["-"], "z">, Flags<[LinkerInput, RenderAsInput]>,
  HelpText<"Pass -z <arg> to the linker">, MetaVarName<"<arg>">,
  Group<Link_Group>;
def Xlinker : Separate<["-"], "Xlinker">, Flags<[LinkerInput, RenderAsInput]>,
  HelpText<"Pass <arg> to the linker">, MetaVarName<"<arg>">,
  Group<Link_Group>;
def Xpreprocessor : Separate<["-"], "Xpreprocessor">, Group<Preprocessor_Group>,
  HelpText<"Pass <arg> to the preprocessor">, MetaVarName<"<arg>">;
def X_Flag : Flag<["-"], "X">, Group<Link_Group>;
def X_Joined : Joined<["-"], "X">, IgnoredGCCCompat;
def Z_Flag : Flag<["-"], "Z">, Group<Link_Group>;
// FIXME: All we do with this is reject it. Remove.
def Z_Joined : Joined<["-"], "Z">;
def all__load : Flag<["-"], "all_load">;
def allowable__client : Separate<["-"], "allowable_client">;
def ansi : Flag<["-", "--"], "ansi">;
def arch__errors__fatal : Flag<["-"], "arch_errors_fatal">;
def arch : Separate<["-"], "arch">, Flags<[DriverOption]>;
def arch__only : Separate<["-"], "arch_only">;
def a : Joined<["-"], "a">;
def autocomplete : Joined<["--"], "autocomplete=">;
def bind__at__load : Flag<["-"], "bind_at_load">;
def bundle__loader : Separate<["-"], "bundle_loader">;
def bundle : Flag<["-"], "bundle">;
def b : JoinedOrSeparate<["-"], "b">, Flags<[Unsupported]>;
def cl_opt_disable : Flag<["-"], "cl-opt-disable">, Group<opencl_Group>, Flags<[CC1Option]>,
  HelpText<"OpenCL only. This option disables all optimizations. By default optimizations are enabled.">;
def cl_strict_aliasing : Flag<["-"], "cl-strict-aliasing">, Group<opencl_Group>, Flags<[CC1Option]>,
  HelpText<"OpenCL only. This option is added for compatibility with OpenCL 1.0.">;
def cl_single_precision_constant : Flag<["-"], "cl-single-precision-constant">, Group<opencl_Group>, Flags<[CC1Option]>,
  HelpText<"OpenCL only. Treat double precision floating-point constant as single precision constant.">;
def cl_finite_math_only : Flag<["-"], "cl-finite-math-only">, Group<opencl_Group>, Flags<[CC1Option]>,
  HelpText<"OpenCL only. Allow floating-point optimizations that assume arguments and results are not NaNs or +-Inf.">;
def cl_kernel_arg_info : Flag<["-"], "cl-kernel-arg-info">, Group<opencl_Group>, Flags<[CC1Option]>,
  HelpText<"OpenCL only. Generate kernel argument metadata.">;
def cl_unsafe_math_optimizations : Flag<["-"], "cl-unsafe-math-optimizations">, Group<opencl_Group>, Flags<[CC1Option]>,
  HelpText<"OpenCL only. Allow unsafe floating-point optimizations.  Also implies -cl-no-signed-zeros and -cl-mad-enable.">;
def cl_fast_relaxed_math : Flag<["-"], "cl-fast-relaxed-math">, Group<opencl_Group>, Flags<[CC1Option]>,
  HelpText<"OpenCL only. Sets -cl-finite-math-only and -cl-unsafe-math-optimizations, and defines __FAST_RELAXED_MATH__.">;
def cl_mad_enable : Flag<["-"], "cl-mad-enable">, Group<opencl_Group>, Flags<[CC1Option]>,
  HelpText<"OpenCL only. Allow use of less precise MAD computations in the generated binary.">;
def cl_no_signed_zeros : Flag<["-"], "cl-no-signed-zeros">, Group<opencl_Group>, Flags<[CC1Option]>,
  HelpText<"OpenCL only. Allow use of less precise no signed zeros computations in the generated binary.">;
def cl_std_EQ : Joined<["-"], "cl-std=">, Group<opencl_Group>, Flags<[CC1Option]>,
  HelpText<"OpenCL language standard to compile for.">, Values<"cl,CL,cl1.1,CL1.1,cl1.2,CL1.2,cl2.0,CL2.0,clc++,CLC++">;
def cl_denorms_are_zero : Flag<["-"], "cl-denorms-are-zero">, Group<opencl_Group>,
  HelpText<"OpenCL only. Allow denormals to be flushed to zero.">;
def cl_fp32_correctly_rounded_divide_sqrt : Flag<["-"], "cl-fp32-correctly-rounded-divide-sqrt">, Group<opencl_Group>, Flags<[CC1Option]>,
  HelpText<"OpenCL only. Specify that single precision floating-point divide and sqrt used in the program source are correctly rounded.">;
def cl_uniform_work_group_size : Flag<["-"], "cl-uniform-work-group-size">, Group<opencl_Group>, Flags<[CC1Option]>,
  HelpText<"OpenCL only. Defines that the global work-size be a multiple of the work-group size specified to clEnqueueNDRangeKernel">;
def client__name : JoinedOrSeparate<["-"], "client_name">;
def combine : Flag<["-", "--"], "combine">, Flags<[DriverOption, Unsupported]>;
def compatibility__version : JoinedOrSeparate<["-"], "compatibility_version">;
def config : Separate<["--"], "config">, Flags<[DriverOption]>,
  HelpText<"Specifies configuration file">;
def config_system_dir_EQ : Joined<["--"], "config-system-dir=">, Flags<[DriverOption, HelpHidden]>,
  HelpText<"System directory for configuration files">;
def config_user_dir_EQ : Joined<["--"], "config-user-dir=">, Flags<[DriverOption, HelpHidden]>,
  HelpText<"User directory for configuration files">;
def coverage : Flag<["-", "--"], "coverage">, Group<Link_Group>, Flags<[CoreOption]>;
def cpp_precomp : Flag<["-"], "cpp-precomp">, Group<clang_ignored_f_Group>;
def current__version : JoinedOrSeparate<["-"], "current_version">;
def cxx_isystem : JoinedOrSeparate<["-"], "cxx-isystem">, Group<clang_i_Group>,
  HelpText<"Add directory to the C++ SYSTEM include search path">, Flags<[CC1Option]>,
  MetaVarName<"<directory>">;
def c : Flag<["-"], "c">, Flags<[DriverOption]>, Group<Action_Group>,
  HelpText<"Only run preprocess, compile, and assemble steps">;
def fconvergent_functions : Flag<["-"], "fconvergent-functions">, Group<f_Group>, Flags<[CC1Option]>,
  HelpText<"Assume functions may be convergent">;

def gpu_use_aux_triple_only : Flag<["--"], "gpu-use-aux-triple-only">,
  InternalDriverOpt, HelpText<"Prepare '-aux-triple' only without populating "
                              "'-aux-target-cpu' and '-aux-target-feature'.">;
def cuda_device_only : Flag<["--"], "cuda-device-only">,
  HelpText<"Compile CUDA code for device only">;
def cuda_host_only : Flag<["--"], "cuda-host-only">,
  HelpText<"Compile CUDA code for host only.  Has no effect on non-CUDA "
           "compilations.">;
def cuda_compile_host_device : Flag<["--"], "cuda-compile-host-device">,
  HelpText<"Compile CUDA code for both host and device (default).  Has no "
           "effect on non-CUDA compilations.">;
def cuda_include_ptx_EQ : Joined<["--"], "cuda-include-ptx=">, Flags<[DriverOption]>,
  HelpText<"Include PTX for the following GPU architecture (e.g. sm_35) or 'all'. May be specified more than once.">;
def no_cuda_include_ptx_EQ : Joined<["--"], "no-cuda-include-ptx=">, Flags<[DriverOption]>,
  HelpText<"Do not include PTX for the following GPU architecture (e.g. sm_35) or 'all'. May be specified more than once.">;
def offload_arch_EQ : Joined<["--"], "offload-arch=">, Flags<[DriverOption]>,
  HelpText<"CUDA offloading device architecture (e.g. sm_35), or HIP offloading target ID in the form of a "
           "device architecture followed by target ID features delimited by a colon. Each target ID feature "
           "is a pre-defined string followed by a plus or minus sign (e.g. gfx908:xnack+:sram-ecc-).  May be "
           "specified more than once.">;
def cuda_gpu_arch_EQ : Joined<["--"], "cuda-gpu-arch=">, Flags<[DriverOption]>,
  Alias<offload_arch_EQ>;
def hip_link : Flag<["--"], "hip-link">,
  HelpText<"Link clang-offload-bundler bundles for HIP">;
def no_offload_arch_EQ : Joined<["--"], "no-offload-arch=">, Flags<[DriverOption]>,
  HelpText<"Remove CUDA/HIP offloading device architecture (e.g. sm_35, gfx906) from the list of devices to compile for. "
           "'all' resets the list to its default value.">;
def emit_static_lib : Flag<["--"], "emit-static-lib">,
  HelpText<"Enable linker job to emit a static library.">;
def no_cuda_gpu_arch_EQ : Joined<["--"], "no-cuda-gpu-arch=">, Flags<[DriverOption]>,
  Alias<no_offload_arch_EQ>;
def cuda_noopt_device_debug : Flag<["--"], "cuda-noopt-device-debug">,
  HelpText<"Enable device-side debug info generation. Disables ptxas optimizations.">;
def no_cuda_version_check : Flag<["--"], "no-cuda-version-check">,
  HelpText<"Don't error out if the detected version of the CUDA install is "
           "too low for the requested CUDA gpu architecture.">;
def no_cuda_noopt_device_debug : Flag<["--"], "no-cuda-noopt-device-debug">;
def cuda_path_EQ : Joined<["--"], "cuda-path=">, Group<i_Group>,
  HelpText<"CUDA installation path">;
def cuda_path_ignore_env : Flag<["--"], "cuda-path-ignore-env">, Group<i_Group>,
  HelpText<"Ignore environment variables to detect CUDA installation">;
def ptxas_path_EQ : Joined<["--"], "ptxas-path=">, Group<i_Group>,
  HelpText<"Path to ptxas (used for compiling CUDA code)">;
def fcuda_flush_denormals_to_zero : Flag<["-"], "fcuda-flush-denormals-to-zero">,
  HelpText<"Flush denormal floating point values to zero in CUDA device mode.">;
def fno_cuda_flush_denormals_to_zero : Flag<["-"], "fno-cuda-flush-denormals-to-zero">;
defm cuda_approx_transcendentals : OptInFFlag<"cuda-approx-transcendentals", "Use", "Don't use",
  " approximate transcendental functions">;
defm gpu_rdc : OptInFFlag<"gpu-rdc",
  "Generate relocatable device code, also known as separate compilation mode", "", "">;
def : Flag<["-"], "fcuda-rdc">, Alias<fgpu_rdc>;
def : Flag<["-"], "fno-cuda-rdc">, Alias<fno_gpu_rdc>;
defm cuda_short_ptr : OptInFFlag<"cuda-short-ptr",
  "Use 32-bit pointers for accessing const/local/shared address spaces">;
def rocm_path_EQ : Joined<["--"], "rocm-path=">, Group<i_Group>,
  HelpText<"ROCm installation path, used for finding and automatically linking required bitcode libraries.">;
def rocm_device_lib_path_EQ : Joined<["--"], "rocm-device-lib-path=">, Group<Link_Group>,
  HelpText<"ROCm device library path. Alternative to rocm-path.">;
def : Joined<["--"], "hip-device-lib-path=">, Alias<rocm_device_lib_path_EQ>;
def hip_device_lib_EQ : Joined<["--"], "hip-device-lib=">, Group<Link_Group>,
  HelpText<"HIP device library">;
def hip_version_EQ : Joined<["--"], "hip-version=">,
  HelpText<"HIP version in the format of major.minor.patch">;
def fhip_dump_offload_linker_script : Flag<["-"], "fhip-dump-offload-linker-script">,
  Group<f_Group>, Flags<[NoArgumentUnused, HelpHidden]>;
defm hip_new_launch_api : OptInFFlag<"hip-new-launch-api",
  "Use", "Don't use", " new kernel launching API for HIP">;
defm gpu_allow_device_init : OptInFFlag<"gpu-allow-device-init",
  "Allow", "Don't allow", " device side init function in HIP">;
def gpu_max_threads_per_block_EQ : Joined<["--"], "gpu-max-threads-per-block=">,
  Flags<[CC1Option]>,
  HelpText<"Default max threads per block for kernel launch bounds for HIP">;
def libomptarget_nvptx_path_EQ : Joined<["--"], "libomptarget-nvptx-path=">, Group<i_Group>,
  HelpText<"Path to libomptarget-nvptx libraries">;
def dD : Flag<["-"], "dD">, Group<d_Group>, Flags<[CC1Option]>,
  HelpText<"Print macro definitions in -E mode in addition to normal output">;
def dI : Flag<["-"], "dI">, Group<d_Group>, Flags<[CC1Option]>,
  HelpText<"Print include directives in -E mode in addition to normal output">;
def dM : Flag<["-"], "dM">, Group<d_Group>, Flags<[CC1Option]>,
  HelpText<"Print macro definitions in -E mode instead of normal output">;
def dead__strip : Flag<["-"], "dead_strip">;
def dependency_file : Separate<["-"], "dependency-file">, Flags<[CC1Option]>,
  HelpText<"Filename (or -) to write dependency output to">;
def dependency_dot : Separate<["-"], "dependency-dot">, Flags<[CC1Option]>,
  HelpText<"Filename to write DOT-formatted header dependencies to">;
def module_dependency_dir : Separate<["-"], "module-dependency-dir">,
  Flags<[CC1Option]>, HelpText<"Directory to dump module dependencies to">;
def dsym_dir : JoinedOrSeparate<["-"], "dsym-dir">,
  Flags<[DriverOption, RenderAsInput]>,
  HelpText<"Directory to output dSYM's (if any) to">, MetaVarName<"<dir>">;
def dumpmachine : Flag<["-"], "dumpmachine">;
def dumpspecs : Flag<["-"], "dumpspecs">, Flags<[Unsupported]>;
def dumpversion : Flag<["-"], "dumpversion">;
def dylib__file : Separate<["-"], "dylib_file">;
def dylinker__install__name : JoinedOrSeparate<["-"], "dylinker_install_name">;
def dylinker : Flag<["-"], "dylinker">;
def dynamiclib : Flag<["-"], "dynamiclib">;
def dynamic : Flag<["-"], "dynamic">, Flags<[NoArgumentUnused]>;
def d_Flag : Flag<["-"], "d">, Group<d_Group>;
def d_Joined : Joined<["-"], "d">, Group<d_Group>;
def emit_ast : Flag<["-"], "emit-ast">,
  HelpText<"Emit Clang AST files for source inputs">;
def emit_llvm : Flag<["-"], "emit-llvm">, Flags<[CC1Option]>, Group<Action_Group>,
  HelpText<"Use the LLVM representation for assembler and object files">;
def emit_interface_stubs : Flag<["-"], "emit-interface-stubs">, Flags<[CC1Option]>, Group<Action_Group>,
  HelpText<"Generate Interface Stub Files.">;
def emit_merged_ifs : Flag<["-"], "emit-merged-ifs">,
  Flags<[CC1Option]>, Group<Action_Group>,
  HelpText<"Generate Interface Stub Files, emit merged text not binary.">;
def interface_stub_version_EQ : JoinedOrSeparate<["-"], "interface-stub-version=">, Flags<[CC1Option]>;
def exported__symbols__list : Separate<["-"], "exported_symbols_list">;
def e : JoinedOrSeparate<["-"], "e">, Flags<[LinkerInput]>, Group<Link_Group>;
def fmax_tokens_EQ : Joined<["-"], "fmax-tokens=">, Group<f_Group>, Flags<[CC1Option]>,
  HelpText<"Max total number of preprocessed tokens for -Wmax-tokens.">;
def fPIC : Flag<["-"], "fPIC">, Group<f_Group>;
def fno_PIC : Flag<["-"], "fno-PIC">, Group<f_Group>;
def fPIE : Flag<["-"], "fPIE">, Group<f_Group>;
def fno_PIE : Flag<["-"], "fno-PIE">, Group<f_Group>;
defm access_control : OptOutFFlag<"no-access-control", "", "Disable C++ access control">;
def falign_functions : Flag<["-"], "falign-functions">, Group<f_Group>;
def falign_functions_EQ : Joined<["-"], "falign-functions=">, Group<f_Group>;
def fno_align_functions: Flag<["-"], "fno-align-functions">, Group<f_Group>;
defm allow_editor_placeholders : OptInFFlag<"allow-editor-placeholders", "Treat editor placeholders as valid source code">;
def fallow_unsupported : Flag<["-"], "fallow-unsupported">, Group<f_Group>;
def fapple_kext : Flag<["-"], "fapple-kext">, Group<f_Group>, Flags<[CC1Option]>,
  HelpText<"Use Apple's kernel extensions ABI">;
def fapple_pragma_pack : Flag<["-"], "fapple-pragma-pack">, Group<f_Group>, Flags<[CC1Option]>,
  HelpText<"Enable Apple gcc-compatible #pragma pack handling">;
def shared_libsan : Flag<["-"], "shared-libsan">,
  HelpText<"Dynamically link the sanitizer runtime">;
def static_libsan : Flag<["-"], "static-libsan">,
  HelpText<"Statically link the sanitizer runtime">;
def : Flag<["-"], "shared-libasan">, Alias<shared_libsan>;
def fasm : Flag<["-"], "fasm">, Group<f_Group>;

defm asm_blocks : OptInFFlag<"asm-blocks", "">;

def fassume_sane_operator_new : Flag<["-"], "fassume-sane-operator-new">, Group<f_Group>;
def fastcp : Flag<["-"], "fastcp">, Group<f_Group>;
def fastf : Flag<["-"], "fastf">, Group<f_Group>;
def fast : Flag<["-"], "fast">, Group<f_Group>;
def fasynchronous_unwind_tables : Flag<["-"], "fasynchronous-unwind-tables">, Group<f_Group>;

def fdouble_square_bracket_attributes : Flag<[ "-" ], "fdouble-square-bracket-attributes">,
  Group<f_Group>, Flags<[DriverOption, CC1Option]>,
  HelpText<"Enable '[[]]' attributes in all C and C++ language modes">;
def fno_double_square_bracket_attributes : Flag<[ "-" ], "fno-double-square-bracket-attributes">,
  Group<f_Group>, Flags<[DriverOption, CC1Option]>,
  HelpText<"Disable '[[]]' attributes in all C and C++ language modes">;

defm autolink : OptOutFFlag<"autolink", "", "Disable generation of linker directives for automatic library linking">;

// C++ Coroutines TS
defm coroutines_ts : OptInFFlag<"coroutines-ts", "Enable support for the C++ Coroutines TS">;

def fembed_bitcode_EQ : Joined<["-"], "fembed-bitcode=">,
    Group<f_Group>, Flags<[DriverOption, CC1Option, CC1AsOption]>, MetaVarName<"<option>">,
    HelpText<"Embed LLVM bitcode (option: off, all, bitcode, marker)">;
def fembed_bitcode : Flag<["-"], "fembed-bitcode">, Group<f_Group>,
  Alias<fembed_bitcode_EQ>, AliasArgs<["all"]>,
  HelpText<"Embed LLVM IR bitcode as data">;
def fembed_bitcode_marker : Flag<["-"], "fembed-bitcode-marker">,
  Alias<fembed_bitcode_EQ>, AliasArgs<["marker"]>,
  HelpText<"Embed placeholder LLVM IR data as a marker">;
defm gnu_inline_asm : OptOutFFlag<"gnu-inline-asm", "", "Disable GNU style inline asm">;

def fprofile_sample_use : Flag<["-"], "fprofile-sample-use">, Group<f_Group>,
    Flags<[CoreOption]>;
def fno_profile_sample_use : Flag<["-"], "fno-profile-sample-use">, Group<f_Group>,
    Flags<[CoreOption]>;
def fprofile_sample_use_EQ : Joined<["-"], "fprofile-sample-use=">,
    Group<f_Group>, Flags<[DriverOption, CC1Option]>,
    HelpText<"Enable sample-based profile guided optimizations">;
def fprofile_sample_accurate : Flag<["-"], "fprofile-sample-accurate">,
    Group<f_Group>, Flags<[DriverOption, CC1Option]>,
    HelpText<"Specifies that the sample profile is accurate">,
    DocBrief<[{Specifies that the sample profile is accurate. If the sample
               profile is accurate, callsites without profile samples are marked
               as cold. Otherwise, treat callsites without profile samples as if
               we have no profile}]>;
def fno_profile_sample_accurate : Flag<["-"], "fno-profile-sample-accurate">,
  Group<f_Group>, Flags<[DriverOption]>;
def fauto_profile : Flag<["-"], "fauto-profile">, Group<f_Group>,
    Alias<fprofile_sample_use>;
def fno_auto_profile : Flag<["-"], "fno-auto-profile">, Group<f_Group>,
    Alias<fno_profile_sample_use>;
def fauto_profile_EQ : Joined<["-"], "fauto-profile=">,
    Alias<fprofile_sample_use_EQ>;
def fauto_profile_accurate : Flag<["-"], "fauto-profile-accurate">,
    Group<f_Group>, Alias<fprofile_sample_accurate>;
def fno_auto_profile_accurate : Flag<["-"], "fno-auto-profile-accurate">,
    Group<f_Group>, Alias<fno_profile_sample_accurate>;
def fdebug_compilation_dir : Separate<["-"], "fdebug-compilation-dir">,
    Group<f_Group>, Flags<[CC1Option, CC1AsOption, CoreOption]>,
    HelpText<"The compilation directory to embed in the debug info.">;
def fdebug_compilation_dir_EQ : Joined<["-"], "fdebug-compilation-dir=">,
    Group<f_Group>, Flags<[CC1Option, CC1AsOption, CoreOption]>,
    Alias<fdebug_compilation_dir>;
defm debug_info_for_profiling : OptInFFlag<"debug-info-for-profiling",
  "Emit extra debug info to make sample profile more accurate">;
def fprofile_instr_generate : Flag<["-"], "fprofile-instr-generate">,
    Group<f_Group>, Flags<[CoreOption]>,
    HelpText<"Generate instrumented code to collect execution counts into default.profraw file (overridden by '=' form of option or LLVM_PROFILE_FILE env var)">;
def fprofile_instr_generate_EQ : Joined<["-"], "fprofile-instr-generate=">,
    Group<f_Group>, Flags<[CoreOption]>, MetaVarName<"<file>">,
    HelpText<"Generate instrumented code to collect execution counts into <file> (overridden by LLVM_PROFILE_FILE env var)">;
def fprofile_instr_use : Flag<["-"], "fprofile-instr-use">, Group<f_Group>,
    Flags<[CoreOption]>;
def fprofile_instr_use_EQ : Joined<["-"], "fprofile-instr-use=">,
    Group<f_Group>, Flags<[CoreOption]>,
    HelpText<"Use instrumentation data for profile-guided optimization">;
def fprofile_remapping_file_EQ : Joined<["-"], "fprofile-remapping-file=">,
    Group<f_Group>, Flags<[CC1Option, CoreOption]>, MetaVarName<"<file>">,
    HelpText<"Use the remappings described in <file> to match the profile data against names in the program">;
def fprofile_remapping_file : Separate<["-"], "fprofile-remapping-file">,
    Group<f_Group>, Flags<[CoreOption]>, Alias<fprofile_remapping_file_EQ>;
defm coverage_mapping : OptInFFlag<"coverage-mapping",
  "Generate coverage mapping to enable code coverage analysis", "Disable code coverage analysis", "",
  [CoreOption]>;
def fprofile_generate : Flag<["-"], "fprofile-generate">,
    Group<f_Group>, Flags<[CoreOption]>,
    HelpText<"Generate instrumented code to collect execution counts into default.profraw (overridden by LLVM_PROFILE_FILE env var)">;
def fprofile_generate_EQ : Joined<["-"], "fprofile-generate=">,
    Group<f_Group>, Flags<[CoreOption]>, MetaVarName<"<directory>">,
    HelpText<"Generate instrumented code to collect execution counts into <directory>/default.profraw (overridden by LLVM_PROFILE_FILE env var)">;
def fcs_profile_generate : Flag<["-"], "fcs-profile-generate">,
    Group<f_Group>, Flags<[CoreOption]>,
    HelpText<"Generate instrumented code to collect context sensitive execution counts into default.profraw (overridden by LLVM_PROFILE_FILE env var)">;
def fcs_profile_generate_EQ : Joined<["-"], "fcs-profile-generate=">,
    Group<f_Group>, Flags<[CoreOption]>, MetaVarName<"<directory>">,
    HelpText<"Generate instrumented code to collect context sensitive execution counts into <directory>/default.profraw (overridden by LLVM_PROFILE_FILE env var)">;
def fprofile_use : Flag<["-"], "fprofile-use">, Group<f_Group>,
    Alias<fprofile_instr_use>;
def fprofile_use_EQ : Joined<["-"], "fprofile-use=">,
    Group<f_Group>, Flags<[DriverOption]>, MetaVarName<"<pathname>">,
    HelpText<"Use instrumentation data for profile-guided optimization. If pathname is a directory, it reads from <pathname>/default.profdata. Otherwise, it reads from file <pathname>.">;
def fno_profile_instr_generate : Flag<["-"], "fno-profile-instr-generate">,
    Group<f_Group>, Flags<[CoreOption]>,
    HelpText<"Disable generation of profile instrumentation.">;
def fno_profile_generate : Flag<["-"], "fno-profile-generate">,
    Group<f_Group>, Flags<[CoreOption]>,
    HelpText<"Disable generation of profile instrumentation.">;
def fno_profile_instr_use : Flag<["-"], "fno-profile-instr-use">,
    Group<f_Group>, Flags<[CoreOption]>,
    HelpText<"Disable using instrumentation data for profile-guided optimization">;
def fno_profile_use : Flag<["-"], "fno-profile-use">,
    Alias<fno_profile_instr_use>;
def fprofile_filter_files_EQ : Joined<["-"], "fprofile-filter-files=">,
    Group<f_Group>, Flags<[CC1Option, CoreOption]>,
    HelpText<"Instrument only functions from files where names match any regex separated by a semi-colon">;
def fprofile_exclude_files_EQ : Joined<["-"], "fprofile-exclude-files=">,
    Group<f_Group>, Flags<[CC1Option, CoreOption]>,
    HelpText<"Instrument only functions from files where names don't match all the regexes separated by a semi-colon">;
def forder_file_instrumentation : Flag<["-"], "forder-file-instrumentation">,
    Group<f_Group>, Flags<[CC1Option, CoreOption]>,
    HelpText<"Generate instrumented code to collect order file into default.profraw file (overridden by '=' form of option or LLVM_PROFILE_FILE env var)">;

defm addrsig : OptInFFlag<"addrsig", "Emit", "Don't emit", " an address-significance table", [CoreOption]>;
defm blocks : OptInFFlag<"blocks", "Enable the 'blocks' language feature", "", "", [CoreOption]>;
def fbootclasspath_EQ : Joined<["-"], "fbootclasspath=">, Group<f_Group>;
def fborland_extensions : Flag<["-"], "fborland-extensions">, Group<f_Group>, Flags<[CC1Option]>,
  HelpText<"Accept non-standard constructs supported by the Borland compiler">;
def fbuiltin : Flag<["-"], "fbuiltin">, Group<f_Group>, Flags<[CoreOption]>;
def fbuiltin_module_map : Flag <["-"], "fbuiltin-module-map">, Group<f_Group>,
  Flags<[DriverOption]>, HelpText<"Load the clang builtins module map file.">;
defm caret_diagnostics : OptOutFFlag<"caret-diagnostics", "", "">;
def fclang_abi_compat_EQ : Joined<["-"], "fclang-abi-compat=">, Group<f_clang_Group>,
  Flags<[CC1Option]>, MetaVarName<"<version>">, Values<"<major>.<minor>,latest">,
  HelpText<"Attempt to match the ABI of Clang <version>">;
def fclasspath_EQ : Joined<["-"], "fclasspath=">, Group<f_Group>;
defm color_diagnostics : OptInFFlag<"color-diagnostics", "Enable", "Disable", " colors in diagnostics", [CoreOption]>;
def fdiagnostics_color : Flag<["-"], "fdiagnostics-color">, Group<f_Group>,
  Flags<[CoreOption, DriverOption]>;
def fdiagnostics_color_EQ : Joined<["-"], "fdiagnostics-color=">, Group<f_Group>;
def fansi_escape_codes : Flag<["-"], "fansi-escape-codes">, Group<f_Group>,
  Flags<[CoreOption, CC1Option]>, HelpText<"Use ANSI escape codes for diagnostics">,
  MarshallingInfoFlag<"DiagnosticOpts->UseANSIEscapeCodes", "false">;
def fcomment_block_commands : CommaJoined<["-"], "fcomment-block-commands=">, Group<f_clang_Group>, Flags<[CC1Option]>,
  HelpText<"Treat each comma separated argument in <arg> as a documentation comment block command">,
  MetaVarName<"<arg>">;
def fparse_all_comments : Flag<["-"], "fparse-all-comments">, Group<f_clang_Group>, Flags<[CC1Option]>;
def frecord_command_line : Flag<["-"], "frecord-command-line">,
  Group<f_clang_Group>;
def fno_record_command_line : Flag<["-"], "fno-record-command-line">,
  Group<f_clang_Group>;
def : Flag<["-"], "frecord-gcc-switches">, Alias<frecord_command_line>;
def : Flag<["-"], "fno-record-gcc-switches">, Alias<fno_record_command_line>;
def fcommon : Flag<["-"], "fcommon">, Group<f_Group>,
  Flags<[CoreOption, CC1Option]>, HelpText<"Place uninitialized global variables in a common block">;
def fcompile_resource_EQ : Joined<["-"], "fcompile-resource=">, Group<f_Group>;
def fcomplete_member_pointers : Flag<["-"], "fcomplete-member-pointers">, Group<f_clang_Group>,
   Flags<[CoreOption, CC1Option]>,
   HelpText<"Require member pointer base types to be complete if they would be significant under the Microsoft ABI">;
def fno_complete_member_pointers : Flag<["-"], "fno-complete-member-pointers">, Group<f_clang_Group>,
   Flags<[CoreOption]>,
   HelpText<"Do not require member pointer base types to be complete if they would be significant under the Microsoft ABI">;
def fcf_runtime_abi_EQ : Joined<["-"], "fcf-runtime-abi=">, Group<f_Group>,
    Flags<[CC1Option]>;
def fconstant_cfstrings : Flag<["-"], "fconstant-cfstrings">, Group<f_Group>;
def fconstant_string_class_EQ : Joined<["-"], "fconstant-string-class=">, Group<f_Group>;
def fconstexpr_depth_EQ : Joined<["-"], "fconstexpr-depth=">, Group<f_Group>;
def fconstexpr_steps_EQ : Joined<["-"], "fconstexpr-steps=">, Group<f_Group>;
def fexperimental_new_constant_interpreter : Flag<["-"], "fexperimental-new-constant-interpreter">, Group<f_Group>,
  HelpText<"Enable the experimental new constant interpreter">, Flags<[CC1Option]>;
def fconstexpr_backtrace_limit_EQ : Joined<["-"], "fconstexpr-backtrace-limit=">,
                                    Group<f_Group>;
def fno_crash_diagnostics : Flag<["-"], "fno-crash-diagnostics">, Group<f_clang_Group>, Flags<[NoArgumentUnused, CoreOption]>,
  HelpText<"Disable auto-generation of preprocessed source files and a script for reproduction during a clang crash">;
def fcrash_diagnostics_dir : Joined<["-"], "fcrash-diagnostics-dir=">, Group<f_clang_Group>, Flags<[NoArgumentUnused, CoreOption]>;
def fcreate_profile : Flag<["-"], "fcreate-profile">, Group<f_Group>;
defm cxx_exceptions: OptInFFlag<"cxx-exceptions", "Enable C++ exceptions">;
def fcxx_modules : Flag <["-"], "fcxx-modules">, Group<f_Group>,
  Flags<[DriverOption]>;
def fdebug_pass_arguments : Flag<["-"], "fdebug-pass-arguments">, Group<f_Group>;
def fdebug_pass_structure : Flag<["-"], "fdebug-pass-structure">, Group<f_Group>;
def fdepfile_entry : Joined<["-"], "fdepfile-entry=">,
    Group<f_clang_Group>, Flags<[CC1Option]>;
def fdiagnostics_fixit_info : Flag<["-"], "fdiagnostics-fixit-info">, Group<f_clang_Group>;
def fdiagnostics_parseable_fixits : Flag<["-"], "fdiagnostics-parseable-fixits">, Group<f_clang_Group>,
    Flags<[CoreOption, CC1Option]>, HelpText<"Print fix-its in machine parseable form">;
def fdiagnostics_print_source_range_info : Flag<["-"], "fdiagnostics-print-source-range-info">,
    Group<f_clang_Group>,  Flags<[CC1Option]>,
    HelpText<"Print source range spans in numeric form">;
def fdiagnostics_show_hotness : Flag<["-"], "fdiagnostics-show-hotness">, Group<f_Group>,
    Flags<[CC1Option]>, HelpText<"Enable profile hotness information in diagnostic line">;
def fdiagnostics_hotness_threshold_EQ : Joined<["-"], "fdiagnostics-hotness-threshold=">,
    Group<f_Group>, Flags<[CC1Option]>, MetaVarName<"<number>">,
    HelpText<"Prevent optimization remarks from being output if they do not have at least this profile count">;
def fdiagnostics_show_option : Flag<["-"], "fdiagnostics-show-option">, Group<f_Group>,
    HelpText<"Print option name with mappable diagnostics">;
def fdiagnostics_show_note_include_stack : Flag<["-"], "fdiagnostics-show-note-include-stack">,
    Group<f_Group>, Flags<[CC1Option]>, HelpText<"Display include stacks for diagnostic notes">;
def fdiagnostics_format_EQ : Joined<["-"], "fdiagnostics-format=">, Group<f_clang_Group>;
def fdiagnostics_show_category_EQ : Joined<["-"], "fdiagnostics-show-category=">, Group<f_clang_Group>;
def fdiagnostics_show_template_tree : Flag<["-"], "fdiagnostics-show-template-tree">,
    Group<f_Group>, Flags<[CC1Option]>,
    HelpText<"Print a template comparison tree for differing templates">;
def fdeclspec : Flag<["-"], "fdeclspec">, Group<f_clang_Group>,
  HelpText<"Allow __declspec as a keyword">, Flags<[CC1Option]>;
def fdiscard_value_names : Flag<["-"], "fdiscard-value-names">, Group<f_clang_Group>,
  HelpText<"Discard value names in LLVM IR">, Flags<[DriverOption]>;
def fno_discard_value_names : Flag<["-"], "fno-discard-value-names">, Group<f_clang_Group>,
  HelpText<"Do not discard value names in LLVM IR">, Flags<[DriverOption]>;
def fdollars_in_identifiers : Flag<["-"], "fdollars-in-identifiers">, Group<f_Group>,
  HelpText<"Allow '$' in identifiers">, Flags<[CC1Option]>;
def fdwarf2_cfi_asm : Flag<["-"], "fdwarf2-cfi-asm">, Group<clang_ignored_f_Group>;
def fno_dwarf2_cfi_asm : Flag<["-"], "fno-dwarf2-cfi-asm">, Group<clang_ignored_f_Group>;
defm dwarf_directory_asm : OptOutFFlag<"dwarf-directory-asm", "", "">;
def felide_constructors : Flag<["-"], "felide-constructors">, Group<f_Group>;
def fno_elide_type : Flag<["-"], "fno-elide-type">, Group<f_Group>,
    Flags<[CC1Option]>,
    HelpText<"Do not elide types when printing diagnostics">;
def feliminate_unused_debug_symbols : Flag<["-"], "feliminate-unused-debug-symbols">, Group<f_Group>;
defm eliminate_unused_debug_types : OptOutFFlag<"eliminate-unused-debug-types",
  "Do not emit ", "Emit ", " debug info for defined but unused types">;
def femit_all_decls : Flag<["-"], "femit-all-decls">, Group<f_Group>, Flags<[CC1Option]>,
  HelpText<"Emit all declarations, even if unused">;
def femulated_tls : Flag<["-"], "femulated-tls">, Group<f_Group>, Flags<[CC1Option]>,
  HelpText<"Use emutls functions to access thread_local variables">;
def fno_emulated_tls : Flag<["-"], "fno-emulated-tls">, Group<f_Group>, Flags<[CC1Option]>;
def fencoding_EQ : Joined<["-"], "fencoding=">, Group<f_Group>;
def ferror_limit_EQ : Joined<["-"], "ferror-limit=">, Group<f_Group>, Flags<[CoreOption]>;
defm exceptions : OptInFFlag<"exceptions", "Enable", "Disable", " support for exception handling">;
def fdwarf_exceptions : Flag<["-"], "fdwarf-exceptions">, Group<f_Group>,
  Flags<[CC1Option]>, HelpText<"Use DWARF style exceptions">;
def fsjlj_exceptions : Flag<["-"], "fsjlj-exceptions">, Group<f_Group>,
  Flags<[CC1Option]>, HelpText<"Use SjLj style exceptions">;
def fseh_exceptions : Flag<["-"], "fseh-exceptions">, Group<f_Group>,
  Flags<[CC1Option]>, HelpText<"Use SEH style exceptions">;
def fwasm_exceptions : Flag<["-"], "fwasm-exceptions">, Group<f_Group>,
  Flags<[CC1Option]>, HelpText<"Use WebAssembly style exceptions">;
def fignore_exceptions : Flag<["-"], "fignore-exceptions">, Group<f_Group>, Flags<[CC1Option]>,
  HelpText<"Enable support for ignoring exception handling constructs">;
def fexcess_precision_EQ : Joined<["-"], "fexcess-precision=">,
    Group<clang_ignored_gcc_optimization_f_Group>;
def : Flag<["-"], "fexpensive-optimizations">, Group<clang_ignored_gcc_optimization_f_Group>;
def : Flag<["-"], "fno-expensive-optimizations">, Group<clang_ignored_gcc_optimization_f_Group>;
def fextdirs_EQ : Joined<["-"], "fextdirs=">, Group<f_Group>;
def : Flag<["-"], "fdefer-pop">, Group<clang_ignored_gcc_optimization_f_Group>;
def : Flag<["-"], "fno-defer-pop">, Group<clang_ignored_gcc_optimization_f_Group>;
def : Flag<["-"], "fextended-identifiers">, Group<clang_ignored_f_Group>;
def : Flag<["-"], "fno-extended-identifiers">, Group<f_Group>, Flags<[Unsupported]>;
def fhosted : Flag<["-"], "fhosted">, Group<f_Group>;
def fdenormal_fp_math_EQ : Joined<["-"], "fdenormal-fp-math=">, Group<f_Group>, Flags<[CC1Option]>;
def ffp_model_EQ : Joined<["-"], "ffp-model=">, Group<f_Group>, Flags<[DriverOption]>,
  HelpText<"Controls the semantics of floating-point calculations.">;
def ffp_exception_behavior_EQ : Joined<["-"], "ffp-exception-behavior=">, Group<f_Group>, Flags<[CC1Option]>,
  HelpText<"Specifies the exception behavior of floating-point operations.">;
defm fast_math : OptInFFlag<"fast-math", "Allow aggressive, lossy floating-point optimizations">;
defm math_errno : OptInFFlag<"math-errno", "Require math functions to indicate errors by setting errno">;
def fbracket_depth_EQ : Joined<["-"], "fbracket-depth=">, Group<f_Group>, Flags<[CoreOption]>;
def fsignaling_math : Flag<["-"], "fsignaling-math">, Group<f_Group>;
def fno_signaling_math : Flag<["-"], "fno-signaling-math">, Group<f_Group>;
defm jump_tables : OptOutFFlag<"jump-tables", "Use", "Do not use", " jump tables for lowering switches">;
defm force_enable_int128 : OptInFFlag<"force-enable-int128", "Enable", "Disable", " support for int128_t type">;
defm keep_static_consts : OptInFFlag<"keep-static-consts", "Keep", "Don't keep", " static const variables if unused", [DriverOption]>;
defm fixed_point : OptInFFlag<"fixed-point", "Enable", "Disable", " fixed point types">;
defm cxx_static_destructors : OptOutFFlag<"c++-static-destructors", "",
  "Disable C++ static destructor registration">;
def fsymbol_partition_EQ : Joined<["-"], "fsymbol-partition=">, Group<f_Group>,
  Flags<[CC1Option]>;

defm memprof : OptInFFlag<"memprof", "Enable", "Disable", " heap memory profiling">;

// Begin sanitizer flags. These should all be core options exposed in all driver
// modes.
let Flags = [CC1Option, CoreOption] in {

def fsanitize_EQ : CommaJoined<["-"], "fsanitize=">, Group<f_clang_Group>,
                   MetaVarName<"<check>">,
                   HelpText<"Turn on runtime checks for various forms of undefined "
                            "or suspicious behavior. See user manual for available checks">;
def fno_sanitize_EQ : CommaJoined<["-"], "fno-sanitize=">, Group<f_clang_Group>,
                      Flags<[CoreOption, DriverOption]>;
def fsanitize_blacklist : Joined<["-"], "fsanitize-blacklist=">,
                          Group<f_clang_Group>,
                          HelpText<"Path to blacklist file for sanitizers">;
def fsanitize_system_blacklist : Joined<["-"], "fsanitize-system-blacklist=">,
  HelpText<"Path to system blacklist file for sanitizers">,
  Flags<[CC1Option]>;
def fno_sanitize_blacklist : Flag<["-"], "fno-sanitize-blacklist">,
                             Group<f_clang_Group>,
                             HelpText<"Don't use blacklist file for sanitizers">;
def fsanitize_coverage
    : CommaJoined<["-"], "fsanitize-coverage=">,
      Group<f_clang_Group>,
      HelpText<"Specify the type of coverage instrumentation for Sanitizers">;
def fno_sanitize_coverage
    : CommaJoined<["-"], "fno-sanitize-coverage=">,
      Group<f_clang_Group>, Flags<[CoreOption, DriverOption]>,
      HelpText<"Disable specified features of coverage instrumentation for "
               "Sanitizers">, Values<"func,bb,edge,indirect-calls,trace-bb,trace-cmp,trace-div,trace-gep,8bit-counters,trace-pc,trace-pc-guard,no-prune,inline-8bit-counters,inline-bool-flag">;
def fsanitize_coverage_allowlist : Joined<["-"], "fsanitize-coverage-allowlist=">,
    Group<f_clang_Group>, Flags<[CoreOption, DriverOption]>,
    HelpText<"Restrict sanitizer coverage instrumentation exclusively to modules and functions that match the provided special case list, except the blocked ones">;
def : Joined<["-"], "fsanitize-coverage-whitelist=">,
  Group<f_clang_Group>, Flags<[CoreOption, HelpHidden]>, Alias<fsanitize_coverage_allowlist>,
  HelpText<"Deprecated, use -fsanitize-coverage-allowlist= instead">;
def fsanitize_coverage_blocklist : Joined<["-"], "fsanitize-coverage-blocklist=">,
    Group<f_clang_Group>, Flags<[CoreOption, DriverOption]>,
    HelpText<"Disable sanitizer coverage instrumentation for modules and functions that match the provided special case list, even the allowed ones">;
def : Joined<["-"], "fsanitize-coverage-blacklist=">,
  Group<f_clang_Group>, Flags<[CoreOption, HelpHidden]>, Alias<fsanitize_coverage_blocklist>,
  HelpText<"Deprecated, use -fsanitize-coverage-blocklist= instead">;
def fsanitize_memory_track_origins_EQ : Joined<["-"], "fsanitize-memory-track-origins=">,
                                        Group<f_clang_Group>,
                                        HelpText<"Enable origins tracking in MemorySanitizer">;
def fsanitize_memory_track_origins : Flag<["-"], "fsanitize-memory-track-origins">,
                                     Group<f_clang_Group>,
                                     HelpText<"Enable origins tracking in MemorySanitizer">;
def fno_sanitize_memory_track_origins : Flag<["-"], "fno-sanitize-memory-track-origins">,
                                        Group<f_clang_Group>,
                                        Flags<[CoreOption, DriverOption]>,
                                        HelpText<"Disable origins tracking in MemorySanitizer">;
def fsanitize_memory_use_after_dtor : Flag<["-"], "fsanitize-memory-use-after-dtor">,
                                     Group<f_clang_Group>,
                                     HelpText<"Enable use-after-destroy detection in MemorySanitizer">;
def fno_sanitize_memory_use_after_dtor : Flag<["-"], "fno-sanitize-memory-use-after-dtor">,
                                     Group<f_clang_Group>,
                                     HelpText<"Disable use-after-destroy detection in MemorySanitizer">;
def fsanitize_address_field_padding : Joined<["-"], "fsanitize-address-field-padding=">,
                                        Group<f_clang_Group>,
                                        HelpText<"Level of field padding for AddressSanitizer">;
def fsanitize_address_use_after_scope : Flag<["-"], "fsanitize-address-use-after-scope">,
                                        Group<f_clang_Group>,
                                        HelpText<"Enable use-after-scope detection in AddressSanitizer">;
def fno_sanitize_address_use_after_scope : Flag<["-"], "fno-sanitize-address-use-after-scope">,
                                           Group<f_clang_Group>,
                                           Flags<[CoreOption, DriverOption]>,
                                           HelpText<"Disable use-after-scope detection in AddressSanitizer">;
def fsanitize_address_poison_custom_array_cookie
    : Flag<[ "-" ], "fsanitize-address-poison-custom-array-cookie">,
      Group<f_clang_Group>,
      HelpText<"Enable poisoning array cookies when using custom operator new[] in AddressSanitizer">;
def fno_sanitize_address_poison_custom_array_cookie
    : Flag<[ "-" ], "fno-sanitize-address-poison-custom-array-cookie">,
      Group<f_clang_Group>,
      HelpText<"Disable poisoning array cookies when using custom operator new[] in AddressSanitizer">;
def fsanitize_address_globals_dead_stripping : Flag<["-"], "fsanitize-address-globals-dead-stripping">,
                                        Group<f_clang_Group>,
                                        HelpText<"Enable linker dead stripping of globals in AddressSanitizer">;
def fsanitize_address_use_odr_indicator
    : Flag<["-"], "fsanitize-address-use-odr-indicator">,
      Group<f_clang_Group>,
      HelpText<"Enable ODR indicator globals to avoid false ODR violation reports in partially sanitized programs at the cost of an increase in binary size">;
def fno_sanitize_address_use_odr_indicator
    : Flag<["-"], "fno-sanitize-address-use-odr-indicator">,
      Group<f_clang_Group>,
      HelpText<"Disable ODR indicator globals">;
// Note: This flag was introduced when it was necessary to distinguish between
//       ABI for correct codegen.  This is no longer needed, but the flag is
//       not removed since targeting either ABI will behave the same.
//       This way we cause no disturbance to existing scripts & code, and if we
//       want to use this flag in the future we will cause no disturbance then
//       either.
def fsanitize_hwaddress_abi_EQ
    : Joined<["-"], "fsanitize-hwaddress-abi=">,
      Group<f_clang_Group>,
      HelpText<"Select the HWAddressSanitizer ABI to target (interceptor or platform, default interceptor). This option is currently unused.">;
def fsanitize_recover_EQ : CommaJoined<["-"], "fsanitize-recover=">,
                           Group<f_clang_Group>,
                           HelpText<"Enable recovery for specified sanitizers">;
def fno_sanitize_recover_EQ : CommaJoined<["-"], "fno-sanitize-recover=">,
                              Group<f_clang_Group>, Flags<[CoreOption, DriverOption]>,
                              HelpText<"Disable recovery for specified sanitizers">;
def fsanitize_recover : Flag<["-"], "fsanitize-recover">, Group<f_clang_Group>,
                        Alias<fsanitize_recover_EQ>, AliasArgs<["all"]>;
def fno_sanitize_recover : Flag<["-"], "fno-sanitize-recover">,
                           Flags<[CoreOption, DriverOption]>, Group<f_clang_Group>,
                           Alias<fno_sanitize_recover_EQ>, AliasArgs<["all"]>;
def fsanitize_trap_EQ : CommaJoined<["-"], "fsanitize-trap=">, Group<f_clang_Group>,
                        HelpText<"Enable trapping for specified sanitizers">;
def fno_sanitize_trap_EQ : CommaJoined<["-"], "fno-sanitize-trap=">, Group<f_clang_Group>,
                           Flags<[CoreOption, DriverOption]>,
                           HelpText<"Disable trapping for specified sanitizers">;
def fsanitize_trap : Flag<["-"], "fsanitize-trap">, Group<f_clang_Group>,
                     Alias<fsanitize_trap_EQ>, AliasArgs<["all"]>,
                     HelpText<"Enable trapping for all sanitizers">;
def fno_sanitize_trap : Flag<["-"], "fno-sanitize-trap">, Group<f_clang_Group>,
                        Alias<fno_sanitize_trap_EQ>, AliasArgs<["all"]>,
                        Flags<[CoreOption, DriverOption]>,
                        HelpText<"Disable trapping for all sanitizers">;
def fsanitize_undefined_trap_on_error
    : Flag<["-"], "fsanitize-undefined-trap-on-error">, Group<f_clang_Group>,
      Alias<fsanitize_trap_EQ>, AliasArgs<["undefined"]>;
def fno_sanitize_undefined_trap_on_error
    : Flag<["-"], "fno-sanitize-undefined-trap-on-error">, Group<f_clang_Group>,
      Alias<fno_sanitize_trap_EQ>, AliasArgs<["undefined"]>;
def fsanitize_minimal_runtime : Flag<["-"], "fsanitize-minimal-runtime">,
                                        Group<f_clang_Group>;
def fno_sanitize_minimal_runtime : Flag<["-"], "fno-sanitize-minimal-runtime">,
                                        Group<f_clang_Group>;
def fsanitize_link_runtime : Flag<["-"], "fsanitize-link-runtime">,
                           Group<f_clang_Group>;
def fno_sanitize_link_runtime : Flag<["-"], "fno-sanitize-link-runtime">,
                              Group<f_clang_Group>;
def fsanitize_link_cxx_runtime : Flag<["-"], "fsanitize-link-c++-runtime">,
                                 Group<f_clang_Group>;
def fno_sanitize_link_cxx_runtime : Flag<["-"], "fno-sanitize-link-c++-runtime">,
                                    Group<f_clang_Group>;
def fsanitize_cfi_cross_dso : Flag<["-"], "fsanitize-cfi-cross-dso">,
                              Group<f_clang_Group>,
                              HelpText<"Enable control flow integrity (CFI) checks for cross-DSO calls.">;
def fno_sanitize_cfi_cross_dso : Flag<["-"], "fno-sanitize-cfi-cross-dso">,
                                 Flags<[CoreOption, DriverOption]>,
                                 Group<f_clang_Group>,
                                 HelpText<"Disable control flow integrity (CFI) checks for cross-DSO calls.">;
def fsanitize_cfi_icall_generalize_pointers : Flag<["-"], "fsanitize-cfi-icall-generalize-pointers">,
                                              Group<f_clang_Group>,
                                              HelpText<"Generalize pointers in CFI indirect call type signature checks">;
def fsanitize_cfi_canonical_jump_tables : Flag<["-"], "fsanitize-cfi-canonical-jump-tables">,
                                          Group<f_clang_Group>,
                                          HelpText<"Make the jump table addresses canonical in the symbol table">;
def fno_sanitize_cfi_canonical_jump_tables : Flag<["-"], "fno-sanitize-cfi-canonical-jump-tables">,
                                             Group<f_clang_Group>,
                                             Flags<[CoreOption, DriverOption]>,
                                             HelpText<"Do not make the jump table addresses canonical in the symbol table">;
def fsanitize_stats : Flag<["-"], "fsanitize-stats">,
                              Group<f_clang_Group>,
                              HelpText<"Enable sanitizer statistics gathering.">;
def fno_sanitize_stats : Flag<["-"], "fno-sanitize-stats">,
                                 Group<f_clang_Group>,
                                 Flags<[CoreOption, DriverOption]>,
                                 HelpText<"Disable sanitizer statistics gathering.">;
def fsanitize_thread_memory_access : Flag<["-"], "fsanitize-thread-memory-access">,
                                     Group<f_clang_Group>,
                                     HelpText<"Enable memory access instrumentation in ThreadSanitizer (default)">;
def fno_sanitize_thread_memory_access : Flag<["-"], "fno-sanitize-thread-memory-access">,
                                        Group<f_clang_Group>,
                                        Flags<[CoreOption, DriverOption]>,
                                        HelpText<"Disable memory access instrumentation in ThreadSanitizer">;
def fsanitize_thread_func_entry_exit : Flag<["-"], "fsanitize-thread-func-entry-exit">,
                                       Group<f_clang_Group>,
                                       HelpText<"Enable function entry/exit instrumentation in ThreadSanitizer (default)">;
def fno_sanitize_thread_func_entry_exit : Flag<["-"], "fno-sanitize-thread-func-entry-exit">,
                                          Group<f_clang_Group>,
                                          Flags<[CoreOption, DriverOption]>,
                                          HelpText<"Disable function entry/exit instrumentation in ThreadSanitizer">;
def fsanitize_thread_atomics : Flag<["-"], "fsanitize-thread-atomics">,
                               Group<f_clang_Group>,
                               HelpText<"Enable atomic operations instrumentation in ThreadSanitizer (default)">;
def fno_sanitize_thread_atomics : Flag<["-"], "fno-sanitize-thread-atomics">,
                                  Group<f_clang_Group>,
                                  Flags<[CoreOption, DriverOption]>,
                                  HelpText<"Disable atomic operations instrumentation in ThreadSanitizer">;
def fsanitize_undefined_strip_path_components_EQ : Joined<["-"], "fsanitize-undefined-strip-path-components=">,
  Group<f_clang_Group>, MetaVarName<"<number>">,
  HelpText<"Strip (or keep only, if negative) a given number of path components "
           "when emitting check metadata.">;

} // end -f[no-]sanitize* flags

def funsafe_math_optimizations : Flag<["-"], "funsafe-math-optimizations">,
  Group<f_Group>;
def fno_unsafe_math_optimizations : Flag<["-"], "fno-unsafe-math-optimizations">,
  Group<f_Group>;
def fassociative_math : Flag<["-"], "fassociative-math">, Group<f_Group>;
def fno_associative_math : Flag<["-"], "fno-associative-math">, Group<f_Group>;
def freciprocal_math :
  Flag<["-"], "freciprocal-math">, Group<f_Group>, Flags<[CC1Option]>,
  HelpText<"Allow division operations to be reassociated">;
def fno_reciprocal_math : Flag<["-"], "fno-reciprocal-math">, Group<f_Group>;
def ffinite_math_only : Flag<["-"], "ffinite-math-only">, Group<f_Group>, Flags<[CC1Option]>;
def fno_finite_math_only : Flag<["-"], "fno-finite-math-only">, Group<f_Group>;
def fsigned_zeros : Flag<["-"], "fsigned-zeros">, Group<f_Group>;
def fno_signed_zeros :
  Flag<["-"], "fno-signed-zeros">, Group<f_Group>, Flags<[CC1Option]>,
  HelpText<"Allow optimizations that ignore the sign of floating point zeros">;
def fhonor_nans : Flag<["-"], "fhonor-nans">, Group<f_Group>;
def fno_honor_nans : Flag<["-"], "fno-honor-nans">, Group<f_Group>;
def fhonor_infinities : Flag<["-"], "fhonor-infinities">, Group<f_Group>;
def fno_honor_infinities : Flag<["-"], "fno-honor-infinities">, Group<f_Group>;
// This option was originally misspelt "infinites" [sic].
def : Flag<["-"], "fhonor-infinites">, Alias<fhonor_infinities>;
def : Flag<["-"], "fno-honor-infinites">, Alias<fno_honor_infinities>;
def frounding_math : Flag<["-"], "frounding-math">, Group<f_Group>, Flags<[CC1Option]>;
def fno_rounding_math : Flag<["-"], "fno-rounding-math">, Group<f_Group>, Flags<[CC1Option]>;
def ftrapping_math : Flag<["-"], "ftrapping-math">, Group<f_Group>, Flags<[CC1Option]>;
def fno_trapping_math : Flag<["-"], "fno-trapping-math">, Group<f_Group>, Flags<[CC1Option]>;
def ffp_contract : Joined<["-"], "ffp-contract=">, Group<f_Group>,
  Flags<[CC1Option]>, HelpText<"Form fused FP ops (e.g. FMAs): fast (everywhere)"
  " | on (according to FP_CONTRACT pragma) | off (never fuse). Default"
  " is 'fast' for CUDA/HIP and 'on' otherwise.">, Values<"fast,on,off">;

defm strict_float_cast_overflow : OptOutFFlag<"strict-float-cast-overflow",
  "Assume that overflowing float-to-int casts are undefined (default)",
  "Relax language rules and try to match the behavior of the target's native float-to-int conversion instructions">;

def ffor_scope : Flag<["-"], "ffor-scope">, Group<f_Group>;
def fno_for_scope : Flag<["-"], "fno-for-scope">, Group<f_Group>;

defm rewrite_imports : OptInFFlag<"rewrite-imports", "">;
defm rewrite_includes : OptInFFlag<"rewrite-includes", "">;

defm delete_null_pointer_checks : OptOutFFlag<"delete-null-pointer-checks",
  "Treat usage of null pointers as undefined behavior (default)",
  "Do not treat usage of null pointers as undefined behavior">;

def frewrite_map_file : Separate<["-"], "frewrite-map-file">,
                        Group<f_Group>,
                        Flags<[ DriverOption, CC1Option ]>;
def frewrite_map_file_EQ : Joined<["-"], "frewrite-map-file=">,
                           Group<f_Group>,
                           Flags<[DriverOption]>;

defm use_line_directives : OptInFFlag<"use-line-directives", "Use #line in preprocessed output">;

def ffreestanding : Flag<["-"], "ffreestanding">, Group<f_Group>, Flags<[CC1Option]>,
  HelpText<"Assert that the compilation takes place in a freestanding environment">;
def fgnuc_version_EQ : Joined<["-"], "fgnuc-version=">, Group<f_Group>,
  HelpText<"Sets various macros to claim compatibility with the given GCC version (default is 4.2.1)">,
  Flags<[CC1Option, CoreOption]>;
def fgnu_keywords : Flag<["-"], "fgnu-keywords">, Group<f_Group>, Flags<[CC1Option]>,
  HelpText<"Allow GNU-extension keywords regardless of language standard">;
defm gnu89_inline : OptInFFlag<"gnu89-inline", "Use the gnu89 inline semantics">;
def fgnu_runtime : Flag<["-"], "fgnu-runtime">, Group<f_Group>,
  HelpText<"Generate output compatible with the standard GNU Objective-C runtime">;
def fheinous_gnu_extensions : Flag<["-"], "fheinous-gnu-extensions">, Flags<[CC1Option]>;
def filelist : Separate<["-"], "filelist">, Flags<[LinkerInput]>,
               Group<Link_Group>;
def : Flag<["-"], "findirect-virtual-calls">, Alias<fapple_kext>;
def finline_functions : Flag<["-"], "finline-functions">, Group<f_clang_Group>, Flags<[CC1Option]>,
  HelpText<"Inline suitable functions">;
def finline_hint_functions: Flag<["-"], "finline-hint-functions">, Group<f_clang_Group>, Flags<[CC1Option]>,
  HelpText<"Inline functions which are (explicitly or implicitly) marked inline">;
def finline : Flag<["-"], "finline">, Group<clang_ignored_f_Group>;
def fglobal_isel : Flag<["-"], "fglobal-isel">, Group<f_clang_Group>,
  HelpText<"Enables the global instruction selector">;
def fexperimental_isel : Flag<["-"], "fexperimental-isel">, Group<f_clang_Group>,
  Alias<fglobal_isel>;
def fexperimental_new_pass_manager : Flag<["-"], "fexperimental-new-pass-manager">,
  Group<f_clang_Group>, Flags<[CC1Option]>,
  HelpText<"Enables an experimental new pass manager in LLVM.">;
def fexperimental_strict_floating_point : Flag<["-"], "fexperimental-strict-floating-point">,
  Group<f_clang_Group>, Flags<[CC1Option]>,
  HelpText<"Enables experimental strict floating point in LLVM.">;
def finput_charset_EQ : Joined<["-"], "finput-charset=">, Group<f_Group>;
def fexec_charset_EQ : Joined<["-"], "fexec-charset=">, Group<f_Group>;
def finstrument_functions : Flag<["-"], "finstrument-functions">, Group<f_Group>, Flags<[CC1Option]>,
  HelpText<"Generate calls to instrument function entry and exit">;
def finstrument_functions_after_inlining : Flag<["-"], "finstrument-functions-after-inlining">, Group<f_Group>, Flags<[CC1Option]>,
  HelpText<"Like -finstrument-functions, but insert the calls after inlining">;
def finstrument_function_entry_bare : Flag<["-"], "finstrument-function-entry-bare">, Group<f_Group>, Flags<[CC1Option]>,
  HelpText<"Instrument function entry only, after inlining, without arguments to the instrumentation call">;
def fcf_protection_EQ : Joined<["-"], "fcf-protection=">, Flags<[CoreOption, CC1Option]>, Group<f_Group>,
  HelpText<"Instrument control-flow architecture protection. Options: return, branch, full, none.">, Values<"return,branch,full,none">;
def fcf_protection : Flag<["-"], "fcf-protection">, Group<f_Group>, Flags<[CoreOption, CC1Option]>,
  Alias<fcf_protection_EQ>, AliasArgs<["full"]>,
  HelpText<"Enable cf-protection in 'full' mode">;

defm xray_instrument : OptInFFlag<"xray-instrument", "Generate XRay instrumentation sleds on function entry and exit">;

def fxray_instruction_threshold_EQ :
  JoinedOrSeparate<["-"], "fxray-instruction-threshold=">,
  Group<f_Group>, Flags<[CC1Option]>,
  HelpText<"Sets the minimum function size to instrument with XRay">;
def fxray_instruction_threshold_ :
  JoinedOrSeparate<["-"], "fxray-instruction-threshold">,
  Group<f_Group>, Flags<[CC1Option]>;

def fxray_always_instrument :
  JoinedOrSeparate<["-"], "fxray-always-instrument=">,
  Group<f_Group>, Flags<[CC1Option]>,
  HelpText<"DEPRECATED: Filename defining the whitelist for imbuing the 'always instrument' XRay attribute.">;
def fxray_never_instrument :
  JoinedOrSeparate<["-"], "fxray-never-instrument=">,
  Group<f_Group>, Flags<[CC1Option]>,
  HelpText<"DEPRECATED: Filename defining the whitelist for imbuing the 'never instrument' XRay attribute.">;
def fxray_attr_list :
  JoinedOrSeparate<["-"], "fxray-attr-list=">,
  Group<f_Group>, Flags<[CC1Option]>,
  HelpText<"Filename defining the list of functions/types for imbuing XRay attributes.">;
def fxray_modes :
  JoinedOrSeparate<["-"], "fxray-modes=">,
  Group<f_Group>, Flags<[CC1Option]>,
  HelpText<"List of modes to link in by default into XRay instrumented binaries.">;

defm xray_always_emit_customevents : OptInFFlag<"xray-always-emit-customevents",
  "Always emit __xray_customevent(...) calls even if the containing function is not always instrumented">;

defm xray_always_emit_typedevents : OptInFFlag<"xray-always-emit-typedevents",
  "Always emit __xray_typedevent(...) calls even if the containing function is not always instrumented">;

defm xray_ignore_loops : OptInFFlag<"xray-ignore-loops",
  "Don't instrument functions with loops unless they also meet the minimum function size">;
defm xray_function_index : OptOutFFlag<"xray-function-index", "",
  "Omit function index section at the expense of single-function patching performance">;

def fxray_link_deps : Flag<["-"], "fxray-link-deps">, Group<f_Group>,
  Flags<[CC1Option]>,
  HelpText<"Tells clang to add the link dependencies for XRay.">;
def fnoxray_link_deps : Flag<["-"], "fnoxray-link-deps">, Group<f_Group>,
  Flags<[CC1Option]>;

def fxray_instrumentation_bundle :
  JoinedOrSeparate<["-"], "fxray-instrumentation-bundle=">,
  Group<f_Group>, Flags<[CC1Option]>,
  HelpText<"Select which XRay instrumentation points to emit. Options: all, none, function-entry, function-exit, function, custom. Default is 'all'.  'function' includes both 'function-entry' and 'function-exit'.">;

def ffine_grained_bitfield_accesses : Flag<["-"],
  "ffine-grained-bitfield-accesses">, Group<f_clang_Group>, Flags<[CC1Option]>,
  HelpText<"Use separate accesses for consecutive bitfield runs with legal widths and alignments.">;
def fno_fine_grained_bitfield_accesses : Flag<["-"],
  "fno-fine-grained-bitfield-accesses">, Group<f_clang_Group>, Flags<[CC1Option]>,
  HelpText<"Use large-integer access for consecutive bitfield runs.">;

def fexperimental_relative_cxx_abi_vtables : Flag<["-"], "fexperimental-relative-c++-abi-vtables">,
  Group<f_Group>, Flags<[CC1Option]>,
  HelpText<"Use the experimental C++ class ABI for classes with virtual tables">;
def fno_experimental_relative_cxx_abi_vtables : Flag<["-"], "fno-experimental-relative-c++-abi-vtables">,
  Group<f_Group>, Flags<[CC1Option]>,
  HelpText<"Do not use the experimental C++ class ABI for classes with virtual tables">;

def flat__namespace : Flag<["-"], "flat_namespace">;
def flax_vector_conversions_EQ : Joined<["-"], "flax-vector-conversions=">, Group<f_Group>,
  HelpText<"Enable implicit vector bit-casts">, Values<"none,integer,all">, Flags<[CC1Option]>;
def flax_vector_conversions : Flag<["-"], "flax-vector-conversions">, Group<f_Group>,
  Alias<flax_vector_conversions_EQ>, AliasArgs<["integer"]>;
def flimited_precision_EQ : Joined<["-"], "flimited-precision=">, Group<f_Group>;
def fapple_link_rtlib : Flag<["-"], "fapple-link-rtlib">, Group<f_Group>,
  HelpText<"Force linking the clang builtins runtime library">;
def flto_EQ : Joined<["-"], "flto=">, Flags<[CoreOption, CC1Option]>, Group<f_Group>,
  HelpText<"Set LTO mode to either 'full' or 'thin'">, Values<"thin,full">;
def flto : Flag<["-"], "flto">, Flags<[CoreOption, CC1Option]>, Group<f_Group>,
  HelpText<"Enable LTO in 'full' mode">;
def fno_lto : Flag<["-"], "fno-lto">, Flags<[CoreOption, CC1Option]>, Group<f_Group>,
  HelpText<"Disable LTO mode (default)">;
def flto_jobs_EQ : Joined<["-"], "flto-jobs=">,
  Flags<[CC1Option]>, Group<f_Group>,
  HelpText<"Controls the backend parallelism of -flto=thin (default "
           "of 0 means the number of threads will be derived from "
           "the number of CPUs detected)">;
def fthinlto_index_EQ : Joined<["-"], "fthinlto-index=">,
  Flags<[CoreOption, CC1Option]>, Group<f_Group>,
  HelpText<"Perform ThinLTO importing using provided function summary index">;
def fthin_link_bitcode_EQ : Joined<["-"], "fthin-link-bitcode=">,
  Flags<[CoreOption, CC1Option]>, Group<f_Group>,
  HelpText<"Write minimized bitcode to <file> for the ThinLTO thin link only">;
def fmacro_backtrace_limit_EQ : Joined<["-"], "fmacro-backtrace-limit=">,
                                Group<f_Group>, Flags<[DriverOption, CoreOption]>;
def fmerge_all_constants : Flag<["-"], "fmerge-all-constants">, Group<f_Group>,
  Flags<[CC1Option, CoreOption]>, HelpText<"Allow merging of constants">;
def fmessage_length_EQ : Joined<["-"], "fmessage-length=">, Group<f_Group>, Flags<[CC1Option]>,
  HelpText<"Format message diagnostics so that they fit within N columns">;
def fms_extensions : Flag<["-"], "fms-extensions">, Group<f_Group>, Flags<[CC1Option, CoreOption]>,
  HelpText<"Accept some non-standard constructs supported by the Microsoft compiler">;
def fms_compatibility : Flag<["-"], "fms-compatibility">, Group<f_Group>, Flags<[CC1Option, CoreOption]>,
  HelpText<"Enable full Microsoft Visual C++ compatibility">;
def fms_volatile : Flag<["-"], "fms-volatile">, Group<f_Group>, Flags<[CC1Option]>;
def fmsc_version : Joined<["-"], "fmsc-version=">, Group<f_Group>, Flags<[DriverOption, CoreOption]>,
  HelpText<"Microsoft compiler version number to report in _MSC_VER (0 = don't define it (default))">;
def fms_compatibility_version
    : Joined<["-"], "fms-compatibility-version=">,
      Group<f_Group>,
      Flags<[ CC1Option, CoreOption ]>,
      HelpText<"Dot-separated value representing the Microsoft compiler "
               "version number to report in _MSC_VER (0 = don't define it "
               "(default))">;
def fdelayed_template_parsing : Flag<["-"], "fdelayed-template-parsing">, Group<f_Group>,
  HelpText<"Parse templated function definitions at the end of the "
           "translation unit">,  Flags<[CC1Option, CoreOption]>;
def fms_memptr_rep_EQ : Joined<["-"], "fms-memptr-rep=">, Group<f_Group>, Flags<[CC1Option]>;
def fmodules_cache_path : Joined<["-"], "fmodules-cache-path=">, Group<i_Group>,
  Flags<[DriverOption, CC1Option]>, MetaVarName<"<directory>">,
  HelpText<"Specify the module cache path">;
def fmodules_user_build_path : Separate<["-"], "fmodules-user-build-path">, Group<i_Group>,
  Flags<[DriverOption, CC1Option]>, MetaVarName<"<directory>">,
  HelpText<"Specify the module user build path">;
def fprebuilt_module_path : Joined<["-"], "fprebuilt-module-path=">, Group<i_Group>,
  Flags<[DriverOption, CC1Option]>, MetaVarName<"<directory>">,
  HelpText<"Specify the prebuilt module path">;
def fmodules_prune_interval : Joined<["-"], "fmodules-prune-interval=">, Group<i_Group>,
  Flags<[CC1Option]>, MetaVarName<"<seconds>">,
  HelpText<"Specify the interval (in seconds) between attempts to prune the module cache">;
def fmodules_prune_after : Joined<["-"], "fmodules-prune-after=">, Group<i_Group>,
  Flags<[CC1Option]>, MetaVarName<"<seconds>">,
  HelpText<"Specify the interval (in seconds) after which a module file will be considered unused">;
def fmodules_search_all : Flag <["-"], "fmodules-search-all">, Group<f_Group>,
  Flags<[DriverOption, CC1Option]>,
  HelpText<"Search even non-imported modules to resolve references">;
def fbuild_session_timestamp : Joined<["-"], "fbuild-session-timestamp=">,
  Group<i_Group>, Flags<[CC1Option]>, MetaVarName<"<time since Epoch in seconds>">,
  HelpText<"Time when the current build session started">;
def fbuild_session_file : Joined<["-"], "fbuild-session-file=">,
  Group<i_Group>, MetaVarName<"<file>">,
  HelpText<"Use the last modification time of <file> as the build session timestamp">;
def fmodules_validate_once_per_build_session : Flag<["-"], "fmodules-validate-once-per-build-session">,
  Group<i_Group>, Flags<[CC1Option]>,
  HelpText<"Don't verify input files for the modules if the module has been "
           "successfully validated or loaded during this build session">;
def fmodules_disable_diagnostic_validation : Flag<["-"], "fmodules-disable-diagnostic-validation">,
  Group<i_Group>, Flags<[CC1Option]>,
  HelpText<"Disable validation of the diagnostic options when loading the module">;
def fmodules_validate_system_headers : Flag<["-"], "fmodules-validate-system-headers">,
  Group<i_Group>, Flags<[CC1Option]>,
  HelpText<"Validate the system headers that a module depends on when loading the module">;
def fno_modules_validate_system_headers : Flag<["-"], "fno-modules-validate-system-headers">,
  Group<i_Group>, Flags<[DriverOption]>;

def fvalidate_ast_input_files_content:
  Flag <["-"], "fvalidate-ast-input-files-content">,
  Group<f_Group>, Flags<[CC1Option]>,
  HelpText<"Compute and store the hash of input files used to build an AST."
           " Files with mismatching mtime's are considered valid"
           " if both contents is identical">;
def fmodules_validate_input_files_content:
  Flag <["-"], "fmodules-validate-input-files-content">,
  Group<f_Group>, Flags<[DriverOption]>,
  HelpText<"Validate PCM input files based on content if mtime differs">;
def fno_modules_validate_input_files_content:
  Flag <["-"], "fno_modules-validate-input-files-content">,
  Group<f_Group>, Flags<[DriverOption]>;
def fpch_validate_input_files_content:
  Flag <["-"], "fpch-validate-input-files-content">,
  Group<f_Group>, Flags<[DriverOption]>,
  HelpText<"Validate PCH input files based on content if mtime differs">;
def fno_pch_validate_input_files_content:
  Flag <["-"], "fno_pch-validate-input-files-content">,
  Group<f_Group>, Flags<[DriverOption]>;
def fpch_instantiate_templates:
  Flag <["-"], "fpch-instantiate-templates">,
  Group<f_Group>, Flags<[CC1Option]>,
  HelpText<"Instantiate templates already while building a PCH">;
def fno_pch_instantiate_templates:
  Flag <["-"], "fno-pch-instantiate-templates">,
  Group<f_Group>, Flags<[CC1Option]>;
defm pch_codegen: OptInFFlag<"pch-codegen", "Generate ", "Do not generate ",
  "code for uses of this PCH that assumes an explicit object file will be built for the PCH">;
defm pch_debuginfo: OptInFFlag<"pch-debuginfo", "Generate ", "Do not generate ",
  "debug info for types in an object file built from this PCH and do not generate them elsewhere">;

def fmodules : Flag <["-"], "fmodules">, Group<f_Group>,
  Flags<[DriverOption, CC1Option]>,
  HelpText<"Enable the 'modules' language feature">;
def fimplicit_module_maps : Flag <["-"], "fimplicit-module-maps">, Group<f_Group>,
  Flags<[DriverOption, CC1Option]>,
  HelpText<"Implicitly search the file system for module map files.">;
def fmodules_ts : Flag <["-"], "fmodules-ts">, Group<f_Group>,
  Flags<[CC1Option]>, HelpText<"Enable support for the C++ Modules TS">;
def fmodule_maps : Flag <["-"], "fmodule-maps">, Alias<fimplicit_module_maps>;
def fmodule_name_EQ : Joined<["-"], "fmodule-name=">, Group<f_Group>,
  Flags<[DriverOption,CC1Option]>, MetaVarName<"<name>">,
  HelpText<"Specify the name of the module to build">;
def fmodule_name : Separate<["-"], "fmodule-name">, Alias<fmodule_name_EQ>;
def fmodule_implementation_of : Separate<["-"], "fmodule-implementation-of">,
  Flags<[CC1Option]>, Alias<fmodule_name_EQ>;
def fsystem_module : Flag<["-"], "fsystem-module">, Flags<[CC1Option]>,
  HelpText<"Build this module as a system module. Only used with -emit-module">;
def fmodule_map_file : Joined<["-"], "fmodule-map-file=">,
  Group<f_Group>, Flags<[DriverOption,CC1Option]>, MetaVarName<"<file>">,
  HelpText<"Load this module map file">;
def fmodule_file : Joined<["-"], "fmodule-file=">,
  Group<i_Group>, Flags<[DriverOption,CC1Option]>, MetaVarName<"[<name>=]<file>">,
  HelpText<"Specify the mapping of module name to precompiled module file, or load a module file if name is omitted.">;
def fmodules_ignore_macro : Joined<["-"], "fmodules-ignore-macro=">, Group<f_Group>, Flags<[CC1Option]>,
  HelpText<"Ignore the definition of the given macro when building and loading modules">;
def fmodules_decluse : Flag <["-"], "fmodules-decluse">, Group<f_Group>,
  Flags<[DriverOption,CC1Option]>,
  HelpText<"Require declaration of modules used within a module">;
def fmodules_strict_decluse : Flag <["-"], "fmodules-strict-decluse">, Group<f_Group>,
  Flags<[DriverOption,CC1Option]>,
  HelpText<"Like -fmodules-decluse but requires all headers to be in modules">;
def fno_modules_search_all : Flag <["-"], "fno-modules-search-all">, Group<f_Group>,
  Flags<[DriverOption, CC1Option]>;
def fno_implicit_modules :
  Flag <["-"], "fno-implicit-modules">,
  Group<f_Group>, Flags<[DriverOption, CC1Option]>;
def fretain_comments_from_system_headers : Flag<["-"], "fretain-comments-from-system-headers">, Group<f_Group>, Flags<[CC1Option]>;

def fmudflapth : Flag<["-"], "fmudflapth">, Group<f_Group>;
def fmudflap : Flag<["-"], "fmudflap">, Group<f_Group>;
def fnested_functions : Flag<["-"], "fnested-functions">, Group<f_Group>;
def fnext_runtime : Flag<["-"], "fnext-runtime">, Group<f_Group>;
def fno_apple_pragma_pack : Flag<["-"], "fno-apple-pragma-pack">, Group<f_Group>;
def fno_asm : Flag<["-"], "fno-asm">, Group<f_Group>;
def fno_asynchronous_unwind_tables : Flag<["-"], "fno-asynchronous-unwind-tables">, Group<f_Group>;
def fno_assume_sane_operator_new : Flag<["-"], "fno-assume-sane-operator-new">, Group<f_Group>,
  HelpText<"Don't assume that C++'s global operator new can't alias any pointer">,
  Flags<[CC1Option]>;
def fno_borland_extensions : Flag<["-"], "fno-borland-extensions">, Group<f_Group>;
def fno_builtin : Flag<["-"], "fno-builtin">, Group<f_Group>, Flags<[CC1Option, CoreOption]>,
  HelpText<"Disable implicit builtin knowledge of functions">;
def fno_builtin_ : Joined<["-"], "fno-builtin-">, Group<f_Group>, Flags<[CC1Option, CoreOption]>,
  HelpText<"Disable implicit builtin knowledge of a specific function">;
def fno_diagnostics_color : Flag<["-"], "fno-diagnostics-color">, Group<f_Group>,
  Flags<[CoreOption, DriverOption]>;
def fno_common : Flag<["-"], "fno-common">, Group<f_Group>, Flags<[CC1Option]>,
    HelpText<"Compile common globals like normal definitions">;
def fno_constant_cfstrings : Flag<["-"], "fno-constant-cfstrings">, Group<f_Group>,
  Flags<[CC1Option]>,
  HelpText<"Disable creation of CodeFoundation-type constant strings">;
def fno_cxx_modules : Flag <["-"], "fno-cxx-modules">, Group<f_Group>,
  Flags<[DriverOption]>;
def fno_diagnostics_fixit_info : Flag<["-"], "fno-diagnostics-fixit-info">, Group<f_Group>,
  Flags<[CC1Option]>, HelpText<"Do not include fixit information in diagnostics">;
def fno_diagnostics_show_hotness : Flag<["-"], "fno-diagnostics-show-hotness">, Group<f_Group>;
def fno_diagnostics_show_option : Flag<["-"], "fno-diagnostics-show-option">, Group<f_Group>, Flags<[CC1Option]>;
def fno_diagnostics_show_note_include_stack : Flag<["-"], "fno-diagnostics-show-note-include-stack">,
    Flags<[CC1Option]>, Group<f_Group>;
def fdigraphs : Flag<["-"], "fdigraphs">, Group<f_Group>, Flags<[CC1Option]>,
  HelpText<"Enable alternative token representations '<:', ':>', '<%', '%>', '%:', '%:%:' (default)">;
def fno_digraphs : Flag<["-"], "fno-digraphs">, Group<f_Group>, Flags<[CC1Option]>,
  HelpText<"Disallow alternative token representations '<:', ':>', '<%', '%>', '%:', '%:%:'">;
def fno_declspec : Flag<["-"], "fno-declspec">, Group<f_clang_Group>,
  HelpText<"Disallow __declspec as a keyword">, Flags<[CC1Option]>;
def fno_dollars_in_identifiers : Flag<["-"], "fno-dollars-in-identifiers">, Group<f_Group>,
  HelpText<"Disallow '$' in identifiers">, Flags<[CC1Option]>;
def fno_elide_constructors : Flag<["-"], "fno-elide-constructors">, Group<f_Group>,
  HelpText<"Disable C++ copy constructor elision">, Flags<[CC1Option]>;
def fno_eliminate_unused_debug_symbols : Flag<["-"], "fno-eliminate-unused-debug-symbols">, Group<f_Group>;
def fno_gnu_keywords : Flag<["-"], "fno-gnu-keywords">, Group<f_Group>, Flags<[CC1Option]>;
def fno_inline_functions : Flag<["-"], "fno-inline-functions">, Group<f_clang_Group>, Flags<[CC1Option]>;
def fno_inline : Flag<["-"], "fno-inline">, Group<f_clang_Group>, Flags<[CC1Option]>;
def fno_global_isel : Flag<["-"], "fno-global-isel">, Group<f_clang_Group>,
  HelpText<"Disables the global instruction selector">;
def fno_experimental_isel : Flag<["-"], "fno-experimental-isel">, Group<f_clang_Group>,
  Alias<fno_global_isel>;
def fno_experimental_new_pass_manager : Flag<["-"], "fno-experimental-new-pass-manager">,
  Group<f_clang_Group>, Flags<[CC1Option]>,
  HelpText<"Disables an experimental new pass manager in LLVM.">;
def fveclib : Joined<["-"], "fveclib=">, Group<f_Group>, Flags<[CC1Option]>,
    HelpText<"Use the given vector functions library">, Values<"Accelerate,MASSV,SVML,none">;
def fno_lax_vector_conversions : Flag<["-"], "fno-lax-vector-conversions">, Group<f_Group>,
  Alias<flax_vector_conversions_EQ>, AliasArgs<["none"]>;
def fno_merge_all_constants : Flag<["-"], "fno-merge-all-constants">, Group<f_Group>,
  HelpText<"Disallow merging of constants">;
def fno_modules : Flag <["-"], "fno-modules">, Group<f_Group>,
  Flags<[DriverOption]>;
def fno_implicit_module_maps : Flag <["-"], "fno-implicit-module-maps">, Group<f_Group>,
  Flags<[DriverOption]>;
def fno_module_maps : Flag <["-"], "fno-module-maps">, Alias<fno_implicit_module_maps>;
def fno_modules_decluse : Flag <["-"], "fno-modules-decluse">, Group<f_Group>,
  Flags<[DriverOption]>;
def fno_modules_strict_decluse : Flag <["-"], "fno-strict-modules-decluse">, Group<f_Group>,
  Flags<[DriverOption]>;
def fimplicit_modules : Flag <["-"], "fimplicit-modules">, Group<f_Group>,
  Flags<[DriverOption]>;
def fmodule_file_deps : Flag <["-"], "fmodule-file-deps">, Group<f_Group>,
  Flags<[DriverOption]>;
def fno_module_file_deps : Flag <["-"], "fno-module-file-deps">, Group<f_Group>,
  Flags<[DriverOption]>;
def fno_ms_extensions : Flag<["-"], "fno-ms-extensions">, Group<f_Group>,
  Flags<[CoreOption]>;
def fno_ms_compatibility : Flag<["-"], "fno-ms-compatibility">, Group<f_Group>,
  Flags<[CoreOption]>;
def fno_delayed_template_parsing : Flag<["-"], "fno-delayed-template-parsing">, Group<f_Group>,
  HelpText<"Disable delayed template parsing">,
  Flags<[DriverOption, CoreOption]>;
def fno_objc_exceptions: Flag<["-"], "fno-objc-exceptions">, Group<f_Group>;
def fno_objc_legacy_dispatch : Flag<["-"], "fno-objc-legacy-dispatch">, Group<f_Group>;
def fno_objc_weak : Flag<["-"], "fno-objc-weak">, Group<f_Group>, Flags<[CC1Option]>;
def fno_omit_frame_pointer : Flag<["-"], "fno-omit-frame-pointer">, Group<f_Group>;
def fno_operator_names : Flag<["-"], "fno-operator-names">, Group<f_Group>,
  HelpText<"Do not treat C++ operator name keywords as synonyms for operators">,
  Flags<[CC1Option]>;
def fno_pascal_strings : Flag<["-"], "fno-pascal-strings">, Group<f_Group>;
def fno_short_enums : Flag<["-"], "fno-short-enums">, Group<f_Group>;
def fno_show_source_location : Flag<["-"], "fno-show-source-location">, Group<f_Group>,
  Flags<[CC1Option]>, HelpText<"Do not include source location information with diagnostics">;
def fdiagnostics_absolute_paths : Flag<["-"], "fdiagnostics-absolute-paths">, Group<f_Group>,
  Flags<[CC1Option, CoreOption]>, HelpText<"Print absolute paths in diagnostics">;
def fno_spell_checking : Flag<["-"], "fno-spell-checking">, Group<f_Group>,
  Flags<[CC1Option]>, HelpText<"Disable spell-checking">;
def fno_stack_protector : Flag<["-"], "fno-stack-protector">, Group<f_Group>,
  HelpText<"Disable the use of stack protectors">;
def fno_strict_aliasing : Flag<["-"], "fno-strict-aliasing">, Group<f_Group>,
  Flags<[DriverOption, CoreOption]>;
def fstruct_path_tbaa : Flag<["-"], "fstruct-path-tbaa">, Group<f_Group>;
def fno_struct_path_tbaa : Flag<["-"], "fno-struct-path-tbaa">, Group<f_Group>;
def fno_strict_enums : Flag<["-"], "fno-strict-enums">, Group<f_Group>;
def fno_strict_vtable_pointers: Flag<["-"], "fno-strict-vtable-pointers">,
  Group<f_Group>;
def fno_strict_overflow : Flag<["-"], "fno-strict-overflow">, Group<f_Group>;
def fno_temp_file : Flag<["-"], "fno-temp-file">, Group<f_Group>,
  Flags<[CC1Option, CoreOption]>, HelpText<
  "Directly create compilation output files. This may lead to incorrect incremental builds if the compiler crashes">;
def fno_threadsafe_statics : Flag<["-"], "fno-threadsafe-statics">, Group<f_Group>,
  Flags<[CC1Option]>, HelpText<"Do not emit code to make initialization of local statics thread safe">;
def fno_use_cxa_atexit : Flag<["-"], "fno-use-cxa-atexit">, Group<f_Group>, Flags<[CC1Option]>,
  HelpText<"Don't use __cxa_atexit for calling destructors">;
def fno_register_global_dtors_with_atexit : Flag<["-"], "fno-register-global-dtors-with-atexit">, Group<f_Group>,
  HelpText<"Don't use atexit or __cxa_atexit to register global destructors">;
def fno_unit_at_a_time : Flag<["-"], "fno-unit-at-a-time">, Group<f_Group>;
def fno_unwind_tables : Flag<["-"], "fno-unwind-tables">, Group<f_Group>;
def fno_verbose_asm : Flag<["-"], "fno-verbose-asm">, Group<f_Group>, Flags<[CC1Option]>;
def fno_working_directory : Flag<["-"], "fno-working-directory">, Group<f_Group>;
def fno_wrapv : Flag<["-"], "fno-wrapv">, Group<f_Group>;
def fobjc_arc : Flag<["-"], "fobjc-arc">, Group<f_Group>, Flags<[CC1Option]>,
  HelpText<"Synthesize retain and release calls for Objective-C pointers">;
def fno_objc_arc : Flag<["-"], "fno-objc-arc">, Group<f_Group>;
def fobjc_convert_messages_to_runtime_calls :
  Flag<["-"], "fobjc-convert-messages-to-runtime-calls">, Group<f_Group>;
def fno_objc_convert_messages_to_runtime_calls :
  Flag<["-"], "fno-objc-convert-messages-to-runtime-calls">, Group<f_Group>, Flags<[CC1Option]>;
def fobjc_arc_exceptions : Flag<["-"], "fobjc-arc-exceptions">, Group<f_Group>, Flags<[CC1Option]>,
  HelpText<"Use EH-safe code when synthesizing retains and releases in -fobjc-arc">;
def fno_objc_arc_exceptions : Flag<["-"], "fno-objc-arc-exceptions">, Group<f_Group>;
def fobjc_atdefs : Flag<["-"], "fobjc-atdefs">, Group<clang_ignored_f_Group>;
def fobjc_call_cxx_cdtors : Flag<["-"], "fobjc-call-cxx-cdtors">, Group<clang_ignored_f_Group>;
def fobjc_exceptions: Flag<["-"], "fobjc-exceptions">, Group<f_Group>,
  HelpText<"Enable Objective-C exceptions">, Flags<[CC1Option]>;
def fapplication_extension : Flag<["-"], "fapplication-extension">,
  Group<f_Group>, Flags<[CC1Option]>,
  HelpText<"Restrict code to those available for App Extensions">;
def fno_application_extension : Flag<["-"], "fno-application-extension">,
  Group<f_Group>;
def frelaxed_template_template_args : Flag<["-"], "frelaxed-template-template-args">,
  Flags<[CC1Option]>, HelpText<"Enable C++17 relaxed template template argument matching">,
  Group<f_Group>;
def fno_relaxed_template_template_args : Flag<["-"], "fno-relaxed-template-template-args">,
  Group<f_Group>;
def fsized_deallocation : Flag<["-"], "fsized-deallocation">, Flags<[CC1Option]>,
  HelpText<"Enable C++14 sized global deallocation functions">, Group<f_Group>;
def fno_sized_deallocation: Flag<["-"], "fno-sized-deallocation">, Group<f_Group>;
def faligned_allocation : Flag<["-"], "faligned-allocation">, Flags<[CC1Option]>,
  HelpText<"Enable C++17 aligned allocation functions">, Group<f_Group>;
def fno_aligned_allocation: Flag<["-"], "fno-aligned-allocation">,
  Group<f_Group>, Flags<[CC1Option]>;
def fnew_alignment_EQ : Joined<["-"], "fnew-alignment=">,
  HelpText<"Specifies the largest alignment guaranteed by '::operator new(size_t)'">,
  MetaVarName<"<align>">, Group<f_Group>, Flags<[CC1Option]>;
def : Separate<["-"], "fnew-alignment">, Alias<fnew_alignment_EQ>;
def : Flag<["-"], "faligned-new">, Alias<faligned_allocation>;
def : Flag<["-"], "fno-aligned-new">, Alias<fno_aligned_allocation>;
def faligned_new_EQ : Joined<["-"], "faligned-new=">;

def fobjc_legacy_dispatch : Flag<["-"], "fobjc-legacy-dispatch">, Group<f_Group>;
def fobjc_new_property : Flag<["-"], "fobjc-new-property">, Group<clang_ignored_f_Group>;
def fobjc_infer_related_result_type : Flag<["-"], "fobjc-infer-related-result-type">,
                                      Group<f_Group>;
def fno_objc_infer_related_result_type : Flag<["-"],
  "fno-objc-infer-related-result-type">, Group<f_Group>,
  HelpText<
    "do not infer Objective-C related result type based on method family">,
  Flags<[CC1Option]>;
def fobjc_link_runtime: Flag<["-"], "fobjc-link-runtime">, Group<f_Group>;
def fobjc_weak : Flag<["-"], "fobjc-weak">, Group<f_Group>, Flags<[CC1Option]>,
  HelpText<"Enable ARC-style weak references in Objective-C">;

// Objective-C ABI options.
def fobjc_runtime_EQ : Joined<["-"], "fobjc-runtime=">, Group<f_Group>, Flags<[CC1Option, CoreOption]>,
  HelpText<"Specify the target Objective-C runtime kind and version">;
def fobjc_abi_version_EQ : Joined<["-"], "fobjc-abi-version=">, Group<f_Group>;
def fobjc_nonfragile_abi_version_EQ : Joined<["-"], "fobjc-nonfragile-abi-version=">, Group<f_Group>;
def fobjc_nonfragile_abi : Flag<["-"], "fobjc-nonfragile-abi">, Group<f_Group>;
def fno_objc_nonfragile_abi : Flag<["-"], "fno-objc-nonfragile-abi">, Group<f_Group>;

def fobjc_sender_dependent_dispatch : Flag<["-"], "fobjc-sender-dependent-dispatch">, Group<f_Group>;
def fomit_frame_pointer : Flag<["-"], "fomit-frame-pointer">, Group<f_Group>;
def fopenmp : Flag<["-"], "fopenmp">, Group<f_Group>, Flags<[CC1Option, NoArgumentUnused]>,
  HelpText<"Parse OpenMP pragmas and generate parallel code.">;
def fno_openmp : Flag<["-"], "fno-openmp">, Group<f_Group>, Flags<[NoArgumentUnused]>;
def fopenmp_version_EQ : Joined<["-"], "fopenmp-version=">, Group<f_Group>, Flags<[CC1Option, NoArgumentUnused]>;
def fopenmp_EQ : Joined<["-"], "fopenmp=">, Group<f_Group>;
def fopenmp_use_tls : Flag<["-"], "fopenmp-use-tls">, Group<f_Group>,
  Flags<[NoArgumentUnused, HelpHidden]>;
def fnoopenmp_use_tls : Flag<["-"], "fnoopenmp-use-tls">, Group<f_Group>,
  Flags<[CC1Option, NoArgumentUnused, HelpHidden]>;
def fopenmp_targets_EQ : CommaJoined<["-"], "fopenmp-targets=">, Flags<[DriverOption, CC1Option]>,
  HelpText<"Specify comma-separated list of triples OpenMP offloading targets to be supported">;
def fopenmp_relocatable_target : Flag<["-"], "fopenmp-relocatable-target">,
  Group<f_Group>, Flags<[CC1Option, NoArgumentUnused, HelpHidden]>;
def fnoopenmp_relocatable_target : Flag<["-"], "fnoopenmp-relocatable-target">,
  Group<f_Group>, Flags<[CC1Option, NoArgumentUnused, HelpHidden]>;
def fopenmp_simd : Flag<["-"], "fopenmp-simd">, Group<f_Group>, Flags<[CC1Option, NoArgumentUnused]>,
  HelpText<"Emit OpenMP code only for SIMD-based constructs.">;
def fopenmp_enable_irbuilder : Flag<["-"], "fopenmp-enable-irbuilder">, Group<f_Group>, Flags<[CC1Option, NoArgumentUnused, HelpHidden]>,
  HelpText<"Use the experimental OpenMP-IR-Builder codegen path.">;
def fno_openmp_simd : Flag<["-"], "fno-openmp-simd">, Group<f_Group>, Flags<[CC1Option, NoArgumentUnused]>;
def fopenmp_cuda_mode : Flag<["-"], "fopenmp-cuda-mode">, Group<f_Group>,
  Flags<[CC1Option, NoArgumentUnused, HelpHidden]>;
def fno_openmp_cuda_mode : Flag<["-"], "fno-openmp-cuda-mode">, Group<f_Group>,
  Flags<[NoArgumentUnused, HelpHidden]>;
def fopenmp_cuda_force_full_runtime : Flag<["-"], "fopenmp-cuda-force-full-runtime">, Group<f_Group>,
  Flags<[CC1Option, NoArgumentUnused, HelpHidden]>;
def fno_openmp_cuda_force_full_runtime : Flag<["-"], "fno-openmp-cuda-force-full-runtime">, Group<f_Group>,
  Flags<[NoArgumentUnused, HelpHidden]>;
def fopenmp_cuda_number_of_sm_EQ : Joined<["-"], "fopenmp-cuda-number-of-sm=">, Group<f_Group>,
  Flags<[CC1Option, NoArgumentUnused, HelpHidden]>;
def fopenmp_cuda_blocks_per_sm_EQ : Joined<["-"], "fopenmp-cuda-blocks-per-sm=">, Group<f_Group>,
  Flags<[CC1Option, NoArgumentUnused, HelpHidden]>;
def fopenmp_cuda_teams_reduction_recs_num_EQ : Joined<["-"], "fopenmp-cuda-teams-reduction-recs-num=">, Group<f_Group>,
  Flags<[CC1Option, NoArgumentUnused, HelpHidden]>;
def fopenmp_optimistic_collapse : Flag<["-"], "fopenmp-optimistic-collapse">, Group<f_Group>,
  Flags<[CC1Option, NoArgumentUnused, HelpHidden]>;
def fno_openmp_optimistic_collapse : Flag<["-"], "fno-openmp-optimistic-collapse">, Group<f_Group>,
  Flags<[NoArgumentUnused, HelpHidden]>;
def fopenmp_cuda_parallel_target_regions : Flag<["-"], "fopenmp-cuda-parallel-target-regions">, Group<f_Group>,
  Flags<[CC1Option, NoArgumentUnused, HelpHidden]>,
  HelpText<"Support parallel execution of target regions on Cuda-based devices.">;
def fno_openmp_cuda_parallel_target_regions : Flag<["-"], "fno-openmp-cuda-parallel-target-regions">, Group<f_Group>,
  Flags<[NoArgumentUnused, HelpHidden]>,
  HelpText<"Support only serial execution of target regions on Cuda-based devices.">;
def static_openmp: Flag<["-"], "static-openmp">,
  HelpText<"Use the static host OpenMP runtime while linking.">;
def fno_optimize_sibling_calls : Flag<["-"], "fno-optimize-sibling-calls">, Group<f_Group>;
def foptimize_sibling_calls : Flag<["-"], "foptimize-sibling-calls">, Group<f_Group>;
def fno_escaping_block_tail_calls : Flag<["-"], "fno-escaping-block-tail-calls">, Group<f_Group>, Flags<[CC1Option]>;
def fescaping_block_tail_calls : Flag<["-"], "fescaping-block-tail-calls">, Group<f_Group>;
def force__cpusubtype__ALL : Flag<["-"], "force_cpusubtype_ALL">;
def force__flat__namespace : Flag<["-"], "force_flat_namespace">;
def force__load : Separate<["-"], "force_load">;
def force_addr : Joined<["-"], "fforce-addr">, Group<clang_ignored_f_Group>;
def foutput_class_dir_EQ : Joined<["-"], "foutput-class-dir=">, Group<f_Group>;
def fpack_struct : Flag<["-"], "fpack-struct">, Group<f_Group>;
def fno_pack_struct : Flag<["-"], "fno-pack-struct">, Group<f_Group>;
def fpack_struct_EQ : Joined<["-"], "fpack-struct=">, Group<f_Group>, Flags<[CC1Option]>,
  HelpText<"Specify the default maximum struct packing alignment">;
def fmax_type_align_EQ : Joined<["-"], "fmax-type-align=">, Group<f_Group>, Flags<[CC1Option]>,
  HelpText<"Specify the maximum alignment to enforce on pointers lacking an explicit alignment">;
def fno_max_type_align : Flag<["-"], "fno-max-type-align">, Group<f_Group>;
def fpascal_strings : Flag<["-"], "fpascal-strings">, Group<f_Group>, Flags<[CC1Option]>,
  HelpText<"Recognize and construct Pascal-style string literals">;
def fpatchable_function_entry_EQ : Joined<["-"], "fpatchable-function-entry=">, Group<f_Group>, Flags<[CC1Option]>,
  MetaVarName<"<N,M>">, HelpText<"Generate M NOPs before function entry and N-M NOPs after function entry">;
def fpcc_struct_return : Flag<["-"], "fpcc-struct-return">, Group<f_Group>, Flags<[CC1Option]>,
  HelpText<"Override the default ABI to return all structs on the stack">;
def fpch_preprocess : Flag<["-"], "fpch-preprocess">, Group<f_Group>;
def fpic : Flag<["-"], "fpic">, Group<f_Group>;
def fno_pic : Flag<["-"], "fno-pic">, Group<f_Group>;
def fpie : Flag<["-"], "fpie">, Group<f_Group>;
def fno_pie : Flag<["-"], "fno-pie">, Group<f_Group>;
defm plt : OptOutFFlag<"plt", "",
  "Use GOT indirection instead of PLT to make external function calls (x86 only)">;
defm ropi : OptInFFlag<"ropi", "Generate read-only position independent code (ARM only)">;
defm rwpi : OptInFFlag<"rwpi", "Generate read-write position independent code (ARM only)">;
def fplugin_EQ : Joined<["-"], "fplugin=">, Group<f_Group>, Flags<[DriverOption]>, MetaVarName<"<dsopath>">,
  HelpText<"Load the named plugin (dynamic shared object)">;
def fpass_plugin_EQ : Joined<["-"], "fpass-plugin=">,
  Group<f_Group>, Flags<[CC1Option]>, MetaVarName<"<dsopath>">,
  HelpText<"Load pass plugin from a dynamic shared object file (only with new pass manager).">;
defm preserve_as_comments : OptOutFFlag<"preserve-as-comments", "",
  "Do not preserve comments in inline assembly">;
def fprofile_arcs : Flag<["-"], "fprofile-arcs">, Group<f_Group>, Flags<[LinkOption]>;
def fno_profile_arcs : Flag<["-"], "fno-profile-arcs">, Group<f_Group>;
def framework : Separate<["-"], "framework">, Flags<[LinkerInput]>;
def frandom_seed_EQ : Joined<["-"], "frandom-seed=">, Group<clang_ignored_f_Group>;
def freg_struct_return : Flag<["-"], "freg-struct-return">, Group<f_Group>, Flags<[CC1Option]>,
  HelpText<"Override the default ABI to return small structs in registers">;
defm rtti : OptOutFFlag<"rtti", "", "Disable generation of rtti information">;
defm rtti_data : OptOutFFlag<"rtti-data", "", "Disable generation of RTTI data">;
def : Flag<["-"], "fsched-interblock">, Group<clang_ignored_f_Group>;
def fshort_enums : Flag<["-"], "fshort-enums">, Group<f_Group>, Flags<[CC1Option]>,
  HelpText<"Allocate to an enum type only as many bytes as it needs for the declared range of possible values">;
def fchar8__t : Flag<["-"], "fchar8_t">, Group<f_Group>, Flags<[CC1Option]>,
  HelpText<"Enable C++ builtin type char8_t">;
def fno_char8__t : Flag<["-"], "fno-char8_t">, Group<f_Group>, Flags<[CC1Option]>,
  HelpText<"Disable C++ builtin type char8_t">;
def fshort_wchar : Flag<["-"], "fshort-wchar">, Group<f_Group>,
  HelpText<"Force wchar_t to be a short unsigned int">;
def fno_short_wchar : Flag<["-"], "fno-short-wchar">, Group<f_Group>,
  HelpText<"Force wchar_t to be an unsigned int">;
def fshow_overloads_EQ : Joined<["-"], "fshow-overloads=">, Group<f_Group>, Flags<[CC1Option]>,
  HelpText<"Which overload candidates to show when overload resolution fails: "
           "best|all; defaults to all">, Values<"best,all">;
defm show_column : OptOutFFlag<"show-column", "", "Do not include column number on diagnostics">;
def fshow_source_location : Flag<["-"], "fshow-source-location">, Group<f_Group>;
def fspell_checking : Flag<["-"], "fspell-checking">, Group<f_Group>;
def fspell_checking_limit_EQ : Joined<["-"], "fspell-checking-limit=">, Group<f_Group>;
def fsigned_bitfields : Flag<["-"], "fsigned-bitfields">, Group<f_Group>;
defm signed_char : OptOutFFlag<"signed-char", "char is signed", "char is unsigned">;
def fsplit_stack : Flag<["-"], "fsplit-stack">, Group<f_Group>;
def fstack_protector_all : Flag<["-"], "fstack-protector-all">, Group<f_Group>,
  HelpText<"Enable stack protectors for all functions">;
def fstack_clash_protection : Flag<["-"], "fstack-clash-protection">, Group<f_Group>, Flags<[CC1Option]>,
  HelpText<"Enable stack clash protection">;
def fno_stack_clash_protection : Flag<["-"], "fno-stack-clash-protection">, Group<f_Group>,
  HelpText<"Disable stack clash protection">;
def fstack_protector_strong : Flag<["-"], "fstack-protector-strong">, Group<f_Group>,
  HelpText<"Enable stack protectors for some functions vulnerable to stack smashing. "
           "Compared to -fstack-protector, this uses a stronger heuristic "
           "that includes functions containing arrays of any size (and any type), "
           "as well as any calls to alloca or the taking of an address from a local variable">;
def fstack_protector : Flag<["-"], "fstack-protector">, Group<f_Group>,
  HelpText<"Enable stack protectors for some functions vulnerable to stack smashing. "
           "This uses a loose heuristic which considers functions vulnerable if they "
           "contain a char (or 8bit integer) array or constant sized calls to alloca "
           ", which are of greater size than ssp-buffer-size (default: 8 bytes). All "
           "variable sized calls to alloca are considered vulnerable. A function with "
           "a stack protector has a guard value added to the stack frame that is "
           "checked on function exit. The guard value must be positioned in the "
           "stack frame such that a buffer overflow from a vulnerable variable will "
           "overwrite the guard value before overwriting the function's return "
           "address. The reference stack guard value is stored in a global variable.">;
def ftrivial_auto_var_init : Joined<["-"], "ftrivial-auto-var-init=">, Group<f_Group>,
  Flags<[CC1Option, CoreOption]>, HelpText<"Initialize trivial automatic stack variables: uninitialized (default)"
  " | pattern">, Values<"uninitialized,pattern">;
def enable_trivial_var_init_zero : Flag<["-"], "enable-trivial-auto-var-init-zero-knowing-it-will-be-removed-from-clang">,
  Flags<[CC1Option, CoreOption]>,
  HelpText<"Trivial automatic variable initialization to zero is only here for benchmarks, it'll eventually be removed, and I'm OK with that because I'm only using it to benchmark">;
def ftrivial_auto_var_init_stop_after : Joined<["-"], "ftrivial-auto-var-init-stop-after=">, Group<f_Group>,
  Flags<[CC1Option, CoreOption]>, HelpText<"Stop initializing trivial automatic stack variables after the specified number of instances">;
def fstandalone_debug : Flag<["-"], "fstandalone-debug">, Group<f_Group>, Flags<[CoreOption]>,
  HelpText<"Emit full debug info for all types used by the program">;
def fno_standalone_debug : Flag<["-"], "fno-standalone-debug">, Group<f_Group>, Flags<[CoreOption]>,
  HelpText<"Limit debug information produced to reduce size of debug binary">;
def flimit_debug_info : Flag<["-"], "flimit-debug-info">, Flags<[CoreOption]>, Alias<fno_standalone_debug>;
def fno_limit_debug_info : Flag<["-"], "fno-limit-debug-info">, Flags<[CoreOption]>, Alias<fstandalone_debug>;
def fdebug_macro : Flag<["-"], "fdebug-macro">, Group<f_Group>, Flags<[CoreOption]>,
  HelpText<"Emit macro debug information">;
def fno_debug_macro : Flag<["-"], "fno-debug-macro">, Group<f_Group>, Flags<[CoreOption]>,
  HelpText<"Do not emit macro debug information">;
def fstrict_aliasing : Flag<["-"], "fstrict-aliasing">, Group<f_Group>,
  Flags<[DriverOption, CoreOption]>;
def fstrict_enums : Flag<["-"], "fstrict-enums">, Group<f_Group>, Flags<[CC1Option]>,
  HelpText<"Enable optimizations based on the strict definition of an enum's "
           "value range">;
def fstrict_vtable_pointers: Flag<["-"], "fstrict-vtable-pointers">,
  Group<f_Group>, Flags<[CC1Option]>,
  HelpText<"Enable optimizations based on the strict rules for overwriting "
             "polymorphic C++ objects">;
def fstrict_overflow : Flag<["-"], "fstrict-overflow">, Group<f_Group>;
def fsyntax_only : Flag<["-"], "fsyntax-only">,
  Flags<[DriverOption,CoreOption,CC1Option]>, Group<Action_Group>;
def ftabstop_EQ : Joined<["-"], "ftabstop=">, Group<f_Group>;
def ftemplate_depth_EQ : Joined<["-"], "ftemplate-depth=">, Group<f_Group>;
def ftemplate_depth_ : Joined<["-"], "ftemplate-depth-">, Group<f_Group>;
def ftemplate_backtrace_limit_EQ : Joined<["-"], "ftemplate-backtrace-limit=">,
                                   Group<f_Group>;
def foperator_arrow_depth_EQ : Joined<["-"], "foperator-arrow-depth=">,
                               Group<f_Group>;

def fsave_optimization_record : Flag<["-"], "fsave-optimization-record">,
  Group<f_Group>, HelpText<"Generate a YAML optimization record file">;
def fsave_optimization_record_EQ : Joined<["-"], "fsave-optimization-record=">,
  Group<f_Group>, HelpText<"Generate an optimization record file in a specific format">,
  MetaVarName<"<format>">;
def fno_save_optimization_record : Flag<["-"], "fno-save-optimization-record">,
  Group<f_Group>, Flags<[NoArgumentUnused]>;
def foptimization_record_file_EQ : Joined<["-"], "foptimization-record-file=">,
  Group<f_Group>,
  HelpText<"Specify the output name of the file containing the optimization remarks. Implies -fsave-optimization-record. On Darwin platforms, this cannot be used with multiple -arch <arch> options.">,
  MetaVarName<"<file>">;
def foptimization_record_passes_EQ : Joined<["-"], "foptimization-record-passes=">,
  Group<f_Group>,
  HelpText<"Only include passes which match a specified regular expression in the generated optimization record (by default, include all passes)">,
  MetaVarName<"<regex>">;

def ftest_coverage : Flag<["-"], "ftest-coverage">, Group<f_Group>;
def fno_test_coverage : Flag<["-"], "fno-test-coverage">, Group<f_Group>;
def fvectorize : Flag<["-"], "fvectorize">, Group<f_Group>,
  HelpText<"Enable the loop vectorization passes">;
def fno_vectorize : Flag<["-"], "fno-vectorize">, Group<f_Group>;
def : Flag<["-"], "ftree-vectorize">, Alias<fvectorize>;
def : Flag<["-"], "fno-tree-vectorize">, Alias<fno_vectorize>;
def fslp_vectorize : Flag<["-"], "fslp-vectorize">, Group<f_Group>,
  HelpText<"Enable the superword-level parallelism vectorization passes">;
def fno_slp_vectorize : Flag<["-"], "fno-slp-vectorize">, Group<f_Group>;
def : Flag<["-"], "ftree-slp-vectorize">, Alias<fslp_vectorize>;
def : Flag<["-"], "fno-tree-slp-vectorize">, Alias<fno_slp_vectorize>;
def Wlarge_by_value_copy_def : Flag<["-"], "Wlarge-by-value-copy">,
  HelpText<"Warn if a function definition returns or accepts an object larger "
           "in bytes than a given value">, Flags<[HelpHidden]>;
def Wlarge_by_value_copy_EQ : Joined<["-"], "Wlarge-by-value-copy=">, Flags<[CC1Option]>;

// These "special" warning flags are effectively processed as f_Group flags by the driver:
// Just silence warnings about -Wlarger-than for now.
def Wlarger_than_EQ : Joined<["-"], "Wlarger-than=">, Group<clang_ignored_f_Group>;
def Wlarger_than_ : Joined<["-"], "Wlarger-than-">, Alias<Wlarger_than_EQ>;
def Wframe_larger_than_EQ : Joined<["-"], "Wframe-larger-than=">, Group<f_Group>, Flags<[DriverOption]>;

def : Flag<["-"], "fterminated-vtables">, Alias<fapple_kext>;
def fthreadsafe_statics : Flag<["-"], "fthreadsafe-statics">, Group<f_Group>;
def ftime_report : Flag<["-"], "ftime-report">, Group<f_Group>, Flags<[CC1Option]>;
def ftime_trace : Flag<["-"], "ftime-trace">, Group<f_Group>,
  HelpText<"Turn on time profiler. Generates JSON file based on output filename.">,
  DocBrief<[{
Turn on time profiler. Generates JSON file based on output filename. Results
can be analyzed with chrome://tracing or `Speedscope App
<https://www.speedscope.app>`_ for flamegraph visualization.}]>,
  Flags<[CC1Option, CoreOption]>;
def ftime_trace_granularity_EQ : Joined<["-"], "ftime-trace-granularity=">, Group<f_Group>,
  HelpText<"Minimum time granularity (in microseconds) traced by time profiler">,
  Flags<[CC1Option, CoreOption]>;
def ftlsmodel_EQ : Joined<["-"], "ftls-model=">, Group<f_Group>, Flags<[CC1Option]>;
def ftrapv : Flag<["-"], "ftrapv">, Group<f_Group>, Flags<[CC1Option]>,
  HelpText<"Trap on integer overflow">;
def ftrapv_handler_EQ : Joined<["-"], "ftrapv-handler=">, Group<f_Group>,
  MetaVarName<"<function name>">,
  HelpText<"Specify the function to be called on overflow">;
def ftrapv_handler : Separate<["-"], "ftrapv-handler">, Group<f_Group>, Flags<[CC1Option]>;
def ftrap_function_EQ : Joined<["-"], "ftrap-function=">, Group<f_Group>, Flags<[CC1Option]>,
  HelpText<"Issue call to specified function rather than a trap instruction">;
def funit_at_a_time : Flag<["-"], "funit-at-a-time">, Group<f_Group>;
def funroll_loops : Flag<["-"], "funroll-loops">, Group<f_Group>,
  HelpText<"Turn on loop unroller">, Flags<[CC1Option]>;
def fno_unroll_loops : Flag<["-"], "fno-unroll-loops">, Group<f_Group>,
  HelpText<"Turn off loop unroller">, Flags<[CC1Option]>;
defm reroll_loops : OptInFFlag<"reroll-loops", "Turn on loop reroller">;
def ftrigraphs : Flag<["-"], "ftrigraphs">, Group<f_Group>,
  HelpText<"Process trigraph sequences">, Flags<[CC1Option]>;
def fno_trigraphs : Flag<["-"], "fno-trigraphs">, Group<f_Group>,
  HelpText<"Do not process trigraph sequences">, Flags<[CC1Option]>;
def funsigned_bitfields : Flag<["-"], "funsigned-bitfields">, Group<f_Group>;
def funsigned_char : Flag<["-"], "funsigned-char">, Group<f_Group>;
def fno_unsigned_char : Flag<["-"], "fno-unsigned-char">;
def funwind_tables : Flag<["-"], "funwind-tables">, Group<f_Group>;
def fuse_cxa_atexit : Flag<["-"], "fuse-cxa-atexit">, Group<f_Group>;
def fregister_global_dtors_with_atexit : Flag<["-"], "fregister-global-dtors-with-atexit">, Group<f_Group>, Flags<[CC1Option]>,
  HelpText<"Use atexit or __cxa_atexit to register global destructors">;
defm use_init_array : OptOutFFlag<"use-init-array", "", "Use .ctors/.dtors instead of .init_array/.fini_array">;
def fno_var_tracking : Flag<["-"], "fno-var-tracking">, Group<clang_ignored_f_Group>;
def fverbose_asm : Flag<["-"], "fverbose-asm">, Group<f_Group>,
  HelpText<"Generate verbose assembly output">;
def dA : Flag<["-"], "dA">, Alias<fverbose_asm>;
def fvisibility_EQ : Joined<["-"], "fvisibility=">, Group<f_Group>,
  HelpText<"Set the default symbol visibility for all global declarations">, Values<"hidden,default">;
def fvisibility_inlines_hidden : Flag<["-"], "fvisibility-inlines-hidden">, Group<f_Group>,
  HelpText<"Give inline C++ member functions hidden visibility by default">,
  Flags<[CC1Option]>;
def fvisibility_inlines_hidden_static_local_var :
  Flag<["-"], "fvisibility-inlines-hidden-static-local-var">, Group<f_Group>,
  HelpText<"When -fvisibility-inlines-hidden is enabled, static variables in "
           "inline C++ member functions will also be given hidden visibility "
           "by default">,
  Flags<[CC1Option]>;
def fno_visibility_inlines_hidden_static_local_var :
  Flag<["-"], "fno-visibility-inlines-hidden-static-local-var">, Group<f_Group>,
  HelpText<"Disables -fvisibility-inlines-hidden-static-local-var "
           "(this is the default on non-darwin targets)">,
  Flags<[CC1Option]>;
def fvisibility_ms_compat : Flag<["-"], "fvisibility-ms-compat">, Group<f_Group>,
  HelpText<"Give global types 'default' visibility and global functions and "
           "variables 'hidden' visibility by default">;
def fvisibility_global_new_delete_hidden : Flag<["-"], "fvisibility-global-new-delete-hidden">, Group<f_Group>,
  HelpText<"Give global C++ operator new and delete declarations hidden visibility">, Flags<[CC1Option]>;
defm whole_program_vtables : OptInFFlag<"whole-program-vtables",
  "Enables whole-program vtable optimization. Requires -flto", "", "", [CoreOption]>;
defm split_lto_unit : OptInFFlag<"split-lto-unit",
  "Enables splitting of the LTO unit", "", "", [CoreOption]>;
defm force_emit_vtables : OptInFFlag<"force-emit-vtables",
  "Emits more virtual tables to improve devirtualization", "", "", [CoreOption]>;
defm virtual_function_elimination : OptInFFlag<"virtual-function-elimination",
  "Enables dead virtual function elimination optimization. Requires -flto=full", "", "", [CoreOption]>;

def fwrapv : Flag<["-"], "fwrapv">, Group<f_Group>, Flags<[CC1Option]>,
  HelpText<"Treat signed integer overflow as two's complement">;
def fwritable_strings : Flag<["-"], "fwritable-strings">, Group<f_Group>, Flags<[CC1Option]>,
  HelpText<"Store string literals as writable data">;
defm zero_initialized_in_bss : OptOutFFlag<"zero-initialized-in-bss", "", "Don't place zero initialized data in BSS">;
defm function_sections : OptInFFlag<"function-sections", "Place each function in its own section">;
def fbasic_block_sections_EQ : Joined<["-"], "fbasic-block-sections=">, Group<f_Group>,
  Flags<[CC1Option, CC1AsOption]>,
  HelpText<"Place each function's basic blocks in unique sections (ELF Only) : all | labels | none | list=<file>">,
  DocBrief<[{Generate labels for each basic block or place each basic block or a subset of basic blocks in its own section.}]>,
  Values<"all,labels,none,list=">;
defm data_sections : OptInFFlag<"data-sections", "Place each data in its own section">;
defm stack_size_section : OptInFFlag<"stack-size-section", "Emit section containing metadata on function stack sizes">;

defm unique_basic_block_section_names : OptInFFlag<"unique-basic-block-section-names",
 "Use unique names for basic block sections (ELF Only)">;
defm unique_internal_linkage_names : OptInFFlag<"unique-internal-linkage-names",
 "Uniqueify Internal Linkage Symbol Names by appending the MD5 hash of the module path">;
defm unique_section_names : OptOutFFlag<"unique-section-names",
  "", "Don't use unique names for text and data sections">;

defm strict_return : OptOutFFlag<"strict-return", "",
  "Don't treat control flow paths that fall off the end of a non-void function as unreachable">;

def fenable_matrix : Flag<["-"], "fenable-matrix">, Group<f_Group>,
    Flags<[CC1Option]>,
    HelpText<"Enable matrix data type and related builtin functions">;


def fdebug_types_section: Flag <["-"], "fdebug-types-section">, Group<f_Group>,
  HelpText<"Place debug types in their own section (ELF Only)">;
def fno_debug_types_section: Flag<["-"], "fno-debug-types-section">, Group<f_Group>;
defm debug_ranges_base_address : OptInFFlag<"debug-ranges-base-address",
  "Use DWARF base address selection entries in .debug_ranges">;
def fsplit_dwarf_inlining: Flag <["-"], "fsplit-dwarf-inlining">, Group<f_Group>,
  HelpText<"Provide minimal debug info in the object/executable to facilitate online symbolication/stack traces in the absence of .dwo/.dwp files when using Split DWARF">;
def fno_split_dwarf_inlining: Flag<["-"], "fno-split-dwarf-inlining">, Group<f_Group>,
  Flags<[CC1Option]>;
def fdebug_default_version: Joined<["-"], "fdebug-default-version=">, Group<f_Group>,
  HelpText<"Default DWARF version to use, if a -g option caused DWARF debug info to be produced">;
def fdebug_prefix_map_EQ
  : Joined<["-"], "fdebug-prefix-map=">, Group<f_Group>,
    Flags<[CC1Option,CC1AsOption]>,
    HelpText<"remap file source paths in debug info">;
def ffile_prefix_map_EQ
  : Joined<["-"], "ffile-prefix-map=">, Group<f_Group>,
    HelpText<"remap file source paths in debug info and predefined preprocessor macros">;
def fmacro_prefix_map_EQ
  : Joined<["-"], "fmacro-prefix-map=">, Group<Preprocessor_Group>, Flags<[CC1Option]>,
    HelpText<"remap file source paths in predefined preprocessor macros">;
defm force_dwarf_frame : OptInFFlag<"force-dwarf-frame", "Always emit a debug frame section">;
def g_Flag : Flag<["-"], "g">, Group<g_Group>,
  HelpText<"Generate source-level debug information">;
def gline_tables_only : Flag<["-"], "gline-tables-only">, Group<gN_Group>,
  Flags<[CoreOption]>, HelpText<"Emit debug line number tables only">;
def gline_directives_only : Flag<["-"], "gline-directives-only">, Group<gN_Group>,
  Flags<[CoreOption]>, HelpText<"Emit debug line info directives only">;
def gmlt : Flag<["-"], "gmlt">, Alias<gline_tables_only>;
def g0 : Flag<["-"], "g0">, Group<gN_Group>;
def g1 : Flag<["-"], "g1">, Group<gN_Group>, Alias<gline_tables_only>;
def g2 : Flag<["-"], "g2">, Group<gN_Group>;
def g3 : Flag<["-"], "g3">, Group<gN_Group>;
def ggdb : Flag<["-"], "ggdb">, Group<gTune_Group>;
def ggdb0 : Flag<["-"], "ggdb0">, Group<ggdbN_Group>;
def ggdb1 : Flag<["-"], "ggdb1">, Group<ggdbN_Group>;
def ggdb2 : Flag<["-"], "ggdb2">, Group<ggdbN_Group>;
def ggdb3 : Flag<["-"], "ggdb3">, Group<ggdbN_Group>;
def glldb : Flag<["-"], "glldb">, Group<gTune_Group>;
def gsce : Flag<["-"], "gsce">, Group<gTune_Group>;
// Equivalent to our default dwarf version. Forces usual dwarf emission when
// CodeView is enabled.
def gdwarf : Flag<["-"], "gdwarf">, Group<g_Group>, Flags<[CoreOption]>,
  HelpText<"Generate source-level debug information with the default dwarf version">;
def gdwarf_2 : Flag<["-"], "gdwarf-2">, Group<g_Group>,
  HelpText<"Generate source-level debug information with dwarf version 2">;
def gdwarf_3 : Flag<["-"], "gdwarf-3">, Group<g_Group>,
  HelpText<"Generate source-level debug information with dwarf version 3">;
def gdwarf_4 : Flag<["-"], "gdwarf-4">, Group<g_Group>,
  HelpText<"Generate source-level debug information with dwarf version 4">;
def gdwarf_5 : Flag<["-"], "gdwarf-5">, Group<g_Group>,
  HelpText<"Generate source-level debug information with dwarf version 5">;

def gcodeview : Flag<["-"], "gcodeview">,
  HelpText<"Generate CodeView debug information">,
  Flags<[CC1Option, CC1AsOption, CoreOption]>;
def gcodeview_ghash : Flag<["-"], "gcodeview-ghash">,
  HelpText<"Emit type record hashes in a .debug$H section">,
  Flags<[CC1Option, CoreOption]>;
def gno_codeview_ghash : Flag<["-"], "gno-codeview-ghash">, Flags<[CoreOption]>;
def ginline_line_tables : Flag<["-"], "ginline-line-tables">, Flags<[CoreOption]>;
def gno_inline_line_tables : Flag<["-"], "gno-inline-line-tables">,
  Flags<[CC1Option, CoreOption]>, HelpText<"Don't emit inline line tables">;

def gfull : Flag<["-"], "gfull">, Group<g_Group>;
def gused : Flag<["-"], "gused">, Group<g_Group>;
def gstabs : Joined<["-"], "gstabs">, Group<g_Group>, Flags<[Unsupported]>;
def gcoff : Joined<["-"], "gcoff">, Group<g_Group>, Flags<[Unsupported]>;
def gxcoff : Joined<["-"], "gxcoff">, Group<g_Group>, Flags<[Unsupported]>;
def gvms : Joined<["-"], "gvms">, Group<g_Group>, Flags<[Unsupported]>;
def gtoggle : Flag<["-"], "gtoggle">, Group<g_flags_Group>, Flags<[Unsupported]>;
def grecord_command_line : Flag<["-"], "grecord-command-line">,
  Group<g_flags_Group>;
def gno_record_command_line : Flag<["-"], "gno-record-command-line">,
  Group<g_flags_Group>;
def : Flag<["-"], "grecord-gcc-switches">, Alias<grecord_command_line>;
def : Flag<["-"], "gno-record-gcc-switches">, Alias<gno_record_command_line>;
def gstrict_dwarf : Flag<["-"], "gstrict-dwarf">, Group<g_flags_Group>;
def gno_strict_dwarf : Flag<["-"], "gno-strict-dwarf">, Group<g_flags_Group>;
def gcolumn_info : Flag<["-"], "gcolumn-info">, Group<g_flags_Group>, Flags<[CoreOption]>;
def gno_column_info : Flag<["-"], "gno-column-info">, Group<g_flags_Group>, Flags<[CoreOption, CC1Option]>;
def gsplit_dwarf : Flag<["-"], "gsplit-dwarf">, Group<g_flags_Group>;
def gsplit_dwarf_EQ : Joined<["-"], "gsplit-dwarf=">, Group<g_flags_Group>,
  HelpText<"Set DWARF fission mode to either 'split' or 'single'">,
  Values<"split,single">;
def ggnu_pubnames : Flag<["-"], "ggnu-pubnames">, Group<g_flags_Group>, Flags<[CC1Option]>;
def gno_gnu_pubnames : Flag<["-"], "gno-gnu-pubnames">, Group<g_flags_Group>;
def gpubnames : Flag<["-"], "gpubnames">, Group<g_flags_Group>, Flags<[CC1Option]>;
def gno_pubnames : Flag<["-"], "gno-pubnames">, Group<g_flags_Group>;
def gdwarf_aranges : Flag<["-"], "gdwarf-aranges">, Group<g_flags_Group>;
def gmodules : Flag <["-"], "gmodules">, Group<gN_Group>,
  HelpText<"Generate debug info with external references to clang modules"
           " or precompiled headers">;
def gz : Flag<["-"], "gz">, Group<g_flags_Group>,
    HelpText<"DWARF debug sections compression type">;
def gz_EQ : Joined<["-"], "gz=">, Group<g_flags_Group>,
    HelpText<"DWARF debug sections compression type">;
def gembed_source : Flag<["-"], "gembed-source">, Group<g_flags_Group>, Flags<[CC1Option]>,
    HelpText<"Embed source text in DWARF debug sections">;
def gno_embed_source : Flag<["-"], "gno-embed-source">, Group<g_flags_Group>,
    Flags<[DriverOption]>,
    HelpText<"Restore the default behavior of not embedding source text in DWARF debug sections">;
def headerpad__max__install__names : Joined<["-"], "headerpad_max_install_names">;
def help : Flag<["-", "--"], "help">, Flags<[CC1Option,CC1AsOption]>,
  HelpText<"Display available options">;
def ibuiltininc : Flag<["-"], "ibuiltininc">,
  HelpText<"Enable builtin #include directories even when -nostdinc is used "
           "before or after -ibuiltininc. "
           "Using -nobuiltininc after the option disables it">;
def index_header_map : Flag<["-"], "index-header-map">, Flags<[CC1Option]>,
  HelpText<"Make the next included directory (-I or -F) an indexer header map">;
def idirafter : JoinedOrSeparate<["-"], "idirafter">, Group<clang_i_Group>, Flags<[CC1Option]>,
  HelpText<"Add directory to AFTER include search path">;
def iframework : JoinedOrSeparate<["-"], "iframework">, Group<clang_i_Group>, Flags<[CC1Option]>,
  HelpText<"Add directory to SYSTEM framework search path">;
def iframeworkwithsysroot : JoinedOrSeparate<["-"], "iframeworkwithsysroot">,
  Group<clang_i_Group>,
  HelpText<"Add directory to SYSTEM framework search path, "
           "absolute paths are relative to -isysroot">,
  MetaVarName<"<directory>">, Flags<[CC1Option]>;
def imacros : JoinedOrSeparate<["-", "--"], "imacros">, Group<clang_i_Group>, Flags<[CC1Option]>,
  HelpText<"Include macros from file before parsing">, MetaVarName<"<file>">;
def image__base : Separate<["-"], "image_base">;
def include_ : JoinedOrSeparate<["-", "--"], "include">, Group<clang_i_Group>, EnumName<"include">,
    MetaVarName<"<file>">, HelpText<"Include file before parsing">, Flags<[CC1Option]>;
def include_pch : Separate<["-"], "include-pch">, Group<clang_i_Group>, Flags<[CC1Option]>,
  HelpText<"Include precompiled header file">, MetaVarName<"<file>">;
def relocatable_pch : Flag<["-", "--"], "relocatable-pch">, Flags<[CC1Option]>,
  HelpText<"Whether to build a relocatable precompiled header">;
def verify_pch : Flag<["-"], "verify-pch">, Group<Action_Group>, Flags<[CC1Option]>,
  HelpText<"Load and verify that a pre-compiled header file is not stale">;
def init : Separate<["-"], "init">;
def install__name : Separate<["-"], "install_name">;
def iprefix : JoinedOrSeparate<["-"], "iprefix">, Group<clang_i_Group>, Flags<[CC1Option]>,
  HelpText<"Set the -iwithprefix/-iwithprefixbefore prefix">, MetaVarName<"<dir>">;
def iquote : JoinedOrSeparate<["-"], "iquote">, Group<clang_i_Group>, Flags<[CC1Option]>,
  HelpText<"Add directory to QUOTE include search path">, MetaVarName<"<directory>">;
def isysroot : JoinedOrSeparate<["-"], "isysroot">, Group<clang_i_Group>, Flags<[CC1Option]>,
  HelpText<"Set the system root directory (usually /)">, MetaVarName<"<dir>">;
def isystem : JoinedOrSeparate<["-"], "isystem">, Group<clang_i_Group>,
  Flags<[CC1Option]>,
  HelpText<"Add directory to SYSTEM include search path">, MetaVarName<"<directory>">;
def isystem_after : JoinedOrSeparate<["-"], "isystem-after">,
  Group<clang_i_Group>, Flags<[DriverOption]>, MetaVarName<"<directory>">,
  HelpText<"Add directory to end of the SYSTEM include search path">;
def iwithprefixbefore : JoinedOrSeparate<["-"], "iwithprefixbefore">, Group<clang_i_Group>,
  HelpText<"Set directory to include search path with prefix">, MetaVarName<"<dir>">,
  Flags<[CC1Option]>;
def iwithprefix : JoinedOrSeparate<["-"], "iwithprefix">, Group<clang_i_Group>, Flags<[CC1Option]>,
  HelpText<"Set directory to SYSTEM include search path with prefix">, MetaVarName<"<dir>">;
def iwithsysroot : JoinedOrSeparate<["-"], "iwithsysroot">, Group<clang_i_Group>,
  HelpText<"Add directory to SYSTEM include search path, "
           "absolute paths are relative to -isysroot">, MetaVarName<"<directory>">,
  Flags<[CC1Option]>;
def ivfsoverlay : JoinedOrSeparate<["-"], "ivfsoverlay">, Group<clang_i_Group>, Flags<[CC1Option]>,
  HelpText<"Overlay the virtual filesystem described by file over the real file system">;
def imultilib : Separate<["-"], "imultilib">, Group<gfortran_Group>;
def keep__private__externs : Flag<["-"], "keep_private_externs">;
def l : JoinedOrSeparate<["-"], "l">, Flags<[LinkerInput, RenderJoined]>,
        Group<Link_Group>;
def lazy__framework : Separate<["-"], "lazy_framework">, Flags<[LinkerInput]>;
def lazy__library : Separate<["-"], "lazy_library">, Flags<[LinkerInput]>;
def mlittle_endian : Flag<["-"], "mlittle-endian">, Flags<[DriverOption]>;
def EL : Flag<["-"], "EL">, Alias<mlittle_endian>;
def mbig_endian : Flag<["-"], "mbig-endian">, Flags<[DriverOption]>;
def EB : Flag<["-"], "EB">, Alias<mbig_endian>;
def m16 : Flag<["-"], "m16">, Group<m_Group>, Flags<[DriverOption, CoreOption]>;
def m32 : Flag<["-"], "m32">, Group<m_Group>, Flags<[DriverOption, CoreOption]>;
def mqdsp6_compat : Flag<["-"], "mqdsp6-compat">, Group<m_Group>, Flags<[DriverOption,CC1Option]>,
  HelpText<"Enable hexagon-qdsp6 backward compatibility">;
def m64 : Flag<["-"], "m64">, Group<m_Group>, Flags<[DriverOption, CoreOption]>;
def mx32 : Flag<["-"], "mx32">, Group<m_Group>, Flags<[DriverOption, CoreOption]>;
def mabi_EQ : Joined<["-"], "mabi=">, Group<m_Group>;
def miamcu : Flag<["-"], "miamcu">, Group<m_Group>, Flags<[DriverOption, CoreOption]>,
  HelpText<"Use Intel MCU ABI">;
def mno_iamcu : Flag<["-"], "mno-iamcu">, Group<m_Group>, Flags<[DriverOption, CoreOption]>;
def malign_functions_EQ : Joined<["-"], "malign-functions=">, Group<clang_ignored_m_Group>;
def malign_loops_EQ : Joined<["-"], "malign-loops=">, Group<clang_ignored_m_Group>;
def malign_jumps_EQ : Joined<["-"], "malign-jumps=">, Group<clang_ignored_m_Group>;
def malign_branch_EQ : CommaJoined<["-"], "malign-branch=">, Group<m_Group>, Flags<[DriverOption]>,
  HelpText<"Specify types of branches to align">;
def malign_branch_boundary_EQ : Joined<["-"], "malign-branch-boundary=">, Group<m_Group>, Flags<[DriverOption]>,
  HelpText<"Specify the boundary's size to align branches">;
def mpad_max_prefix_size_EQ : Joined<["-"], "mpad-max-prefix-size=">, Group<m_Group>, Flags<[DriverOption]>,
  HelpText<"Specify maximum number of prefixes to use for padding">;
def mbranches_within_32B_boundaries : Flag<["-"], "mbranches-within-32B-boundaries">, Flags<[DriverOption]>, Group<m_Group>,
  HelpText<"Align selected branches (fused, jcc, jmp) within 32-byte boundary">;
def mfancy_math_387 : Flag<["-"], "mfancy-math-387">, Group<clang_ignored_m_Group>;
def mlong_calls : Flag<["-"], "mlong-calls">, Group<m_Group>,
  HelpText<"Generate branches with extended addressability, usually via indirect jumps.">;
def mdouble_EQ : Joined<["-"], "mdouble=">, Group<m_Group>, Values<"32,64">, Flags<[CC1Option]>,
  HelpText<"Force double to be 32 bits or 64 bits">;
def LongDouble_Group : OptionGroup<"<LongDouble group>">, Group<m_Group>,
  DocName<"Long double flags">,
  DocBrief<[{Selects the long double implementation}]>;
def mlong_double_64 : Flag<["-"], "mlong-double-64">, Group<LongDouble_Group>, Flags<[CC1Option]>,
  HelpText<"Force long double to be 64 bits">;
def mlong_double_80 : Flag<["-"], "mlong-double-80">, Group<LongDouble_Group>, Flags<[CC1Option]>,
  HelpText<"Force long double to be 80 bits, padded to 128 bits for storage">;
def mlong_double_128 : Flag<["-"], "mlong-double-128">, Group<LongDouble_Group>, Flags<[CC1Option]>,
  HelpText<"Force long double to be 128 bits">;
def mno_long_calls : Flag<["-"], "mno-long-calls">, Group<m_Group>,
  HelpText<"Restore the default behaviour of not generating long calls">;
def mexecute_only : Flag<["-"], "mexecute-only">, Group<m_arm_Features_Group>,
  HelpText<"Disallow generation of data access to code sections (ARM only)">;
def mno_execute_only : Flag<["-"], "mno-execute-only">, Group<m_arm_Features_Group>,
  HelpText<"Allow generation of data access to code sections (ARM only)">;
def mtp_mode_EQ : Joined<["-"], "mtp=">, Group<m_arm_Features_Group>, Values<"soft,cp15,el0,el1,el2,el3">,
  HelpText<"Thread pointer access method (AArch32/AArch64 only)">;
def mpure_code : Flag<["-"], "mpure-code">, Alias<mexecute_only>; // Alias for GCC compatibility
def mno_pure_code : Flag<["-"], "mno-pure-code">, Alias<mno_execute_only>;
def mtvos_version_min_EQ : Joined<["-"], "mtvos-version-min=">, Group<m_Group>;
def mappletvos_version_min_EQ : Joined<["-"], "mappletvos-version-min=">, Alias<mtvos_version_min_EQ>;
def mtvos_simulator_version_min_EQ : Joined<["-"], "mtvos-simulator-version-min=">;
def mappletvsimulator_version_min_EQ : Joined<["-"], "mappletvsimulator-version-min=">, Alias<mtvos_simulator_version_min_EQ>;
def mwatchos_version_min_EQ : Joined<["-"], "mwatchos-version-min=">, Group<m_Group>;
def mwatchos_simulator_version_min_EQ : Joined<["-"], "mwatchos-simulator-version-min=">;
def mwatchsimulator_version_min_EQ : Joined<["-"], "mwatchsimulator-version-min=">, Alias<mwatchos_simulator_version_min_EQ>;
def march_EQ : Joined<["-"], "march=">, Group<m_Group>, Flags<[CoreOption]>;
def masm_EQ : Joined<["-"], "masm=">, Group<m_Group>, Flags<[DriverOption]>;
def mcmodel_EQ : Joined<["-"], "mcmodel=">, Group<m_Group>, Flags<[CC1Option]>;
def mtls_size_EQ : Joined<["-"], "mtls-size=">, Group<m_Group>, Flags<[DriverOption, CC1Option]>,
  HelpText<"Specify bit size of immediate TLS offsets (AArch64 ELF only): "
           "12 (for 4KB) | 24 (for 16MB, default) | 32 (for 4GB) | 48 (for 256TB, needs -mcmodel=large)">;
def mimplicit_it_EQ : Joined<["-"], "mimplicit-it=">, Group<m_Group>;
def mdefault_build_attributes : Joined<["-"], "mdefault-build-attributes">, Group<m_Group>;
def mno_default_build_attributes : Joined<["-"], "mno-default-build-attributes">, Group<m_Group>;
def mconstant_cfstrings : Flag<["-"], "mconstant-cfstrings">, Group<clang_ignored_m_Group>;
def mconsole : Joined<["-"], "mconsole">, Group<m_Group>, Flags<[DriverOption]>;
def mwindows : Joined<["-"], "mwindows">, Group<m_Group>, Flags<[DriverOption]>;
def mdll : Joined<["-"], "mdll">, Group<m_Group>, Flags<[DriverOption]>;
def municode : Joined<["-"], "municode">, Group<m_Group>, Flags<[DriverOption]>;
def mthreads : Joined<["-"], "mthreads">, Group<m_Group>, Flags<[DriverOption]>;
def mcpu_EQ : Joined<["-"], "mcpu=">, Group<m_Group>;
def mmcu_EQ : Joined<["-"], "mmcu=">, Group<m_Group>;
def msim : Flag<["-"], "msim">, Group<m_Group>;
def mdynamic_no_pic : Joined<["-"], "mdynamic-no-pic">, Group<m_Group>;
def mfix_and_continue : Flag<["-"], "mfix-and-continue">, Group<clang_ignored_m_Group>;
def mieee_fp : Flag<["-"], "mieee-fp">, Group<clang_ignored_m_Group>;
def minline_all_stringops : Flag<["-"], "minline-all-stringops">, Group<clang_ignored_m_Group>;
def mno_inline_all_stringops : Flag<["-"], "mno-inline-all-stringops">, Group<clang_ignored_m_Group>;
def malign_double : Flag<["-"], "malign-double">, Group<m_Group>, Flags<[CC1Option]>,
  HelpText<"Align doubles to two words in structs (x86 only)">;
def mfloat_abi_EQ : Joined<["-"], "mfloat-abi=">, Group<m_Group>, Values<"soft,softfp,hard">;
def mfpmath_EQ : Joined<["-"], "mfpmath=">, Group<m_Group>;
def mfpu_EQ : Joined<["-"], "mfpu=">, Group<m_Group>;
def mhwdiv_EQ : Joined<["-"], "mhwdiv=">, Group<m_Group>;
def mhwmult_EQ : Joined<["-"], "mhwmult=">, Group<m_Group>;
def mglobal_merge : Flag<["-"], "mglobal-merge">, Group<m_Group>, Flags<[CC1Option]>,
  HelpText<"Enable merging of globals">;
def mhard_float : Flag<["-"], "mhard-float">, Group<m_Group>;
def miphoneos_version_min_EQ : Joined<["-"], "miphoneos-version-min=">, Group<m_Group>;
def mios_version_min_EQ : Joined<["-"], "mios-version-min=">,
  Alias<miphoneos_version_min_EQ>, HelpText<"Set iOS deployment target">;
def mios_simulator_version_min_EQ : Joined<["-"], "mios-simulator-version-min=">;
def miphonesimulator_version_min_EQ : Joined<["-"], "miphonesimulator-version-min=">, Alias<mios_simulator_version_min_EQ>;
def mkernel : Flag<["-"], "mkernel">, Group<m_Group>;
def mlinker_version_EQ : Joined<["-"], "mlinker-version=">,
  Flags<[DriverOption]>;
def mllvm : Separate<["-"], "mllvm">, Flags<[CC1Option,CC1AsOption,CoreOption]>,
  HelpText<"Additional arguments to forward to LLVM's option processing">;
def mmacosx_version_min_EQ : Joined<["-"], "mmacosx-version-min=">,
  Group<m_Group>, HelpText<"Set Mac OS X deployment target">;
def mmacos_version_min_EQ : Joined<["-"], "mmacos-version-min=">,
  Group<m_Group>, Alias<mmacosx_version_min_EQ>;
def mms_bitfields : Flag<["-"], "mms-bitfields">, Group<m_Group>, Flags<[CC1Option]>,
  HelpText<"Set the default structure layout to be compatible with the Microsoft compiler standard">;
def moutline : Flag<["-"], "moutline">, Group<f_clang_Group>, Flags<[CC1Option]>,
    HelpText<"Enable function outlining (AArch64 only)">;
def mno_outline : Flag<["-"], "mno-outline">, Group<f_clang_Group>, Flags<[CC1Option]>,
    HelpText<"Disable function outlining (AArch64 only)">;
def mno_ms_bitfields : Flag<["-"], "mno-ms-bitfields">, Group<m_Group>,
  HelpText<"Do not set the default structure layout to be compatible with the Microsoft compiler standard">;
def mstackrealign : Flag<["-"], "mstackrealign">, Group<m_Group>, Flags<[CC1Option]>,
  HelpText<"Force realign the stack at entry to every function">;
def mstack_alignment : Joined<["-"], "mstack-alignment=">, Group<m_Group>, Flags<[CC1Option]>,
  HelpText<"Set the stack alignment">;
def mstack_probe_size : Joined<["-"], "mstack-probe-size=">, Group<m_Group>, Flags<[CC1Option]>,
  HelpText<"Set the stack probe size">;
def mstack_arg_probe : Flag<["-"], "mstack-arg-probe">, Group<m_Group>,
  HelpText<"Enable stack probes">;
def mno_stack_arg_probe : Flag<["-"], "mno-stack-arg-probe">, Group<m_Group>, Flags<[CC1Option]>,
  HelpText<"Disable stack probes which are enabled by default">;
def mthread_model : Separate<["-"], "mthread-model">, Group<m_Group>, Flags<[CC1Option]>,
  HelpText<"The thread model to use, e.g. posix, single (posix by default)">, Values<"posix,single">;
def meabi : Separate<["-"], "meabi">, Group<m_Group>, Flags<[CC1Option]>,
  HelpText<"Set EABI type, e.g. 4, 5 or gnu (default depends on triple)">, Values<"default,4,5,gnu">;

def mno_constant_cfstrings : Flag<["-"], "mno-constant-cfstrings">, Group<m_Group>;
def mno_global_merge : Flag<["-"], "mno-global-merge">, Group<m_Group>, Flags<[CC1Option]>,
  HelpText<"Disable merging of globals">;
def mno_pascal_strings : Flag<["-"], "mno-pascal-strings">,
  Alias<fno_pascal_strings>;
def mno_red_zone : Flag<["-"], "mno-red-zone">, Group<m_Group>;
def mno_tls_direct_seg_refs : Flag<["-"], "mno-tls-direct-seg-refs">, Group<m_Group>, Flags<[CC1Option]>,
  HelpText<"Disable direct TLS access through segment registers">;
def mno_relax_all : Flag<["-"], "mno-relax-all">, Group<m_Group>;
def mno_rtd: Flag<["-"], "mno-rtd">, Group<m_Group>;
def mno_soft_float : Flag<["-"], "mno-soft-float">, Group<m_Group>;
def mno_stackrealign : Flag<["-"], "mno-stackrealign">, Group<m_Group>;

def mretpoline : Flag<["-"], "mretpoline">, Group<m_Group>, Flags<[CoreOption,DriverOption]>;
def mno_retpoline : Flag<["-"], "mno-retpoline">, Group<m_Group>, Flags<[CoreOption,DriverOption]>;
def mspeculative_load_hardening : Flag<["-"], "mspeculative-load-hardening">,
  Group<m_Group>, Flags<[CoreOption,CC1Option]>;
def mno_speculative_load_hardening : Flag<["-"], "mno-speculative-load-hardening">,
  Group<m_Group>, Flags<[CoreOption]>;
def mlvi_hardening : Flag<["-"], "mlvi-hardening">, Group<m_Group>, Flags<[CoreOption,DriverOption]>,
  HelpText<"Enable all mitigations for Load Value Injection (LVI)">;
def mno_lvi_hardening : Flag<["-"], "mno-lvi-hardening">, Group<m_Group>, Flags<[CoreOption,DriverOption]>,
  HelpText<"Disable mitigations for Load Value Injection (LVI)">;
def mlvi_cfi : Flag<["-"], "mlvi-cfi">, Group<m_Group>, Flags<[CoreOption,DriverOption]>,
  HelpText<"Enable only control-flow mitigations for Load Value Injection (LVI)">;
def mno_lvi_cfi : Flag<["-"], "mno-lvi-cfi">, Group<m_Group>, Flags<[CoreOption,DriverOption]>,
  HelpText<"Disable control-flow mitigations for Load Value Injection (LVI)">;
def m_seses : Flag<["-"], "mseses">, Group<m_Group>, Flags<[CoreOption, DriverOption]>,
  HelpText<"Enable speculative execution side effect suppression (SESES). "
    "Includes LVI control flow integrity mitigations">;
def mno_seses : Flag<["-"], "mno-seses">, Group<m_Group>, Flags<[CoreOption, DriverOption]>,
  HelpText<"Disable speculative execution side effect suppression (SESES)">;

def mrelax : Flag<["-"], "mrelax">, Group<m_Group>,
  HelpText<"Enable linker relaxation">;
def mno_relax : Flag<["-"], "mno-relax">, Group<m_Group>,
  HelpText<"Disable linker relaxation">;
def msmall_data_limit_EQ : Joined<["-"], "msmall-data-limit=">, Group<m_Group>,
  Alias<G>,
  HelpText<"Put global and static data smaller than the limit into a special section">;
def msave_restore : Flag<["-"], "msave-restore">, Group<m_riscv_Features_Group>,
  HelpText<"Enable using library calls for save and restore">;
def mno_save_restore : Flag<["-"], "mno-save-restore">, Group<m_riscv_Features_Group>,
  HelpText<"Disable using library calls for save and restore">;
def mcmodel_EQ_medlow : Flag<["-"], "mcmodel=medlow">, Group<m_riscv_Features_Group>,
  Flags<[CC1Option]>, Alias<mcmodel_EQ>, AliasArgs<["small"]>,
  HelpText<"Equivalent to -mcmodel=small, compatible with RISC-V gcc.">;
def mcmodel_EQ_medany : Flag<["-"], "mcmodel=medany">, Group<m_riscv_Features_Group>,
  Flags<[CC1Option]>, Alias<mcmodel_EQ>, AliasArgs<["medium"]>,
  HelpText<"Equivalent to -mcmodel=medium, compatible with RISC-V gcc.">;
def menable_experimental_extensions : Flag<["-"], "menable-experimental-extensions">, Group<m_Group>,
  HelpText<"Enable use of experimental RISC-V extensions.">;

def munaligned_access : Flag<["-"], "munaligned-access">, Group<m_arm_Features_Group>,
  HelpText<"Allow memory accesses to be unaligned (AArch32/AArch64 only)">;
def mno_unaligned_access : Flag<["-"], "mno-unaligned-access">, Group<m_arm_Features_Group>,
  HelpText<"Force all memory accesses to be aligned (AArch32/AArch64 only)">;
def mstrict_align : Flag<["-"], "mstrict-align">, Alias<mno_unaligned_access>, Flags<[CC1Option,HelpHidden]>,
  HelpText<"Force all memory accesses to be aligned (same as mno-unaligned-access)">;
def mno_thumb : Flag<["-"], "mno-thumb">, Group<m_arm_Features_Group>;
def mrestrict_it: Flag<["-"], "mrestrict-it">, Group<m_arm_Features_Group>,
  HelpText<"Disallow generation of deprecated IT blocks for ARMv8. It is on by default for ARMv8 Thumb mode.">;
def mno_restrict_it: Flag<["-"], "mno-restrict-it">, Group<m_arm_Features_Group>,
  HelpText<"Allow generation of deprecated IT blocks for ARMv8. It is off by default for ARMv8 Thumb mode">;
def marm : Flag<["-"], "marm">, Alias<mno_thumb>;
def ffixed_r9 : Flag<["-"], "ffixed-r9">, Group<m_arm_Features_Group>,
  HelpText<"Reserve the r9 register (ARM only)">;
def mno_movt : Flag<["-"], "mno-movt">, Group<m_arm_Features_Group>,
  HelpText<"Disallow use of movt/movw pairs (ARM only)">;
def mcrc : Flag<["-"], "mcrc">, Group<m_Group>,
  HelpText<"Allow use of CRC instructions (ARM/Mips only)">;
def mnocrc : Flag<["-"], "mnocrc">, Group<m_arm_Features_Group>,
  HelpText<"Disallow use of CRC instructions (ARM only)">;
def mno_neg_immediates: Flag<["-"], "mno-neg-immediates">, Group<m_arm_Features_Group>,
  HelpText<"Disallow converting instructions with negative immediates to their negation or inversion.">;
def mcmse : Flag<["-"], "mcmse">, Group<m_arm_Features_Group>,
  Flags<[DriverOption,CC1Option]>,
  HelpText<"Allow use of CMSE (Armv8-M Security Extensions)">;
def ForceAAPCSBitfieldLoad : Flag<["-"], "fAAPCSBitfieldLoad">, Group<m_arm_Features_Group>,
  Flags<[DriverOption,CC1Option]>,
  HelpText<"Follows the AAPCS standard that all volatile bit-field write generates at least one load. (ARM only).">;

def mgeneral_regs_only : Flag<["-"], "mgeneral-regs-only">, Group<m_aarch64_Features_Group>,
  HelpText<"Generate code which only uses the general purpose registers (AArch64 only)">;
def mfix_cortex_a53_835769 : Flag<["-"], "mfix-cortex-a53-835769">,
  Group<m_aarch64_Features_Group>,
  HelpText<"Workaround Cortex-A53 erratum 835769 (AArch64 only)">;
def mno_fix_cortex_a53_835769 : Flag<["-"], "mno-fix-cortex-a53-835769">,
  Group<m_aarch64_Features_Group>,
  HelpText<"Don't workaround Cortex-A53 erratum 835769 (AArch64 only)">;
foreach i = {1-31} in
  def ffixed_x#i : Flag<["-"], "ffixed-x"#i>, Group<m_Group>,
    HelpText<"Reserve the x"#i#" register (AArch64/RISC-V only)">;

foreach i = {8-15,18} in
  def fcall_saved_x#i : Flag<["-"], "fcall-saved-x"#i>, Group<m_aarch64_Features_Group>,
    HelpText<"Make the x"#i#" register call-saved (AArch64 only)">;

def msve_vector_bits_EQ : Joined<["-"], "msve-vector-bits=">,
  Group<m_aarch64_Features_Group>, Flags<[DriverOption,CC1Option]>,
  HelpText<"Specify the size in bits of an SVE vector register. Defaults to the"
           " vector length agnostic value of \"scalable\". (AArch64 only)">,
  Values<"128,256,512,1024,2048,scalable">;

def msign_return_address_EQ : Joined<["-"], "msign-return-address=">,
  Flags<[CC1Option]>, Group<m_Group>, Values<"none,all,non-leaf">,
  HelpText<"Select return address signing scope">;
def mbranch_protection_EQ : Joined<["-"], "mbranch-protection=">,
  HelpText<"Enforce targets of indirect branches and function returns">;

def mharden_sls_EQ : Joined<["-"], "mharden-sls=">,
  HelpText<"Select straight-line speculation hardening scope">;

def msimd128 : Flag<["-"], "msimd128">, Group<m_wasm_Features_Group>;
def munimplemented_simd128 : Flag<["-"], "munimplemented-simd128">, Group<m_wasm_Features_Group>;
def mno_unimplemented_simd128 : Flag<["-"], "mno-unimplemented-simd128">, Group<m_wasm_Features_Group>;
def mno_simd128 : Flag<["-"], "mno-simd128">, Group<m_wasm_Features_Group>;
def mnontrapping_fptoint : Flag<["-"], "mnontrapping-fptoint">, Group<m_wasm_Features_Group>;
def mno_nontrapping_fptoint : Flag<["-"], "mno-nontrapping-fptoint">, Group<m_wasm_Features_Group>;
def msign_ext : Flag<["-"], "msign-ext">, Group<m_wasm_Features_Group>;
def mno_sign_ext : Flag<["-"], "mno-sign-ext">, Group<m_wasm_Features_Group>;
def mexception_handing : Flag<["-"], "mexception-handling">, Group<m_wasm_Features_Group>;
def mno_exception_handing : Flag<["-"], "mno-exception-handling">, Group<m_wasm_Features_Group>;
def matomics : Flag<["-"], "matomics">, Group<m_wasm_Features_Group>;
def mno_atomics : Flag<["-"], "mno-atomics">, Group<m_wasm_Features_Group>;
def mbulk_memory : Flag<["-"], "mbulk-memory">, Group<m_wasm_Features_Group>;
def mno_bulk_memory : Flag<["-"], "mno-bulk-memory">, Group<m_wasm_Features_Group>;
def mmutable_globals : Flag<["-"], "mmutable-globals">, Group<m_wasm_Features_Group>;
def mno_mutable_globals : Flag<["-"], "mno-mutable-globals">, Group<m_wasm_Features_Group>;
def mmultivalue : Flag<["-"], "mmultivalue">, Group<m_wasm_Features_Group>;
def mno_multivalue : Flag<["-"], "mno-multivalue">, Group<m_wasm_Features_Group>;
def mtail_call : Flag<["-"], "mtail-call">, Group<m_wasm_Features_Group>;
def mno_tail_call : Flag<["-"], "mno-tail-call">, Group<m_wasm_Features_Group>;
def mreference_types : Flag<["-"], "mreference-types">, Group<m_wasm_Features_Group>;
def mno_reference_types : Flag<["-"], "mno-reference-types">, Group<m_wasm_Features_Group>;
def mexec_model_EQ : Joined<["-"], "mexec-model=">, Group<m_wasm_Features_Driver_Group>,
                     Values<"command,reactor">,
                     HelpText<"Execution model (WebAssembly only)">;

def mamdgpu_debugger_abi : Joined<["-"], "mamdgpu-debugger-abi=">,
  Flags<[HelpHidden]>,
  Group<m_Group>,
  HelpText<"Generate additional code for specified <version> of debugger ABI (AMDGPU only)">,
  MetaVarName<"<version>">;

def mcode_object_v3 : Flag<["-"], "mcode-object-v3">, Group<m_amdgpu_Features_Group>,
  HelpText<"Enable code object v3 (AMDGPU only)">;
def mno_code_object_v3 : Flag<["-"], "mno-code-object-v3">, Group<m_amdgpu_Features_Group>,
  HelpText<"Disable code object v3 (AMDGPU only)">;
def mxnack : Flag<["-"], "mxnack">, Group<m_amdgpu_Features_Group>,
  HelpText<"Enable XNACK (AMDGPU only)">;
def mno_xnack : Flag<["-"], "mno-xnack">, Group<m_amdgpu_Features_Group>,
  HelpText<"Disable XNACK (AMDGPU only)">;
def msram_ecc : Flag<["-"], "msram-ecc">, Group<m_amdgpu_Features_Group>,
  HelpText<"Enable SRAM ECC (AMDGPU only)">;
def mno_sram_ecc : Flag<["-"], "mno-sram-ecc">, Group<m_amdgpu_Features_Group>,
  HelpText<"Disable SRAM ECC (AMDGPU only)">;

def mcumode : Flag<["-"], "mcumode">, Group<m_amdgpu_Features_Group>,
  HelpText<"CU wavefront execution mode is used (AMDGPU only)">;
def mno_cumode : Flag<["-"], "mno-cumode">, Group<m_amdgpu_Features_Group>,
  HelpText<"WGP wavefront execution mode is used (AMDGPU only)">;

def mwavefrontsize64 : Flag<["-"], "mwavefrontsize64">,
  Group<m_Group>, HelpText<"Wavefront size 64 is used">;
def mno_wavefrontsize64 : Flag<["-"], "mno-wavefrontsize64">,
  Group<m_Group>, HelpText<"Wavefront size 32 is used">;

def faltivec : Flag<["-"], "faltivec">, Group<f_Group>, Flags<[DriverOption]>;
def fno_altivec : Flag<["-"], "fno-altivec">, Group<f_Group>, Flags<[DriverOption]>;
def maltivec : Flag<["-"], "maltivec">, Group<m_ppc_Features_Group>;
def mno_altivec : Flag<["-"], "mno-altivec">, Group<m_ppc_Features_Group>;
def mpcrel: Flag<["-"], "mpcrel">, Group<m_ppc_Features_Group>;
def mno_pcrel: Flag<["-"], "mno-pcrel">, Group<m_ppc_Features_Group>;
def mspe : Flag<["-"], "mspe">, Group<m_ppc_Features_Group>;
def mno_spe : Flag<["-"], "mno-spe">, Group<m_ppc_Features_Group>;
def mvsx : Flag<["-"], "mvsx">, Group<m_ppc_Features_Group>;
def mno_vsx : Flag<["-"], "mno-vsx">, Group<m_ppc_Features_Group>;
def msecure_plt : Flag<["-"], "msecure-plt">, Group<m_ppc_Features_Group>;
def mpower8_vector : Flag<["-"], "mpower8-vector">,
    Group<m_ppc_Features_Group>;
def mno_power8_vector : Flag<["-"], "mno-power8-vector">,
    Group<m_ppc_Features_Group>;
def mpower9_vector : Flag<["-"], "mpower9-vector">,
    Group<m_ppc_Features_Group>;
def mno_power9_vector : Flag<["-"], "mno-power9-vector">,
    Group<m_ppc_Features_Group>;
def mpower10_vector : Flag<["-"], "mpower10-vector">,
    Group<m_ppc_Features_Group>;
def mno_power10_vector : Flag<["-"], "mno-power10-vector">,
    Group<m_ppc_Features_Group>;
def mpower8_crypto : Flag<["-"], "mcrypto">,
    Group<m_ppc_Features_Group>;
def mnopower8_crypto : Flag<["-"], "mno-crypto">,
    Group<m_ppc_Features_Group>;
def mdirect_move : Flag<["-"], "mdirect-move">,
    Group<m_ppc_Features_Group>;
def mnodirect_move : Flag<["-"], "mno-direct-move">,
    Group<m_ppc_Features_Group>;
def mpaired_vector_memops: Flag<["-"], "mpaired-vector-memops">,
    Group<m_ppc_Features_Group>;
def mnopaired_vector_memops: Flag<["-"], "mno-paired-vector-memops">,
    Group<m_ppc_Features_Group>;
def mhtm : Flag<["-"], "mhtm">, Group<m_ppc_Features_Group>;
def mno_htm : Flag<["-"], "mno-htm">, Group<m_ppc_Features_Group>;
def mfprnd : Flag<["-"], "mfprnd">, Group<m_ppc_Features_Group>;
def mno_fprnd : Flag<["-"], "mno-fprnd">, Group<m_ppc_Features_Group>;
def mcmpb : Flag<["-"], "mcmpb">, Group<m_ppc_Features_Group>;
def mno_cmpb : Flag<["-"], "mno-cmpb">, Group<m_ppc_Features_Group>;
def misel : Flag<["-"], "misel">, Group<m_ppc_Features_Group>;
def mno_isel : Flag<["-"], "mno-isel">, Group<m_ppc_Features_Group>;
def mmfocrf : Flag<["-"], "mmfocrf">, Group<m_ppc_Features_Group>;
def mmfcrf : Flag<["-"], "mmfcrf">, Alias<mmfocrf>;
def mno_mfocrf : Flag<["-"], "mno-mfocrf">, Group<m_ppc_Features_Group>;
def mno_mfcrf : Flag<["-"], "mno-mfcrf">, Alias<mno_mfocrf>;
def mpopcntd : Flag<["-"], "mpopcntd">, Group<m_ppc_Features_Group>;
def mno_popcntd : Flag<["-"], "mno-popcntd">, Group<m_ppc_Features_Group>;
def mqpx : Flag<["-"], "mqpx">, Group<m_ppc_Features_Group>;
def mno_qpx : Flag<["-"], "mno-qpx">, Group<m_ppc_Features_Group>;
def mcrbits : Flag<["-"], "mcrbits">, Group<m_ppc_Features_Group>;
def mno_crbits : Flag<["-"], "mno-crbits">, Group<m_ppc_Features_Group>;
def minvariant_function_descriptors :
  Flag<["-"], "minvariant-function-descriptors">, Group<m_ppc_Features_Group>;
def mno_invariant_function_descriptors :
  Flag<["-"], "mno-invariant-function-descriptors">,
  Group<m_ppc_Features_Group>;
def mfloat128: Flag<["-"], "mfloat128">,
    Group<m_ppc_Features_Group>;
def mno_float128 : Flag<["-"], "mno-float128">,
    Group<m_ppc_Features_Group>;
def mlongcall: Flag<["-"], "mlongcall">,
    Group<m_ppc_Features_Group>;
def mno_longcall : Flag<["-"], "mno-longcall">,
    Group<m_ppc_Features_Group>;
def mmma: Flag<["-"], "mmma">, Group<m_ppc_Features_Group>;
def mno_mma: Flag<["-"], "mno-mma">, Group<m_ppc_Features_Group>;
def maix_struct_return : Flag<["-"], "maix-struct-return">,
  Group<m_Group>, Flags<[CC1Option]>,
  HelpText<"Return all structs in memory (PPC32 only)">;
def msvr4_struct_return : Flag<["-"], "msvr4-struct-return">,
  Group<m_Group>, Flags<[CC1Option]>,
  HelpText<"Return small structs in registers (PPC32 only)">;

def mvx : Flag<["-"], "mvx">, Group<m_Group>;
def mno_vx : Flag<["-"], "mno-vx">, Group<m_Group>;

defm zvector : OptInFFlag<"zvector", "Enable System z vector language extension">;
def mzvector : Flag<["-"], "mzvector">, Alias<fzvector>;
def mno_zvector : Flag<["-"], "mno-zvector">, Alias<fno_zvector>;

def mbackchain : Flag<["-"], "mbackchain">, Group<m_Group>, Flags<[DriverOption,CC1Option]>,
  HelpText<"Link stack frames through backchain on System Z">;
def mno_backchain : Flag<["-"], "mno-backchain">, Group<m_Group>, Flags<[DriverOption,CC1Option]>;

def mno_warn_nonportable_cfstrings : Flag<["-"], "mno-warn-nonportable-cfstrings">, Group<m_Group>;
def mno_omit_leaf_frame_pointer : Flag<["-"], "mno-omit-leaf-frame-pointer">, Group<m_Group>;
def momit_leaf_frame_pointer : Flag<["-"], "momit-leaf-frame-pointer">, Group<m_Group>,
  HelpText<"Omit frame pointer setup for leaf functions">;
def moslib_EQ : Joined<["-"], "moslib=">, Group<m_Group>;
def mpascal_strings : Flag<["-"], "mpascal-strings">, Alias<fpascal_strings>;
def mred_zone : Flag<["-"], "mred-zone">, Group<m_Group>;
def mtls_direct_seg_refs : Flag<["-"], "mtls-direct-seg-refs">, Group<m_Group>,
  HelpText<"Enable direct TLS access through segment registers (default)">;
def mregparm_EQ : Joined<["-"], "mregparm=">, Group<m_Group>;
def mrelax_all : Flag<["-"], "mrelax-all">, Group<m_Group>, Flags<[CC1Option,CC1AsOption]>,
  HelpText<"(integrated-as) Relax all machine instructions">;
def mincremental_linker_compatible : Flag<["-"], "mincremental-linker-compatible">, Group<m_Group>,
  Flags<[CC1Option,CC1AsOption]>,
  HelpText<"(integrated-as) Emit an object file which can be used with an incremental linker">;
def mno_incremental_linker_compatible : Flag<["-"], "mno-incremental-linker-compatible">, Group<m_Group>,
  HelpText<"(integrated-as) Emit an object file which cannot be used with an incremental linker">;
def mrtd : Flag<["-"], "mrtd">, Group<m_Group>, Flags<[CC1Option]>,
  HelpText<"Make StdCall calling convention the default">;
def msmall_data_threshold_EQ : Joined <["-"], "msmall-data-threshold=">,
  Group<m_Group>, Alias<G>;
def msoft_float : Flag<["-"], "msoft-float">, Group<m_Group>, Flags<[CC1Option]>,
  HelpText<"Use software floating point">;
def mno_implicit_float : Flag<["-"], "mno-implicit-float">, Group<m_Group>,
  HelpText<"Don't generate implicit floating point instructions">;
def mimplicit_float : Flag<["-"], "mimplicit-float">, Group<m_Group>;
def mrecip : Flag<["-"], "mrecip">, Group<m_Group>;
def mrecip_EQ : CommaJoined<["-"], "mrecip=">, Group<m_Group>, Flags<[CC1Option]>;
def mprefer_vector_width_EQ : Joined<["-"], "mprefer-vector-width=">, Group<m_Group>, Flags<[CC1Option]>,
  HelpText<"Specifies preferred vector width for auto-vectorization. Defaults to 'none' which allows target specific decisions.">;
def mpie_copy_relocations : Flag<["-"], "mpie-copy-relocations">, Group<m_Group>,
  Flags<[CC1Option]>,
  HelpText<"Use copy relocations support for PIE builds">;
def mno_pie_copy_relocations : Flag<["-"], "mno-pie-copy-relocations">, Group<m_Group>;
def mfentry : Flag<["-"], "mfentry">, HelpText<"Insert calls to fentry at function entry (x86/SystemZ only)">,
  Flags<[CC1Option]>, Group<m_Group>;
def mnop_mcount : Flag<["-"], "mnop-mcount">, HelpText<"Generate mcount/__fentry__ calls as nops. To activate they need to be patched in.">,
  Flags<[CC1Option]>, Group<m_Group>;
def mrecord_mcount : Flag<["-"], "mrecord-mcount">, HelpText<"Generate a __mcount_loc section entry for each __fentry__ call.">,
  Flags<[CC1Option]>, Group<m_Group>;
def mpacked_stack : Flag<["-"], "mpacked-stack">, HelpText<"Use packed stack layout (SystemZ only).">,
  Flags<[CC1Option]>, Group<m_Group>;
def mno_packed_stack : Flag<["-"], "mno-packed-stack">, Flags<[CC1Option]>, Group<m_Group>;
def mips16 : Flag<["-"], "mips16">, Group<m_mips_Features_Group>;
def mno_mips16 : Flag<["-"], "mno-mips16">, Group<m_mips_Features_Group>;
def mmicromips : Flag<["-"], "mmicromips">, Group<m_mips_Features_Group>;
def mno_micromips : Flag<["-"], "mno-micromips">, Group<m_mips_Features_Group>;
def mxgot : Flag<["-"], "mxgot">, Group<m_mips_Features_Group>;
def mno_xgot : Flag<["-"], "mno-xgot">, Group<m_mips_Features_Group>;
def mldc1_sdc1 : Flag<["-"], "mldc1-sdc1">, Group<m_mips_Features_Group>;
def mno_ldc1_sdc1 : Flag<["-"], "mno-ldc1-sdc1">, Group<m_mips_Features_Group>;
def mcheck_zero_division : Flag<["-"], "mcheck-zero-division">,
                           Group<m_mips_Features_Group>;
def mno_check_zero_division : Flag<["-"], "mno-check-zero-division">,
                              Group<m_mips_Features_Group>;
def mcompact_branches_EQ : Joined<["-"], "mcompact-branches=">,
                           Group<m_mips_Features_Group>;
def mbranch_likely : Flag<["-"], "mbranch-likely">, Group<m_Group>,
  IgnoredGCCCompat;
def mno_branch_likely : Flag<["-"], "mno-branch-likely">, Group<m_Group>,
  IgnoredGCCCompat;
def mindirect_jump_EQ : Joined<["-"], "mindirect-jump=">,
  Group<m_mips_Features_Group>,
  HelpText<"Change indirect jump instructions to inhibit speculation">;
def mdsp : Flag<["-"], "mdsp">, Group<m_mips_Features_Group>;
def mno_dsp : Flag<["-"], "mno-dsp">, Group<m_mips_Features_Group>;
def mdspr2 : Flag<["-"], "mdspr2">, Group<m_mips_Features_Group>;
def mno_dspr2 : Flag<["-"], "mno-dspr2">, Group<m_mips_Features_Group>;
def msingle_float : Flag<["-"], "msingle-float">, Group<m_mips_Features_Group>;
def mdouble_float : Flag<["-"], "mdouble-float">, Group<m_mips_Features_Group>;
def mmadd4 : Flag<["-"], "mmadd4">, Group<m_mips_Features_Group>,
  HelpText<"Enable the generation of 4-operand madd.s, madd.d and related instructions.">;
def mno_madd4 : Flag<["-"], "mno-madd4">, Group<m_mips_Features_Group>,
  HelpText<"Disable the generation of 4-operand madd.s, madd.d and related instructions.">;
def mmsa : Flag<["-"], "mmsa">, Group<m_mips_Features_Group>,
  HelpText<"Enable MSA ASE (MIPS only)">;
def mno_msa : Flag<["-"], "mno-msa">, Group<m_mips_Features_Group>,
  HelpText<"Disable MSA ASE (MIPS only)">;
def mmt : Flag<["-"], "mmt">, Group<m_mips_Features_Group>,
  HelpText<"Enable MT ASE (MIPS only)">;
def mno_mt : Flag<["-"], "mno-mt">, Group<m_mips_Features_Group>,
  HelpText<"Disable MT ASE (MIPS only)">;
def mfp64 : Flag<["-"], "mfp64">, Group<m_mips_Features_Group>,
  HelpText<"Use 64-bit floating point registers (MIPS only)">;
def mfp32 : Flag<["-"], "mfp32">, Group<m_mips_Features_Group>,
  HelpText<"Use 32-bit floating point registers (MIPS only)">;
def mgpopt : Flag<["-"], "mgpopt">, Group<m_mips_Features_Group>,
  HelpText<"Use GP relative accesses for symbols known to be in a small"
           " data section (MIPS)">;
def mno_gpopt : Flag<["-"], "mno-gpopt">, Group<m_mips_Features_Group>,
  HelpText<"Do not use GP relative accesses for symbols known to be in a small"
           " data section (MIPS)">;
def mlocal_sdata : Flag<["-"], "mlocal-sdata">,
  Group<m_mips_Features_Group>,
  HelpText<"Extend the -G behaviour to object local data (MIPS)">;
def mno_local_sdata : Flag<["-"], "mno-local-sdata">,
  Group<m_mips_Features_Group>,
  HelpText<"Do not extend the -G behaviour to object local data (MIPS)">;
def mextern_sdata : Flag<["-"], "mextern-sdata">,
  Group<m_mips_Features_Group>,
  HelpText<"Assume that externally defined data is in the small data if it"
           " meets the -G <size> threshold (MIPS)">;
def mno_extern_sdata : Flag<["-"], "mno-extern-sdata">,
  Group<m_mips_Features_Group>,
  HelpText<"Do not assume that externally defined data is in the small data if"
           " it meets the -G <size> threshold (MIPS)">;
def membedded_data : Flag<["-"], "membedded-data">,
  Group<m_mips_Features_Group>,
  HelpText<"Place constants in the .rodata section instead of the .sdata "
           "section even if they meet the -G <size> threshold (MIPS)">;
def mno_embedded_data : Flag<["-"], "mno-embedded-data">,
  Group<m_mips_Features_Group>,
  HelpText<"Do not place constants in the .rodata section instead of the "
           ".sdata if they meet the -G <size> threshold (MIPS)">;
def mnan_EQ : Joined<["-"], "mnan=">, Group<m_mips_Features_Group>;
def mabs_EQ : Joined<["-"], "mabs=">, Group<m_mips_Features_Group>;
def mabicalls : Flag<["-"], "mabicalls">, Group<m_mips_Features_Group>,
  HelpText<"Enable SVR4-style position-independent code (Mips only)">;
def mno_abicalls : Flag<["-"], "mno-abicalls">, Group<m_mips_Features_Group>,
  HelpText<"Disable SVR4-style position-independent code (Mips only)">;
def mno_crc : Flag<["-"], "mno-crc">, Group<m_mips_Features_Group>,
  HelpText<"Disallow use of CRC instructions (Mips only)">;
def mvirt : Flag<["-"], "mvirt">, Group<m_mips_Features_Group>;
def mno_virt : Flag<["-"], "mno-virt">, Group<m_mips_Features_Group>;
def mginv : Flag<["-"], "mginv">, Group<m_mips_Features_Group>;
def mno_ginv : Flag<["-"], "mno-ginv">, Group<m_mips_Features_Group>;
def mips1 : Flag<["-"], "mips1">,
  Alias<march_EQ>, AliasArgs<["mips1"]>, Group<m_mips_Features_Group>,
  HelpText<"Equivalent to -march=mips1">, Flags<[HelpHidden]>;
def mips2 : Flag<["-"], "mips2">,
  Alias<march_EQ>, AliasArgs<["mips2"]>, Group<m_mips_Features_Group>,
  HelpText<"Equivalent to -march=mips2">, Flags<[HelpHidden]>;
def mips3 : Flag<["-"], "mips3">,
  Alias<march_EQ>, AliasArgs<["mips3"]>, Group<m_mips_Features_Group>,
  HelpText<"Equivalent to -march=mips3">, Flags<[HelpHidden]>;
def mips4 : Flag<["-"], "mips4">,
  Alias<march_EQ>, AliasArgs<["mips4"]>, Group<m_mips_Features_Group>,
  HelpText<"Equivalent to -march=mips4">, Flags<[HelpHidden]>;
def mips5 : Flag<["-"], "mips5">,
  Alias<march_EQ>, AliasArgs<["mips5"]>, Group<m_mips_Features_Group>,
  HelpText<"Equivalent to -march=mips5">, Flags<[HelpHidden]>;
def mips32 : Flag<["-"], "mips32">,
  Alias<march_EQ>, AliasArgs<["mips32"]>, Group<m_mips_Features_Group>,
  HelpText<"Equivalent to -march=mips32">, Flags<[HelpHidden]>;
def mips32r2 : Flag<["-"], "mips32r2">,
  Alias<march_EQ>, AliasArgs<["mips32r2"]>, Group<m_mips_Features_Group>,
  HelpText<"Equivalent to -march=mips32r2">, Flags<[HelpHidden]>;
def mips32r3 : Flag<["-"], "mips32r3">,
  Alias<march_EQ>, AliasArgs<["mips32r3"]>, Group<m_mips_Features_Group>,
  HelpText<"Equivalent to -march=mips32r3">, Flags<[HelpHidden]>;
def mips32r5 : Flag<["-"], "mips32r5">,
  Alias<march_EQ>, AliasArgs<["mips32r5"]>, Group<m_mips_Features_Group>,
  HelpText<"Equivalent to -march=mips32r5">, Flags<[HelpHidden]>;
def mips32r6 : Flag<["-"], "mips32r6">,
  Alias<march_EQ>, AliasArgs<["mips32r6"]>, Group<m_mips_Features_Group>,
  HelpText<"Equivalent to -march=mips32r6">, Flags<[HelpHidden]>;
def mips64 : Flag<["-"], "mips64">,
  Alias<march_EQ>, AliasArgs<["mips64"]>, Group<m_mips_Features_Group>,
  HelpText<"Equivalent to -march=mips64">, Flags<[HelpHidden]>;
def mips64r2 : Flag<["-"], "mips64r2">,
  Alias<march_EQ>, AliasArgs<["mips64r2"]>, Group<m_mips_Features_Group>,
  HelpText<"Equivalent to -march=mips64r2">, Flags<[HelpHidden]>;
def mips64r3 : Flag<["-"], "mips64r3">,
  Alias<march_EQ>, AliasArgs<["mips64r3"]>, Group<m_mips_Features_Group>,
  HelpText<"Equivalent to -march=mips64r3">, Flags<[HelpHidden]>;
def mips64r5 : Flag<["-"], "mips64r5">,
  Alias<march_EQ>, AliasArgs<["mips64r5"]>, Group<m_mips_Features_Group>,
  HelpText<"Equivalent to -march=mips64r5">, Flags<[HelpHidden]>;
def mips64r6 : Flag<["-"], "mips64r6">,
  Alias<march_EQ>, AliasArgs<["mips64r6"]>, Group<m_mips_Features_Group>,
  HelpText<"Equivalent to -march=mips64r6">, Flags<[HelpHidden]>;
def mfpxx : Flag<["-"], "mfpxx">, Group<m_mips_Features_Group>,
  HelpText<"Avoid FPU mode dependent operations when used with the O32 ABI">,
  Flags<[HelpHidden]>;
def modd_spreg : Flag<["-"], "modd-spreg">, Group<m_mips_Features_Group>,
  HelpText<"Enable odd single-precision floating point registers">,
  Flags<[HelpHidden]>;
def mno_odd_spreg : Flag<["-"], "mno-odd-spreg">, Group<m_mips_Features_Group>,
  HelpText<"Disable odd single-precision floating point registers">,
  Flags<[HelpHidden]>;
def mrelax_pic_calls : Flag<["-"], "mrelax-pic-calls">,
  Group<m_mips_Features_Group>,
  HelpText<"Produce relaxation hints for linkers to try optimizing PIC "
           "call sequences into direct calls (MIPS only)">, Flags<[HelpHidden]>;
def mno_relax_pic_calls : Flag<["-"], "mno-relax-pic-calls">,
  Group<m_mips_Features_Group>,
  HelpText<"Do not produce relaxation hints for linkers to try optimizing PIC "
           "call sequences into direct calls (MIPS only)">, Flags<[HelpHidden]>;
def mglibc : Flag<["-"], "mglibc">, Group<m_libc_Group>, Flags<[HelpHidden]>;
def muclibc : Flag<["-"], "muclibc">, Group<m_libc_Group>, Flags<[HelpHidden]>;
def module_file_info : Flag<["-"], "module-file-info">, Flags<[DriverOption,CC1Option]>, Group<Action_Group>,
  HelpText<"Provide information about a particular module file">;
def mthumb : Flag<["-"], "mthumb">, Group<m_Group>;
def mtune_EQ : Joined<["-"], "mtune=">, Group<m_Group>,
  HelpText<"Only supported on X86. Otherwise accepted for compatibility with GCC.">;
def multi__module : Flag<["-"], "multi_module">;
def multiply__defined__unused : Separate<["-"], "multiply_defined_unused">;
def multiply__defined : Separate<["-"], "multiply_defined">;
def mwarn_nonportable_cfstrings : Flag<["-"], "mwarn-nonportable-cfstrings">, Group<m_Group>;
def no_canonical_prefixes : Flag<["-"], "no-canonical-prefixes">, Flags<[HelpHidden, CoreOption]>,
  HelpText<"Use relative instead of canonical paths">;
def no_cpp_precomp : Flag<["-"], "no-cpp-precomp">, Group<clang_ignored_f_Group>;
def no_integrated_cpp : Flag<["-", "--"], "no-integrated-cpp">, Flags<[DriverOption]>;
def no_pedantic : Flag<["-", "--"], "no-pedantic">, Group<pedantic_Group>;
def no__dead__strip__inits__and__terms : Flag<["-"], "no_dead_strip_inits_and_terms">;
def nobuiltininc : Flag<["-"], "nobuiltininc">, Flags<[CC1Option, CoreOption]>,
  HelpText<"Disable builtin #include directories">;
def nogpuinc : Flag<["-"], "nogpuinc">;
def : Flag<["-"], "nocudainc">, Alias<nogpuinc>;
def nogpulib : Flag<["-"], "nogpulib">,
  HelpText<"Do not link device library for CUDA/HIP device compilation">;
def : Flag<["-"], "nocudalib">, Alias<nogpulib>;
def nodefaultlibs : Flag<["-"], "nodefaultlibs">;
def nofixprebinding : Flag<["-"], "nofixprebinding">;
def nolibc : Flag<["-"], "nolibc">;
def nomultidefs : Flag<["-"], "nomultidefs">;
def nopie : Flag<["-"], "nopie">;
def no_pie : Flag<["-"], "no-pie">, Alias<nopie>;
def noprebind : Flag<["-"], "noprebind">;
def noprofilelib : Flag<["-"], "noprofilelib">;
def noseglinkedit : Flag<["-"], "noseglinkedit">;
def nostartfiles : Flag<["-"], "nostartfiles">;
def nostdinc : Flag<["-"], "nostdinc">, Flags<[CoreOption]>;
def nostdlibinc : Flag<["-"], "nostdlibinc">;
def nostdincxx : Flag<["-"], "nostdinc++">, Flags<[CC1Option]>,
  HelpText<"Disable standard #include directories for the C++ standard library">;
def nostdlib : Flag<["-"], "nostdlib">, Group<Link_Group>;
def nostdlibxx : Flag<["-"], "nostdlib++">;
def object : Flag<["-"], "object">;
def o : JoinedOrSeparate<["-"], "o">, Flags<[DriverOption, RenderAsInput, CC1Option, CC1AsOption]>,
  HelpText<"Write output to <file>">, MetaVarName<"<file>">;
def pagezero__size : JoinedOrSeparate<["-"], "pagezero_size">;
def pass_exit_codes : Flag<["-", "--"], "pass-exit-codes">, Flags<[Unsupported]>;
def pedantic_errors : Flag<["-", "--"], "pedantic-errors">, Group<pedantic_Group>, Flags<[CC1Option]>;
def pedantic : Flag<["-", "--"], "pedantic">, Group<pedantic_Group>, Flags<[CC1Option]>;
def pg : Flag<["-"], "pg">, HelpText<"Enable mcount instrumentation">, Flags<[CC1Option]>;
def pipe : Flag<["-", "--"], "pipe">,
  HelpText<"Use pipes between commands, when possible">;
def prebind__all__twolevel__modules : Flag<["-"], "prebind_all_twolevel_modules">;
def prebind : Flag<["-"], "prebind">;
def preload : Flag<["-"], "preload">;
def print_file_name_EQ : Joined<["-", "--"], "print-file-name=">,
  HelpText<"Print the full library path of <file>">, MetaVarName<"<file>">;
def print_ivar_layout : Flag<["-"], "print-ivar-layout">, Flags<[CC1Option]>,
  HelpText<"Enable Objective-C Ivar layout bitmap print trace">;
def print_libgcc_file_name : Flag<["-", "--"], "print-libgcc-file-name">,
  HelpText<"Print the library path for the currently used compiler runtime "
           "library (\"libgcc.a\" or \"libclang_rt.builtins.*.a\")">;
def print_multi_directory : Flag<["-", "--"], "print-multi-directory">;
def print_multi_lib : Flag<["-", "--"], "print-multi-lib">;
def print_multi_os_directory : Flag<["-", "--"], "print-multi-os-directory">,
  Flags<[Unsupported]>;
def print_target_triple : Flag<["-", "--"], "print-target-triple">,
  HelpText<"Print the normalized target triple">;
def print_effective_triple : Flag<["-", "--"], "print-effective-triple">,
  HelpText<"Print the effective target triple">;
def print_prog_name_EQ : Joined<["-", "--"], "print-prog-name=">,
  HelpText<"Print the full program path of <name>">, MetaVarName<"<name>">;
def print_resource_dir : Flag<["-", "--"], "print-resource-dir">,
  HelpText<"Print the resource directory pathname">;
def print_search_dirs : Flag<["-", "--"], "print-search-dirs">,
  HelpText<"Print the paths used for finding libraries and programs">;
def print_targets : Flag<["-", "--"], "print-targets">,
  HelpText<"Print the registered targets">;
def private__bundle : Flag<["-"], "private_bundle">;
def pthreads : Flag<["-"], "pthreads">;
def pthread : Flag<["-"], "pthread">, Flags<[CC1Option]>,
  HelpText<"Support POSIX threads in generated code">;
def no_pthread : Flag<["-"], "no-pthread">, Flags<[CC1Option]>;
def p : Flag<["-"], "p">;
def pie : Flag<["-"], "pie">, Group<Link_Group>;
def static_pie : Flag<["-"], "static-pie">, Group<Link_Group>;
def read__only__relocs : Separate<["-"], "read_only_relocs">;
def remap : Flag<["-"], "remap">;
def rewrite_objc : Flag<["-"], "rewrite-objc">, Flags<[DriverOption,CC1Option]>,
  HelpText<"Rewrite Objective-C source to C++">, Group<Action_Group>;
def rewrite_legacy_objc : Flag<["-"], "rewrite-legacy-objc">, Flags<[DriverOption]>,
  HelpText<"Rewrite Legacy Objective-C source to C++">;
def rdynamic : Flag<["-"], "rdynamic">, Group<Link_Group>;
def resource_dir : Separate<["-"], "resource-dir">,
  Flags<[DriverOption, CC1Option, CoreOption, HelpHidden]>,
  HelpText<"The directory which holds the compiler resource files">;
def resource_dir_EQ : Joined<["-"], "resource-dir=">, Flags<[DriverOption, CoreOption]>,
  Alias<resource_dir>;
def rpath : Separate<["-"], "rpath">, Flags<[LinkerInput]>, Group<Link_Group>;
def rtlib_EQ : Joined<["-", "--"], "rtlib=">,
  HelpText<"Compiler runtime library to use">;
def frtlib_add_rpath: Flag<["-"], "frtlib-add-rpath">, Flags<[NoArgumentUnused]>,
  HelpText<"Add -rpath with architecture-specific resource directory to the linker flags">;
def fno_rtlib_add_rpath: Flag<["-"], "fno-rtlib-add-rpath">, Flags<[NoArgumentUnused]>,
  HelpText<"Do not add -rpath with architecture-specific resource directory to the linker flags">;
def r : Flag<["-"], "r">, Flags<[LinkerInput,NoArgumentUnused]>,
        Group<Link_Group>;
def save_temps_EQ : Joined<["-", "--"], "save-temps=">, Flags<[CC1Option, DriverOption]>,
  HelpText<"Save intermediate compilation results.">;
def save_temps : Flag<["-", "--"], "save-temps">, Flags<[DriverOption]>,
  Alias<save_temps_EQ>, AliasArgs<["cwd"]>,
  HelpText<"Save intermediate compilation results">;
def save_stats_EQ : Joined<["-", "--"], "save-stats=">, Flags<[DriverOption]>,
  HelpText<"Save llvm statistics.">;
def save_stats : Flag<["-", "--"], "save-stats">, Flags<[DriverOption]>,
  Alias<save_stats_EQ>, AliasArgs<["cwd"]>,
  HelpText<"Save llvm statistics.">;
def via_file_asm : Flag<["-", "--"], "via-file-asm">, InternalDebugOpt,
  HelpText<"Write assembly to file for input to assemble jobs">;
def sectalign : MultiArg<["-"], "sectalign", 3>;
def sectcreate : MultiArg<["-"], "sectcreate", 3>;
def sectobjectsymbols : MultiArg<["-"], "sectobjectsymbols", 2>;
def sectorder : MultiArg<["-"], "sectorder", 3>;
def seg1addr : JoinedOrSeparate<["-"], "seg1addr">;
def seg__addr__table__filename : Separate<["-"], "seg_addr_table_filename">;
def seg__addr__table : Separate<["-"], "seg_addr_table">;
def segaddr : MultiArg<["-"], "segaddr", 2>;
def segcreate : MultiArg<["-"], "segcreate", 3>;
def seglinkedit : Flag<["-"], "seglinkedit">;
def segprot : MultiArg<["-"], "segprot", 3>;
def segs__read__only__addr : Separate<["-"], "segs_read_only_addr">;
def segs__read__write__addr : Separate<["-"], "segs_read_write_addr">;
def segs__read__ : Joined<["-"], "segs_read_">;
def shared_libgcc : Flag<["-"], "shared-libgcc">;
def shared : Flag<["-", "--"], "shared">, Group<Link_Group>;
def single__module : Flag<["-"], "single_module">;
def specs_EQ : Joined<["-", "--"], "specs=">;
def specs : Separate<["-", "--"], "specs">, Flags<[Unsupported]>;
def static_libgcc : Flag<["-"], "static-libgcc">;
def static_libstdcxx : Flag<["-"], "static-libstdc++">;
def static : Flag<["-", "--"], "static">, Group<Link_Group>, Flags<[NoArgumentUnused]>;
def std_default_EQ : Joined<["-"], "std-default=">;
def std_EQ : Joined<["-", "--"], "std=">, Flags<[CC1Option]>,
  Group<CompileOnly_Group>, HelpText<"Language standard to compile for">,
  ValuesCode<[{
    const char *Values =
    #define LANGSTANDARD(id, name, lang, desc, features) name ","
    #define LANGSTANDARD_ALIAS(id, alias) alias ","
    #include "clang/Basic/LangStandards.def"
    ;
  }]>;
def stdlib_EQ : Joined<["-", "--"], "stdlib=">, Flags<[CC1Option]>,
  HelpText<"C++ standard library to use">, Values<"libc++,libstdc++,platform">;
def stdlibxx_isystem : JoinedOrSeparate<["-"], "stdlib++-isystem">,
  Group<clang_i_Group>,
  HelpText<"Use directory as the C++ standard library include path">,
  Flags<[DriverOption]>, MetaVarName<"<directory>">;
def unwindlib_EQ : Joined<["-", "--"], "unwindlib=">, Flags<[CC1Option]>,
  HelpText<"Unwind library to use">, Values<"libgcc,unwindlib,platform">;
def sub__library : JoinedOrSeparate<["-"], "sub_library">;
def sub__umbrella : JoinedOrSeparate<["-"], "sub_umbrella">;
def system_header_prefix : Joined<["--"], "system-header-prefix=">,
  Group<clang_i_Group>, Flags<[CC1Option]>, MetaVarName<"<prefix>">,
  HelpText<"Treat all #include paths starting with <prefix> as including a "
           "system header.">;
def : Separate<["--"], "system-header-prefix">, Alias<system_header_prefix>;
def no_system_header_prefix : Joined<["--"], "no-system-header-prefix=">,
  Group<clang_i_Group>, Flags<[CC1Option]>, MetaVarName<"<prefix>">,
  HelpText<"Treat all #include paths starting with <prefix> as not including a "
           "system header.">;
def : Separate<["--"], "no-system-header-prefix">, Alias<no_system_header_prefix>;
def s : Flag<["-"], "s">, Group<Link_Group>;
def target : Joined<["--"], "target=">, Flags<[DriverOption, CoreOption]>,
  HelpText<"Generate code for the given target">;
def print_supported_cpus : Flag<["-", "--"], "print-supported-cpus">,
  Group<CompileOnly_Group>, Flags<[CC1Option, CoreOption]>,
  HelpText<"Print supported cpu models for the given target (if target is not specified,"
           " it will print the supported cpus for the default target)">;
def mcpu_EQ_QUESTION : Flag<["-"], "mcpu=?">, Alias<print_supported_cpus>;
def mtune_EQ_QUESTION : Flag<["-"], "mtune=?">, Alias<print_supported_cpus>;
def gcc_toolchain : Joined<["--"], "gcc-toolchain=">, Flags<[DriverOption]>,
  HelpText<"Use the gcc toolchain at the given directory">;
def time : Flag<["-"], "time">,
  HelpText<"Time individual commands">;
def traditional_cpp : Flag<["-", "--"], "traditional-cpp">, Flags<[CC1Option]>,
  HelpText<"Enable some traditional CPP emulation">;
def traditional : Flag<["-", "--"], "traditional">;
def trigraphs : Flag<["-", "--"], "trigraphs">, Alias<ftrigraphs>,
  HelpText<"Process trigraph sequences">;
def twolevel__namespace__hints : Flag<["-"], "twolevel_namespace_hints">;
def twolevel__namespace : Flag<["-"], "twolevel_namespace">;
def t : Flag<["-"], "t">, Group<Link_Group>;
def umbrella : Separate<["-"], "umbrella">;
def undefined : JoinedOrSeparate<["-"], "undefined">, Group<u_Group>;
def undef : Flag<["-"], "undef">, Group<u_Group>, Flags<[CC1Option]>,
  HelpText<"undef all system defines">;
def unexported__symbols__list : Separate<["-"], "unexported_symbols_list">;
def u : JoinedOrSeparate<["-"], "u">, Group<u_Group>;
def v : Flag<["-"], "v">, Flags<[CC1Option, CoreOption]>,
  HelpText<"Show commands to run and use verbose output">;
def verify_debug_info : Flag<["--"], "verify-debug-info">, Flags<[DriverOption]>,
  HelpText<"Verify the binary representation of debug output">;
def weak_l : Joined<["-"], "weak-l">, Flags<[LinkerInput]>;
def weak__framework : Separate<["-"], "weak_framework">, Flags<[LinkerInput]>;
def weak__library : Separate<["-"], "weak_library">, Flags<[LinkerInput]>;
def weak__reference__mismatches : Separate<["-"], "weak_reference_mismatches">;
def whatsloaded : Flag<["-"], "whatsloaded">;
def whyload : Flag<["-"], "whyload">;
def w : Flag<["-"], "w">, HelpText<"Suppress all warnings">, Flags<[CC1Option]>;
def x : JoinedOrSeparate<["-"], "x">, Flags<[DriverOption,CC1Option]>,
  HelpText<"Treat subsequent input files as having type <language>">,
  MetaVarName<"<language>">;
def y : Joined<["-"], "y">;

defm integrated_as : OptOutFFlag<"integrated-as", "Enable the integrated assembler", "Disable the integrated assembler">;

def fintegrated_cc1 : Flag<["-"], "fintegrated-cc1">,
                      Flags<[CoreOption, DriverOption]>, Group<f_Group>,
                      HelpText<"Run cc1 in-process">;
def fno_integrated_cc1 : Flag<["-"], "fno-integrated-cc1">,
                         Flags<[CoreOption, DriverOption]>, Group<f_Group>,
                         HelpText<"Spawn a separate process for each cc1">;

def : Flag<["-"], "integrated-as">, Alias<fintegrated_as>, Flags<[DriverOption]>;
def : Flag<["-"], "no-integrated-as">, Alias<fno_integrated_as>,
      Flags<[CC1Option, DriverOption]>;

def working_directory : JoinedOrSeparate<["-"], "working-directory">, Flags<[CC1Option]>,
  HelpText<"Resolve file paths relative to the specified directory">;
def working_directory_EQ : Joined<["-"], "working-directory=">, Flags<[CC1Option]>,
  Alias<working_directory>;

// Double dash options, which are usually an alias for one of the previous
// options.

def _mhwdiv_EQ : Joined<["--"], "mhwdiv=">, Alias<mhwdiv_EQ>;
def _mhwdiv : Separate<["--"], "mhwdiv">, Alias<mhwdiv_EQ>;
def _CLASSPATH_EQ : Joined<["--"], "CLASSPATH=">, Alias<fclasspath_EQ>;
def _CLASSPATH : Separate<["--"], "CLASSPATH">, Alias<fclasspath_EQ>;
def _all_warnings : Flag<["--"], "all-warnings">, Alias<Wall>;
def _analyzer_no_default_checks : Flag<["--"], "analyzer-no-default-checks">, Flags<[DriverOption]>;
def _analyzer_output : JoinedOrSeparate<["--"], "analyzer-output">, Flags<[DriverOption]>,
  HelpText<"Static analyzer report output format (html|plist|plist-multi-file|plist-html|sarif|text).">;
def _analyze : Flag<["--"], "analyze">, Flags<[DriverOption, CoreOption]>,
  HelpText<"Run the static analyzer">;
def _assemble : Flag<["--"], "assemble">, Alias<S>;
def _assert_EQ : Joined<["--"], "assert=">, Alias<A>;
def _assert : Separate<["--"], "assert">, Alias<A>;
def _bootclasspath_EQ : Joined<["--"], "bootclasspath=">, Alias<fbootclasspath_EQ>;
def _bootclasspath : Separate<["--"], "bootclasspath">, Alias<fbootclasspath_EQ>;
def _classpath_EQ : Joined<["--"], "classpath=">, Alias<fclasspath_EQ>;
def _classpath : Separate<["--"], "classpath">, Alias<fclasspath_EQ>;
def _comments_in_macros : Flag<["--"], "comments-in-macros">, Alias<CC>;
def _comments : Flag<["--"], "comments">, Alias<C>;
def _compile : Flag<["--"], "compile">, Alias<c>;
def _constant_cfstrings : Flag<["--"], "constant-cfstrings">;
def _debug_EQ : Joined<["--"], "debug=">, Alias<g_Flag>;
def _debug : Flag<["--"], "debug">, Alias<g_Flag>;
def _define_macro_EQ : Joined<["--"], "define-macro=">, Alias<D>;
def _define_macro : Separate<["--"], "define-macro">, Alias<D>;
def _dependencies : Flag<["--"], "dependencies">, Alias<M>;
def _dyld_prefix_EQ : Joined<["--"], "dyld-prefix=">;
def _dyld_prefix : Separate<["--"], "dyld-prefix">, Alias<_dyld_prefix_EQ>;
def _encoding_EQ : Joined<["--"], "encoding=">, Alias<fencoding_EQ>;
def _encoding : Separate<["--"], "encoding">, Alias<fencoding_EQ>;
def _entry : Flag<["--"], "entry">, Alias<e>;
def _extdirs_EQ : Joined<["--"], "extdirs=">, Alias<fextdirs_EQ>;
def _extdirs : Separate<["--"], "extdirs">, Alias<fextdirs_EQ>;
def _extra_warnings : Flag<["--"], "extra-warnings">, Alias<W_Joined>;
def _for_linker_EQ : Joined<["--"], "for-linker=">, Alias<Xlinker>;
def _for_linker : Separate<["--"], "for-linker">, Alias<Xlinker>;
def _force_link_EQ : Joined<["--"], "force-link=">, Alias<u>;
def _force_link : Separate<["--"], "force-link">, Alias<u>;
def _help_hidden : Flag<["--"], "help-hidden">,
  HelpText<"Display help for hidden options">;
def _imacros_EQ : Joined<["--"], "imacros=">, Alias<imacros>;
def _include_barrier : Flag<["--"], "include-barrier">, Alias<I_>;
def _include_directory_after_EQ : Joined<["--"], "include-directory-after=">, Alias<idirafter>;
def _include_directory_after : Separate<["--"], "include-directory-after">, Alias<idirafter>;
def _include_directory_EQ : Joined<["--"], "include-directory=">, Alias<I>;
def _include_directory : Separate<["--"], "include-directory">, Alias<I>;
def _include_prefix_EQ : Joined<["--"], "include-prefix=">, Alias<iprefix>;
def _include_prefix : Separate<["--"], "include-prefix">, Alias<iprefix>;
def _include_with_prefix_after_EQ : Joined<["--"], "include-with-prefix-after=">, Alias<iwithprefix>;
def _include_with_prefix_after : Separate<["--"], "include-with-prefix-after">, Alias<iwithprefix>;
def _include_with_prefix_before_EQ : Joined<["--"], "include-with-prefix-before=">, Alias<iwithprefixbefore>;
def _include_with_prefix_before : Separate<["--"], "include-with-prefix-before">, Alias<iwithprefixbefore>;
def _include_with_prefix_EQ : Joined<["--"], "include-with-prefix=">, Alias<iwithprefix>;
def _include_with_prefix : Separate<["--"], "include-with-prefix">, Alias<iwithprefix>;
def _include_EQ : Joined<["--"], "include=">, Alias<include_>;
def _language_EQ : Joined<["--"], "language=">, Alias<x>;
def _language : Separate<["--"], "language">, Alias<x>;
def _library_directory_EQ : Joined<["--"], "library-directory=">, Alias<L>;
def _library_directory : Separate<["--"], "library-directory">, Alias<L>;
def _no_line_commands : Flag<["--"], "no-line-commands">, Alias<P>;
def _no_standard_includes : Flag<["--"], "no-standard-includes">, Alias<nostdinc>;
def _no_standard_libraries : Flag<["--"], "no-standard-libraries">, Alias<nostdlib>;
def _no_undefined : Flag<["--"], "no-undefined">, Flags<[LinkerInput]>;
def _no_warnings : Flag<["--"], "no-warnings">, Alias<w>;
def _optimize_EQ : Joined<["--"], "optimize=">, Alias<O>;
def _optimize : Flag<["--"], "optimize">, Alias<O>;
def _output_class_directory_EQ : Joined<["--"], "output-class-directory=">, Alias<foutput_class_dir_EQ>;
def _output_class_directory : Separate<["--"], "output-class-directory">, Alias<foutput_class_dir_EQ>;
def _output_EQ : Joined<["--"], "output=">, Alias<o>;
def _output : Separate<["--"], "output">, Alias<o>;
def _param : Separate<["--"], "param">, Group<CompileOnly_Group>;
def _param_EQ : Joined<["--"], "param=">, Alias<_param>;
def _precompile : Flag<["--"], "precompile">, Flags<[DriverOption]>,
  Group<Action_Group>, HelpText<"Only precompile the input">;
def _prefix_EQ : Joined<["--"], "prefix=">, Alias<B>;
def _prefix : Separate<["--"], "prefix">, Alias<B>;
def _preprocess : Flag<["--"], "preprocess">, Alias<E>;
def _print_diagnostic_categories : Flag<["--"], "print-diagnostic-categories">;
def _print_file_name : Separate<["--"], "print-file-name">, Alias<print_file_name_EQ>;
def _print_missing_file_dependencies : Flag<["--"], "print-missing-file-dependencies">, Alias<MG>;
def _print_prog_name : Separate<["--"], "print-prog-name">, Alias<print_prog_name_EQ>;
def _profile_blocks : Flag<["--"], "profile-blocks">, Alias<a>;
def _profile : Flag<["--"], "profile">, Alias<p>;
def _resource_EQ : Joined<["--"], "resource=">, Alias<fcompile_resource_EQ>;
def _resource : Separate<["--"], "resource">, Alias<fcompile_resource_EQ>;
def _rtlib : Separate<["--"], "rtlib">, Alias<rtlib_EQ>;
def _serialize_diags : Separate<["-", "--"], "serialize-diagnostics">, Flags<[DriverOption]>,
  HelpText<"Serialize compiler diagnostics to a file">;
// We give --version different semantics from -version.
def _version : Flag<["--"], "version">, Flags<[CoreOption, CC1Option]>,
  HelpText<"Print version information">;
def _signed_char : Flag<["--"], "signed-char">, Alias<fsigned_char>;
def _std : Separate<["--"], "std">, Alias<std_EQ>;
def _stdlib : Separate<["--"], "stdlib">, Alias<stdlib_EQ>;
def _sysroot_EQ : Joined<["--"], "sysroot=">;
def _sysroot : Separate<["--"], "sysroot">, Alias<_sysroot_EQ>;
def _target_help : Flag<["--"], "target-help">;
def _trace_includes : Flag<["--"], "trace-includes">, Alias<H>;
def _undefine_macro_EQ : Joined<["--"], "undefine-macro=">, Alias<U>;
def _undefine_macro : Separate<["--"], "undefine-macro">, Alias<U>;
def _unsigned_char : Flag<["--"], "unsigned-char">, Alias<funsigned_char>;
def _user_dependencies : Flag<["--"], "user-dependencies">, Alias<MM>;
def _verbose : Flag<["--"], "verbose">, Alias<v>;
def _warn__EQ : Joined<["--"], "warn-=">, Alias<W_Joined>;
def _warn_ : Joined<["--"], "warn-">, Alias<W_Joined>;
def _write_dependencies : Flag<["--"], "write-dependencies">, Alias<MD>;
def _write_user_dependencies : Flag<["--"], "write-user-dependencies">, Alias<MMD>;
def _ : Joined<["--"], "">, Flags<[Unsupported]>;

// Hexagon feature flags.
def mieee_rnd_near : Flag<["-"], "mieee-rnd-near">,
  Group<m_hexagon_Features_Group>;
def mv5 : Flag<["-"], "mv5">, Group<m_hexagon_Features_Group>, Alias<mcpu_EQ>,
  AliasArgs<["hexagonv5"]>;
def mv55 : Flag<["-"], "mv55">, Group<m_hexagon_Features_Group>,
  Alias<mcpu_EQ>, AliasArgs<["hexagonv55"]>;
def mv60 : Flag<["-"], "mv60">, Group<m_hexagon_Features_Group>,
  Alias<mcpu_EQ>, AliasArgs<["hexagonv60"]>;
def mv62 : Flag<["-"], "mv62">, Group<m_hexagon_Features_Group>,
  Alias<mcpu_EQ>, AliasArgs<["hexagonv62"]>;
def mv65 : Flag<["-"], "mv65">, Group<m_hexagon_Features_Group>,
  Alias<mcpu_EQ>, AliasArgs<["hexagonv65"]>;
def mv66 : Flag<["-"], "mv66">, Group<m_hexagon_Features_Group>,
  Alias<mcpu_EQ>, AliasArgs<["hexagonv66"]>;
def mv67 : Flag<["-"], "mv67">, Group<m_hexagon_Features_Group>,
  Alias<mcpu_EQ>, AliasArgs<["hexagonv67"]>;
def mv67t : Flag<["-"], "mv67t">, Group<m_hexagon_Features_Group>,
  Alias<mcpu_EQ>, AliasArgs<["hexagonv67t"]>;
def mhexagon_hvx : Flag<["-"], "mhvx">, Group<m_hexagon_Features_HVX_Group>,
  HelpText<"Enable Hexagon Vector eXtensions">;
def mhexagon_hvx_EQ : Joined<["-"], "mhvx=">,
  Group<m_hexagon_Features_HVX_Group>,
  HelpText<"Enable Hexagon Vector eXtensions">;
def mno_hexagon_hvx : Flag<["-"], "mno-hvx">,
  Group<m_hexagon_Features_HVX_Group>,
  HelpText<"Disable Hexagon Vector eXtensions">;
def mhexagon_hvx_length_EQ : Joined<["-"], "mhvx-length=">,
  Group<m_hexagon_Features_HVX_Group>, HelpText<"Set Hexagon Vector Length">,
  Values<"64B,128B">;
def ffixed_r19: Flag<["-"], "ffixed-r19">,
  HelpText<"Reserve register r19 (Hexagon only)">;
def mmemops : Flag<["-"], "mmemops">, Group<m_hexagon_Features_Group>,
  Flags<[CC1Option]>, HelpText<"Enable generation of memop instructions">;
def mno_memops : Flag<["-"], "mno-memops">, Group<m_hexagon_Features_Group>,
  Flags<[CC1Option]>, HelpText<"Disable generation of memop instructions">;
def mpackets : Flag<["-"], "mpackets">, Group<m_hexagon_Features_Group>,
  Flags<[CC1Option]>, HelpText<"Enable generation of instruction packets">;
def mno_packets : Flag<["-"], "mno-packets">, Group<m_hexagon_Features_Group>,
  Flags<[CC1Option]>, HelpText<"Disable generation of instruction packets">;
def mnvj : Flag<["-"], "mnvj">, Group<m_hexagon_Features_Group>,
  Flags<[CC1Option]>, HelpText<"Enable generation of new-value jumps">;
def mno_nvj : Flag<["-"], "mno-nvj">, Group<m_hexagon_Features_Group>,
  Flags<[CC1Option]>, HelpText<"Disable generation of new-value jumps">;
def mnvs : Flag<["-"], "mnvs">, Group<m_hexagon_Features_Group>,
  Flags<[CC1Option]>, HelpText<"Enable generation of new-value stores">;
def mno_nvs : Flag<["-"], "mno-nvs">, Group<m_hexagon_Features_Group>,
  Flags<[CC1Option]>, HelpText<"Disable generation of new-value stores">;


// X86 feature flags
def mx87 : Flag<["-"], "mx87">, Group<m_x86_Features_Group>;
def mno_x87 : Flag<["-"], "mno-x87">, Group<m_x86_Features_Group>;
def m80387 : Flag<["-"], "m80387">, Alias<mx87>;
def mno_80387 : Flag<["-"], "mno-80387">, Alias<mno_x87>;
def mmmx : Flag<["-"], "mmmx">, Group<m_x86_Features_Group>;
def mno_mmx : Flag<["-"], "mno-mmx">, Group<m_x86_Features_Group>;
def m3dnow : Flag<["-"], "m3dnow">, Group<m_x86_Features_Group>;
def mno_3dnow : Flag<["-"], "mno-3dnow">, Group<m_x86_Features_Group>;
def m3dnowa : Flag<["-"], "m3dnowa">, Group<m_x86_Features_Group>;
def mno_3dnowa : Flag<["-"], "mno-3dnowa">, Group<m_x86_Features_Group>;
def mamx_bf16 : Flag<["-"], "mamx-bf16">, Group<m_x86_Features_Group>;
def mno_amx_bf16 : Flag<["-"], "mno-amx-bf16">, Group<m_x86_Features_Group>;
def mtamx_int8 : Flag<["-"], "mamx-int8">, Group<m_x86_Features_Group>;
def mno_amx_int8 : Flag<["-"], "mno-amx-int8">, Group<m_x86_Features_Group>;
def mamx_tile : Flag<["-"], "mamx-tile">, Group<m_x86_Features_Group>;
def mno_amx_tile : Flag<["-"], "mno-amx-tile">, Group<m_x86_Features_Group>;
def msse : Flag<["-"], "msse">, Group<m_x86_Features_Group>;
def mno_sse : Flag<["-"], "mno-sse">, Group<m_x86_Features_Group>;
def msse2 : Flag<["-"], "msse2">, Group<m_x86_Features_Group>;
def mno_sse2 : Flag<["-"], "mno-sse2">, Group<m_x86_Features_Group>;
def msse3 : Flag<["-"], "msse3">, Group<m_x86_Features_Group>;
def mno_sse3 : Flag<["-"], "mno-sse3">, Group<m_x86_Features_Group>;
def mssse3 : Flag<["-"], "mssse3">, Group<m_x86_Features_Group>;
def mno_ssse3 : Flag<["-"], "mno-ssse3">, Group<m_x86_Features_Group>;
def msse4_1 : Flag<["-"], "msse4.1">, Group<m_x86_Features_Group>;
def mno_sse4_1 : Flag<["-"], "mno-sse4.1">, Group<m_x86_Features_Group>;
def msse4_2 : Flag<["-"], "msse4.2">, Group<m_x86_Features_Group>;
def mno_sse4_2 : Flag<["-"], "mno-sse4.2">, Group<m_x86_Features_Group>;
def msse4 : Flag<["-"], "msse4">, Alias<msse4_2>;
// -mno-sse4 turns off sse4.1 which has the effect of turning off everything
// later than 4.1. -msse4 turns on 4.2 which has the effect of turning on
// everything earlier than 4.2.
def mno_sse4 : Flag<["-"], "mno-sse4">, Alias<mno_sse4_1>;
def msse4a : Flag<["-"], "msse4a">, Group<m_x86_Features_Group>;
def mno_sse4a : Flag<["-"], "mno-sse4a">, Group<m_x86_Features_Group>;
def mavx : Flag<["-"], "mavx">, Group<m_x86_Features_Group>;
def mno_avx : Flag<["-"], "mno-avx">, Group<m_x86_Features_Group>;
def mavx2 : Flag<["-"], "mavx2">, Group<m_x86_Features_Group>;
def mno_avx2 : Flag<["-"], "mno-avx2">, Group<m_x86_Features_Group>;
def mavx512f : Flag<["-"], "mavx512f">, Group<m_x86_Features_Group>;
def mno_avx512f : Flag<["-"], "mno-avx512f">, Group<m_x86_Features_Group>;
def mavx512bf16 : Flag<["-"], "mavx512bf16">, Group<m_x86_Features_Group>;
def mno_avx512bf16 : Flag<["-"], "mno-avx512bf16">, Group<m_x86_Features_Group>;
def mavx512bitalg : Flag<["-"], "mavx512bitalg">, Group<m_x86_Features_Group>;
def mno_avx512bitalg : Flag<["-"], "mno-avx512bitalg">, Group<m_x86_Features_Group>;
def mavx512bw : Flag<["-"], "mavx512bw">, Group<m_x86_Features_Group>;
def mno_avx512bw : Flag<["-"], "mno-avx512bw">, Group<m_x86_Features_Group>;
def mavx512cd : Flag<["-"], "mavx512cd">, Group<m_x86_Features_Group>;
def mno_avx512cd : Flag<["-"], "mno-avx512cd">, Group<m_x86_Features_Group>;
def mavx512dq : Flag<["-"], "mavx512dq">, Group<m_x86_Features_Group>;
def mno_avx512dq : Flag<["-"], "mno-avx512dq">, Group<m_x86_Features_Group>;
def mavx512er : Flag<["-"], "mavx512er">, Group<m_x86_Features_Group>;
def mno_avx512er : Flag<["-"], "mno-avx512er">, Group<m_x86_Features_Group>;
def mavx512ifma : Flag<["-"], "mavx512ifma">, Group<m_x86_Features_Group>;
def mno_avx512ifma : Flag<["-"], "mno-avx512ifma">, Group<m_x86_Features_Group>;
def mavx512pf : Flag<["-"], "mavx512pf">, Group<m_x86_Features_Group>;
def mno_avx512pf : Flag<["-"], "mno-avx512pf">, Group<m_x86_Features_Group>;
def mavx512vbmi : Flag<["-"], "mavx512vbmi">, Group<m_x86_Features_Group>;
def mno_avx512vbmi : Flag<["-"], "mno-avx512vbmi">, Group<m_x86_Features_Group>;
def mavx512vbmi2 : Flag<["-"], "mavx512vbmi2">, Group<m_x86_Features_Group>;
def mno_avx512vbmi2 : Flag<["-"], "mno-avx512vbmi2">, Group<m_x86_Features_Group>;
def mavx512vl : Flag<["-"], "mavx512vl">, Group<m_x86_Features_Group>;
def mno_avx512vl : Flag<["-"], "mno-avx512vl">, Group<m_x86_Features_Group>;
def mavx512vnni : Flag<["-"], "mavx512vnni">, Group<m_x86_Features_Group>;
def mno_avx512vnni : Flag<["-"], "mno-avx512vnni">, Group<m_x86_Features_Group>;
def mavx512vpopcntdq : Flag<["-"], "mavx512vpopcntdq">, Group<m_x86_Features_Group>;
def mno_avx512vpopcntdq : Flag<["-"], "mno-avx512vpopcntdq">, Group<m_x86_Features_Group>;
def mavx512vp2intersect : Flag<["-"], "mavx512vp2intersect">, Group<m_x86_Features_Group>;
def mno_avx512vp2intersect : Flag<["-"], "mno-avx512vp2intersect">, Group<m_x86_Features_Group>;
def madx : Flag<["-"], "madx">, Group<m_x86_Features_Group>;
def mno_adx : Flag<["-"], "mno-adx">, Group<m_x86_Features_Group>;
def maes : Flag<["-"], "maes">, Group<m_x86_Features_Group>;
def mno_aes : Flag<["-"], "mno-aes">, Group<m_x86_Features_Group>;
def mbmi : Flag<["-"], "mbmi">, Group<m_x86_Features_Group>;
def mno_bmi : Flag<["-"], "mno-bmi">, Group<m_x86_Features_Group>;
def mbmi2 : Flag<["-"], "mbmi2">, Group<m_x86_Features_Group>;
def mno_bmi2 : Flag<["-"], "mno-bmi2">, Group<m_x86_Features_Group>;
def mcldemote : Flag<["-"], "mcldemote">, Group<m_x86_Features_Group>;
def mno_cldemote : Flag<["-"], "mno-cldemote">, Group<m_x86_Features_Group>;
def mclflushopt : Flag<["-"], "mclflushopt">, Group<m_x86_Features_Group>;
def mno_clflushopt : Flag<["-"], "mno-clflushopt">, Group<m_x86_Features_Group>;
def mclwb : Flag<["-"], "mclwb">, Group<m_x86_Features_Group>;
def mno_clwb : Flag<["-"], "mno-clwb">, Group<m_x86_Features_Group>;
def mwbnoinvd : Flag<["-"], "mwbnoinvd">, Group<m_x86_Features_Group>;
def mno_wbnoinvd : Flag<["-"], "mno-wbnoinvd">, Group<m_x86_Features_Group>;
def mclzero : Flag<["-"], "mclzero">, Group<m_x86_Features_Group>;
def mno_clzero : Flag<["-"], "mno-clzero">, Group<m_x86_Features_Group>;
def mcx16 : Flag<["-"], "mcx16">, Group<m_x86_Features_Group>;
def mno_cx16 : Flag<["-"], "mno-cx16">, Group<m_x86_Features_Group>;
def menqcmd : Flag<["-"], "menqcmd">, Group<m_x86_Features_Group>;
def mno_enqcmd : Flag<["-"], "mno-enqcmd">, Group<m_x86_Features_Group>;
def mf16c : Flag<["-"], "mf16c">, Group<m_x86_Features_Group>;
def mno_f16c : Flag<["-"], "mno-f16c">, Group<m_x86_Features_Group>;
def mfma : Flag<["-"], "mfma">, Group<m_x86_Features_Group>;
def mno_fma : Flag<["-"], "mno-fma">, Group<m_x86_Features_Group>;
def mfma4 : Flag<["-"], "mfma4">, Group<m_x86_Features_Group>;
def mno_fma4 : Flag<["-"], "mno-fma4">, Group<m_x86_Features_Group>;
def mfsgsbase : Flag<["-"], "mfsgsbase">, Group<m_x86_Features_Group>;
def mno_fsgsbase : Flag<["-"], "mno-fsgsbase">, Group<m_x86_Features_Group>;
def mfxsr : Flag<["-"], "mfxsr">, Group<m_x86_Features_Group>;
def mno_fxsr : Flag<["-"], "mno-fxsr">, Group<m_x86_Features_Group>;
def minvpcid : Flag<["-"], "minvpcid">, Group<m_x86_Features_Group>;
def mno_invpcid : Flag<["-"], "mno-invpcid">, Group<m_x86_Features_Group>;
def mgfni : Flag<["-"], "mgfni">, Group<m_x86_Features_Group>;
def mno_gfni : Flag<["-"], "mno-gfni">, Group<m_x86_Features_Group>;
def mlwp : Flag<["-"], "mlwp">, Group<m_x86_Features_Group>;
def mno_lwp : Flag<["-"], "mno-lwp">, Group<m_x86_Features_Group>;
def mlzcnt : Flag<["-"], "mlzcnt">, Group<m_x86_Features_Group>;
def mno_lzcnt : Flag<["-"], "mno-lzcnt">, Group<m_x86_Features_Group>;
def mmovbe : Flag<["-"], "mmovbe">, Group<m_x86_Features_Group>;
def mno_movbe : Flag<["-"], "mno-movbe">, Group<m_x86_Features_Group>;
def mmovdiri : Flag<["-"], "mmovdiri">, Group<m_x86_Features_Group>;
def mno_movdiri : Flag<["-"], "mno-movdiri">, Group<m_x86_Features_Group>;
def mmovdir64b : Flag<["-"], "mmovdir64b">, Group<m_x86_Features_Group>;
def mno_movdir64b : Flag<["-"], "mno-movdir64b">, Group<m_x86_Features_Group>;
def mmwaitx : Flag<["-"], "mmwaitx">, Group<m_x86_Features_Group>;
def mno_mwaitx : Flag<["-"], "mno-mwaitx">, Group<m_x86_Features_Group>;
def mpku : Flag<["-"], "mpku">, Group<m_x86_Features_Group>;
def mno_pku : Flag<["-"], "mno-pku">, Group<m_x86_Features_Group>;
def mpclmul : Flag<["-"], "mpclmul">, Group<m_x86_Features_Group>;
def mno_pclmul : Flag<["-"], "mno-pclmul">, Group<m_x86_Features_Group>;
def mpconfig : Flag<["-"], "mpconfig">, Group<m_x86_Features_Group>;
def mno_pconfig : Flag<["-"], "mno-pconfig">, Group<m_x86_Features_Group>;
def mpopcnt : Flag<["-"], "mpopcnt">, Group<m_x86_Features_Group>;
def mno_popcnt : Flag<["-"], "mno-popcnt">, Group<m_x86_Features_Group>;
def mprefetchwt1 : Flag<["-"], "mprefetchwt1">, Group<m_x86_Features_Group>;
def mno_prefetchwt1 : Flag<["-"], "mno-prefetchwt1">, Group<m_x86_Features_Group>;
def mprfchw : Flag<["-"], "mprfchw">, Group<m_x86_Features_Group>;
def mno_prfchw : Flag<["-"], "mno-prfchw">, Group<m_x86_Features_Group>;
def mptwrite : Flag<["-"], "mptwrite">, Group<m_x86_Features_Group>;
def mno_ptwrite : Flag<["-"], "mno-ptwrite">, Group<m_x86_Features_Group>;
def mrdpid : Flag<["-"], "mrdpid">, Group<m_x86_Features_Group>;
def mno_rdpid : Flag<["-"], "mno-rdpid">, Group<m_x86_Features_Group>;
def mrdrnd : Flag<["-"], "mrdrnd">, Group<m_x86_Features_Group>;
def mno_rdrnd : Flag<["-"], "mno-rdrnd">, Group<m_x86_Features_Group>;
def mrtm : Flag<["-"], "mrtm">, Group<m_x86_Features_Group>;
def mno_rtm : Flag<["-"], "mno-rtm">, Group<m_x86_Features_Group>;
def mrdseed : Flag<["-"], "mrdseed">, Group<m_x86_Features_Group>;
def mno_rdseed : Flag<["-"], "mno-rdseed">, Group<m_x86_Features_Group>;
def msahf : Flag<["-"], "msahf">, Group<m_x86_Features_Group>;
def mno_sahf : Flag<["-"], "mno-sahf">, Group<m_x86_Features_Group>;
def mserialize : Flag<["-"], "mserialize">, Group<m_x86_Features_Group>;
def mno_serialize : Flag<["-"], "mno-serialize">, Group<m_x86_Features_Group>;
def msgx : Flag<["-"], "msgx">, Group<m_x86_Features_Group>;
def mno_sgx : Flag<["-"], "mno-sgx">, Group<m_x86_Features_Group>;
def msha : Flag<["-"], "msha">, Group<m_x86_Features_Group>;
def mno_sha : Flag<["-"], "mno-sha">, Group<m_x86_Features_Group>;
def mtbm : Flag<["-"], "mtbm">, Group<m_x86_Features_Group>;
def mno_tbm : Flag<["-"], "mno-tbm">, Group<m_x86_Features_Group>;
def mtsxldtrk : Flag<["-"], "mtsxldtrk">, Group<m_x86_Features_Group>;
def mno_tsxldtrk : Flag<["-"], "mno-tsxldtrk">, Group<m_x86_Features_Group>;
def mvaes : Flag<["-"], "mvaes">, Group<m_x86_Features_Group>;
def mno_vaes : Flag<["-"], "mno-vaes">, Group<m_x86_Features_Group>;
def mvpclmulqdq : Flag<["-"], "mvpclmulqdq">, Group<m_x86_Features_Group>;
def mno_vpclmulqdq : Flag<["-"], "mno-vpclmulqdq">, Group<m_x86_Features_Group>;
def mwaitpkg : Flag<["-"], "mwaitpkg">, Group<m_x86_Features_Group>;
def mno_waitpkg : Flag<["-"], "mno-waitpkg">, Group<m_x86_Features_Group>;
def mxop : Flag<["-"], "mxop">, Group<m_x86_Features_Group>;
def mno_xop : Flag<["-"], "mno-xop">, Group<m_x86_Features_Group>;
def mxsave : Flag<["-"], "mxsave">, Group<m_x86_Features_Group>;
def mno_xsave : Flag<["-"], "mno-xsave">, Group<m_x86_Features_Group>;
def mxsavec : Flag<["-"], "mxsavec">, Group<m_x86_Features_Group>;
def mno_xsavec : Flag<["-"], "mno-xsavec">, Group<m_x86_Features_Group>;
def mxsaveopt : Flag<["-"], "mxsaveopt">, Group<m_x86_Features_Group>;
def mno_xsaveopt : Flag<["-"], "mno-xsaveopt">, Group<m_x86_Features_Group>;
def mxsaves : Flag<["-"], "mxsaves">, Group<m_x86_Features_Group>;
def mno_xsaves : Flag<["-"], "mno-xsaves">, Group<m_x86_Features_Group>;
def mshstk : Flag<["-"], "mshstk">, Group<m_x86_Features_Group>;
def mno_shstk : Flag<["-"], "mno-shstk">, Group<m_x86_Features_Group>;
def mretpoline_external_thunk : Flag<["-"], "mretpoline-external-thunk">, Group<m_x86_Features_Group>;
def mno_retpoline_external_thunk : Flag<["-"], "mno-retpoline-external-thunk">, Group<m_x86_Features_Group>;
def mvzeroupper : Flag<["-"], "mvzeroupper">, Group<m_x86_Features_Group>;
def mno_vzeroupper : Flag<["-"], "mno-vzeroupper">, Group<m_x86_Features_Group>;

<<<<<<< HEAD
def mvevpu : Flag<["-"], "mvevpu">, Group<m_ve_Features_Group>,
  HelpText<"Emit VPU instructions for VE">,
  Flags<[CC1Option]>;
def mno_vevpu : Flag<["-"], "mno-vevpu">, Group<m_ve_Features_Group>,
  HelpText<"Do not emit VPU instructions for VE">,
  Flags<[CC1Option]>;

def mvelintrin : Flag<["-"], "mvelintrin">, Group<m_ve_Features_Group>,
  HelpText<"Enable VEL intrinsinsics for VE">,
  Flags<[CC1Option]>;
def mno_velintrin : Flag<["-"], "mno-velintrin">, Group<m_ve_Features_Group>,
  HelpText<"Disable VEL intrinsics for VE">,
  Flags<[CC1Option]>;

def mvepacked : Flag<["-"], "mvepacked">, Group<m_ve_Features_Group>,
  HelpText<"Enable Packed mode for VE">,
  Flags<[CC1Option]>;
def mno_vepacked : Flag<["-"], "mno-packed">, Group<m_ve_Features_Group>,
  HelpText<"Disable Packed mode for VE">,
=======
def mvevec : Flag<["-"], "mvevec">, Group<m_ve_Features_Group>,
  HelpText<"Enable vectorization (VE only)">,
  Flags<[CC1Option]>;
def mno_vevec : Flag<["-"], "mno-vevec">, Group<m_ve_Features_Group>,
  HelpText<"Disable vectorization (VE only)">,
>>>>>>> a2aeb37a
  Flags<[CC1Option]>;

// These are legacy user-facing driver-level option spellings. They are always
// aliases for options that are spelled using the more common Unix / GNU flag
// style of double-dash and equals-joined flags.
def gcc_toolchain_legacy_spelling : Separate<["-"], "gcc-toolchain">, Alias<gcc_toolchain>;
def target_legacy_spelling : Separate<["-"], "target">, Alias<target>;

// Special internal option to handle -Xlinker --no-demangle.
def Z_Xlinker__no_demangle : Flag<["-"], "Z-Xlinker-no-demangle">,
    Flags<[Unsupported, NoArgumentUnused]>;

// Special internal option to allow forwarding arbitrary arguments to linker.
def Zlinker_input : Separate<["-"], "Zlinker-input">,
    Flags<[Unsupported, NoArgumentUnused]>;

// Reserved library options.
def Z_reserved_lib_stdcxx : Flag<["-"], "Z-reserved-lib-stdc++">,
    Flags<[LinkerInput, NoArgumentUnused, Unsupported]>, Group<reserved_lib_Group>;
def Z_reserved_lib_cckext : Flag<["-"], "Z-reserved-lib-cckext">,
    Flags<[LinkerInput, NoArgumentUnused, Unsupported]>, Group<reserved_lib_Group>;

// Ignored options
multiclass BooleanFFlag<string name> {
  def f#NAME : Flag<["-"], "f"#name>;
  def fno_#NAME : Flag<["-"], "fno-"#name>;
}

defm : BooleanFFlag<"keep-inline-functions">, Group<clang_ignored_gcc_optimization_f_Group>;

def fprofile_dir : Joined<["-"], "fprofile-dir=">, Group<f_Group>;

def fuse_ld_EQ : Joined<["-"], "fuse-ld=">, Group<f_Group>, Flags<[CoreOption, LinkOption]>;
def ld_path_EQ : Joined<["--"], "ld-path=">, Group<Link_Group>;

defm align_labels : BooleanFFlag<"align-labels">, Group<clang_ignored_gcc_optimization_f_Group>;
def falign_labels_EQ : Joined<["-"], "falign-labels=">, Group<clang_ignored_gcc_optimization_f_Group>;
defm align_loops : BooleanFFlag<"align-loops">, Group<clang_ignored_gcc_optimization_f_Group>;
def falign_loops_EQ : Joined<["-"], "falign-loops=">, Group<clang_ignored_gcc_optimization_f_Group>;
defm align_jumps : BooleanFFlag<"align-jumps">, Group<clang_ignored_gcc_optimization_f_Group>;
def falign_jumps_EQ : Joined<["-"], "falign-jumps=">, Group<clang_ignored_gcc_optimization_f_Group>;

// FIXME: This option should be supported and wired up to our diognostics, but
// ignore it for now to avoid breaking builds that use it.
def fdiagnostics_show_location_EQ : Joined<["-"], "fdiagnostics-show-location=">, Group<clang_ignored_f_Group>;

defm fcheck_new : BooleanFFlag<"check-new">, Group<clang_ignored_f_Group>;
defm caller_saves : BooleanFFlag<"caller-saves">, Group<clang_ignored_gcc_optimization_f_Group>;
defm reorder_blocks : BooleanFFlag<"reorder-blocks">, Group<clang_ignored_gcc_optimization_f_Group>;
defm branch_count_reg : BooleanFFlag<"branch-count-reg">, Group<clang_ignored_gcc_optimization_f_Group>;
defm default_inline : BooleanFFlag<"default-inline">, Group<clang_ignored_gcc_optimization_f_Group>;
defm fat_lto_objects : BooleanFFlag<"fat-lto-objects">, Group<clang_ignored_gcc_optimization_f_Group>;
defm float_store : BooleanFFlag<"float-store">, Group<clang_ignored_gcc_optimization_f_Group>;
defm friend_injection : BooleanFFlag<"friend-injection">, Group<clang_ignored_f_Group>;
defm function_attribute_list : BooleanFFlag<"function-attribute-list">, Group<clang_ignored_f_Group>;
defm gcse : BooleanFFlag<"gcse">, Group<clang_ignored_gcc_optimization_f_Group>;
defm gcse_after_reload: BooleanFFlag<"gcse-after-reload">, Group<clang_ignored_gcc_optimization_f_Group>;
defm gcse_las: BooleanFFlag<"gcse-las">, Group<clang_ignored_gcc_optimization_f_Group>;
defm gcse_sm: BooleanFFlag<"gcse-sm">, Group<clang_ignored_gcc_optimization_f_Group>;
defm gnu : BooleanFFlag<"gnu">, Group<clang_ignored_f_Group>;
defm implicit_templates : BooleanFFlag<"implicit-templates">, Group<clang_ignored_f_Group>;
defm implement_inlines : BooleanFFlag<"implement-inlines">, Group<clang_ignored_f_Group>;
defm merge_constants : BooleanFFlag<"merge-constants">, Group<clang_ignored_gcc_optimization_f_Group>;
defm modulo_sched : BooleanFFlag<"modulo-sched">, Group<clang_ignored_gcc_optimization_f_Group>;
defm modulo_sched_allow_regmoves : BooleanFFlag<"modulo-sched-allow-regmoves">,
    Group<clang_ignored_gcc_optimization_f_Group>;
defm inline_functions_called_once : BooleanFFlag<"inline-functions-called-once">,
    Group<clang_ignored_gcc_optimization_f_Group>;
def finline_limit_EQ : Joined<["-"], "finline-limit=">, Group<clang_ignored_gcc_optimization_f_Group>;
defm finline_limit : BooleanFFlag<"inline-limit">, Group<clang_ignored_gcc_optimization_f_Group>;
defm inline_small_functions : BooleanFFlag<"inline-small-functions">,
    Group<clang_ignored_gcc_optimization_f_Group>;
defm ipa_cp : BooleanFFlag<"ipa-cp">,
    Group<clang_ignored_gcc_optimization_f_Group>;
defm ivopts : BooleanFFlag<"ivopts">, Group<clang_ignored_gcc_optimization_f_Group>;
def fsemantic_interposition : Flag<["-"], "fsemantic-interposition">, Group<f_Group>, Flags<[CC1Option]>;
def fno_semantic_interposition: Flag<["-"], "fno-semantic-interposition">, Group<f_Group>, Flags<[CC1Option]>;
defm non_call_exceptions : BooleanFFlag<"non-call-exceptions">, Group<clang_ignored_f_Group>;
defm peel_loops : BooleanFFlag<"peel-loops">, Group<clang_ignored_gcc_optimization_f_Group>;
defm permissive : BooleanFFlag<"permissive">, Group<clang_ignored_f_Group>;
defm prefetch_loop_arrays : BooleanFFlag<"prefetch-loop-arrays">, Group<clang_ignored_gcc_optimization_f_Group>;
defm printf : BooleanFFlag<"printf">, Group<clang_ignored_f_Group>;
defm profile : BooleanFFlag<"profile">, Group<clang_ignored_f_Group>;
defm profile_correction : BooleanFFlag<"profile-correction">, Group<clang_ignored_gcc_optimization_f_Group>;
defm profile_generate_sampling : BooleanFFlag<"profile-generate-sampling">, Group<clang_ignored_f_Group>;
defm profile_reusedist : BooleanFFlag<"profile-reusedist">, Group<clang_ignored_f_Group>;
defm profile_values : BooleanFFlag<"profile-values">, Group<clang_ignored_gcc_optimization_f_Group>;
defm regs_graph : BooleanFFlag<"regs-graph">, Group<clang_ignored_f_Group>;
defm rename_registers : BooleanFFlag<"rename-registers">, Group<clang_ignored_gcc_optimization_f_Group>;
defm ripa : BooleanFFlag<"ripa">, Group<clang_ignored_f_Group>;
defm schedule_insns : BooleanFFlag<"schedule-insns">, Group<clang_ignored_gcc_optimization_f_Group>;
defm schedule_insns2 : BooleanFFlag<"schedule-insns2">, Group<clang_ignored_gcc_optimization_f_Group>;
defm see : BooleanFFlag<"see">, Group<clang_ignored_f_Group>;
defm signaling_nans : BooleanFFlag<"signaling-nans">, Group<clang_ignored_gcc_optimization_f_Group>;
defm single_precision_constant : BooleanFFlag<"single-precision-constant">,
    Group<clang_ignored_gcc_optimization_f_Group>;
defm spec_constr_count : BooleanFFlag<"spec-constr-count">, Group<clang_ignored_f_Group>;
defm stack_check : BooleanFFlag<"stack-check">, Group<clang_ignored_f_Group>;
defm strength_reduce :
    BooleanFFlag<"strength-reduce">, Group<clang_ignored_gcc_optimization_f_Group>;
defm tls_model : BooleanFFlag<"tls-model">, Group<clang_ignored_f_Group>;
defm tracer : BooleanFFlag<"tracer">, Group<clang_ignored_gcc_optimization_f_Group>;
defm tree_dce : BooleanFFlag<"tree-dce">, Group<clang_ignored_gcc_optimization_f_Group>;
defm tree_salias : BooleanFFlag<"tree-salias">, Group<clang_ignored_f_Group>;
defm tree_ter : BooleanFFlag<"tree-ter">, Group<clang_ignored_gcc_optimization_f_Group>;
defm tree_vectorizer_verbose : BooleanFFlag<"tree-vectorizer-verbose">, Group<clang_ignored_f_Group>;
defm tree_vrp : BooleanFFlag<"tree-vrp">, Group<clang_ignored_gcc_optimization_f_Group>;
defm unroll_all_loops : BooleanFFlag<"unroll-all-loops">, Group<clang_ignored_gcc_optimization_f_Group>;
defm unsafe_loop_optimizations : BooleanFFlag<"unsafe-loop-optimizations">,
    Group<clang_ignored_gcc_optimization_f_Group>;
defm unswitch_loops : BooleanFFlag<"unswitch-loops">, Group<clang_ignored_gcc_optimization_f_Group>;
defm use_linker_plugin : BooleanFFlag<"use-linker-plugin">, Group<clang_ignored_gcc_optimization_f_Group>;
defm vect_cost_model : BooleanFFlag<"vect-cost-model">, Group<clang_ignored_gcc_optimization_f_Group>;
defm variable_expansion_in_unroller : BooleanFFlag<"variable-expansion-in-unroller">,
    Group<clang_ignored_gcc_optimization_f_Group>;
defm web : BooleanFFlag<"web">, Group<clang_ignored_gcc_optimization_f_Group>;
defm whole_program : BooleanFFlag<"whole-program">, Group<clang_ignored_gcc_optimization_f_Group>;
defm devirtualize : BooleanFFlag<"devirtualize">, Group<clang_ignored_gcc_optimization_f_Group>;
defm devirtualize_speculatively : BooleanFFlag<"devirtualize-speculatively">,
    Group<clang_ignored_gcc_optimization_f_Group>;

// Generic gfortran options.
def A_DASH : Joined<["-"], "A-">, Group<gfortran_Group>;
def J : JoinedOrSeparate<["-"], "J">, Flags<[RenderJoined]>, Group<gfortran_Group>;
def cpp : Flag<["-"], "cpp">, Group<gfortran_Group>;
def nocpp : Flag<["-"], "nocpp">, Group<gfortran_Group>;
def static_libgfortran : Flag<["-"], "static-libgfortran">, Group<gfortran_Group>;

// "f" options with values for gfortran.
def fblas_matmul_limit_EQ : Joined<["-"], "fblas-matmul-limit=">, Group<gfortran_Group>;
def fcheck_EQ : Joined<["-"], "fcheck=">, Group<gfortran_Group>;
def fcoarray_EQ : Joined<["-"], "fcoarray=">, Group<gfortran_Group>;
def fconvert_EQ : Joined<["-"], "fconvert=">, Group<gfortran_Group>;
def ffixed_line_length_VALUE : Joined<["-"], "ffixed-line-length-">, Group<gfortran_Group>;
def ffpe_trap_EQ : Joined<["-"], "ffpe-trap=">, Group<gfortran_Group>;
def ffree_line_length_VALUE : Joined<["-"], "ffree-line-length-">, Group<gfortran_Group>;
def finit_character_EQ : Joined<["-"], "finit-character=">, Group<gfortran_Group>;
def finit_integer_EQ : Joined<["-"], "finit-integer=">, Group<gfortran_Group>;
def finit_logical_EQ : Joined<["-"], "finit-logical=">, Group<gfortran_Group>;
def finit_real_EQ : Joined<["-"], "finit-real=">, Group<gfortran_Group>;
def fmax_array_constructor_EQ : Joined<["-"], "fmax-array-constructor=">, Group<gfortran_Group>;
def fmax_errors_EQ : Joined<["-"], "fmax-errors=">, Group<gfortran_Group>;
def fmax_stack_var_size_EQ : Joined<["-"], "fmax-stack-var-size=">, Group<gfortran_Group>;
def fmax_subrecord_length_EQ : Joined<["-"], "fmax-subrecord-length=">, Group<gfortran_Group>;
def frecord_marker_EQ : Joined<["-"], "frecord-marker=">, Group<gfortran_Group>;

// "f" flags for gfortran.
defm aggressive_function_elimination : BooleanFFlag<"aggressive-function-elimination">, Group<gfortran_Group>;
defm align_commons : BooleanFFlag<"align-commons">, Group<gfortran_Group>;
defm all_intrinsics : BooleanFFlag<"all-intrinsics">, Group<gfortran_Group>;
defm automatic : BooleanFFlag<"automatic">, Group<gfortran_Group>;
defm backslash : BooleanFFlag<"backslash">, Group<gfortran_Group>;
defm backtrace : BooleanFFlag<"backtrace">, Group<gfortran_Group>;
defm bounds_check : BooleanFFlag<"bounds-check">, Group<gfortran_Group>;
defm check_array_temporaries : BooleanFFlag<"check-array-temporaries">, Group<gfortran_Group>;
defm cray_pointer : BooleanFFlag<"cray-pointer">, Group<gfortran_Group>;
defm d_lines_as_code : BooleanFFlag<"d-lines-as-code">, Group<gfortran_Group>;
defm d_lines_as_comments : BooleanFFlag<"d-lines-as-comments">, Group<gfortran_Group>;
defm default_double_8 : BooleanFFlag<"default-double-8">, Group<gfortran_Group>;
defm default_integer_8 : BooleanFFlag<"default-integer-8">, Group<gfortran_Group>;
defm default_real_8 : BooleanFFlag<"default-real-8">, Group<gfortran_Group>;
defm dollar_ok : BooleanFFlag<"dollar-ok">, Group<gfortran_Group>;
defm dump_fortran_optimized : BooleanFFlag<"dump-fortran-optimized">, Group<gfortran_Group>;
defm dump_fortran_original : BooleanFFlag<"dump-fortran-original">, Group<gfortran_Group>;
defm dump_parse_tree : BooleanFFlag<"dump-parse-tree">, Group<gfortran_Group>;
defm external_blas : BooleanFFlag<"external-blas">, Group<gfortran_Group>;
defm f2c : BooleanFFlag<"f2c">, Group<gfortran_Group>;
defm fixed_form : BooleanFFlag<"fixed-form">, Group<gfortran_Group>;
defm free_form : BooleanFFlag<"free-form">, Group<gfortran_Group>;
defm frontend_optimize : BooleanFFlag<"frontend-optimize">, Group<gfortran_Group>;
defm implicit_none : BooleanFFlag<"implicit-none">, Group<gfortran_Group>;
defm init_local_zero : BooleanFFlag<"init-local-zero">, Group<gfortran_Group>;
defm integer_4_integer_8 : BooleanFFlag<"integer-4-integer-8">, Group<gfortran_Group>;
defm intrinsic_modules_path : BooleanFFlag<"intrinsic-modules-path">, Group<gfortran_Group>;
defm max_identifier_length : BooleanFFlag<"max-identifier-length">, Group<gfortran_Group>;
defm module_private : BooleanFFlag<"module-private">, Group<gfortran_Group>;
defm pack_derived : BooleanFFlag<"pack-derived">, Group<gfortran_Group>;
defm protect_parens : BooleanFFlag<"protect-parens">, Group<gfortran_Group>;
defm range_check : BooleanFFlag<"range-check">, Group<gfortran_Group>;
defm real_4_real_10 : BooleanFFlag<"real-4-real-10">, Group<gfortran_Group>;
defm real_4_real_16 : BooleanFFlag<"real-4-real-16">, Group<gfortran_Group>;
defm real_4_real_8 : BooleanFFlag<"real-4-real-8">, Group<gfortran_Group>;
defm real_8_real_10 : BooleanFFlag<"real-8-real-10">, Group<gfortran_Group>;
defm real_8_real_16 : BooleanFFlag<"real-8-real-16">, Group<gfortran_Group>;
defm real_8_real_4 : BooleanFFlag<"real-8-real-4">, Group<gfortran_Group>;
defm realloc_lhs : BooleanFFlag<"realloc-lhs">, Group<gfortran_Group>;
defm recursive : BooleanFFlag<"recursive">, Group<gfortran_Group>;
defm repack_arrays : BooleanFFlag<"repack-arrays">, Group<gfortran_Group>;
defm second_underscore : BooleanFFlag<"second-underscore">, Group<gfortran_Group>;
defm sign_zero : BooleanFFlag<"sign-zero">, Group<gfortran_Group>;
defm stack_arrays : BooleanFFlag<"stack-arrays">, Group<gfortran_Group>;
defm underscoring : BooleanFFlag<"underscoring">, Group<gfortran_Group>;
defm whole_file : BooleanFFlag<"whole-file">, Group<gfortran_Group>;

// C++ SYCL options
def fsycl : Flag<["-"], "fsycl">, Group<sycl_Group>, Flags<[CC1Option, CoreOption]>,
  HelpText<"Enable SYCL kernels compilation for device">;
def fno_sycl : Flag<["-"], "fno-sycl">, Group<sycl_Group>, Flags<[CoreOption]>,
  HelpText<"Disable SYCL kernels compilation for device">;
def sycl_std_EQ : Joined<["-"], "sycl-std=">, Group<sycl_Group>, Flags<[CC1Option, NoArgumentUnused, CoreOption]>,
  HelpText<"SYCL language standard to compile for.">, Values<"2017, 121, 1.2.1, sycl-1.2.1">;

//===----------------------------------------------------------------------===//
// CC1 Options
//===----------------------------------------------------------------------===//

let Flags = [CC1Option, NoDriverOption] in {

//===----------------------------------------------------------------------===//
// Target Options
//===----------------------------------------------------------------------===//

let Flags = [CC1Option, CC1AsOption, NoDriverOption] in {

def target_cpu : Separate<["-"], "target-cpu">,
  HelpText<"Target a specific cpu type">;
def tune_cpu : Separate<["-"], "tune-cpu">,
  HelpText<"Tune for a specific cpu type">;
def target_feature : Separate<["-"], "target-feature">,
  HelpText<"Target specific attributes">;
def triple : Separate<["-"], "triple">,
  HelpText<"Specify target triple (e.g. i686-apple-darwin9)">,
  MarshallingInfoString<"TargetOpts->Triple", "llvm::Triple::normalize(llvm::sys::getDefaultTargetTriple())", "std::string">,
  AlwaysEmit, Normalizer<"normalizeTriple">, DenormalizeString;
def target_abi : Separate<["-"], "target-abi">,
  HelpText<"Target a particular ABI type">;
def target_sdk_version_EQ : Joined<["-"], "target-sdk-version=">,
  HelpText<"The version of target SDK used for compilation">;

}

def target_linker_version : Separate<["-"], "target-linker-version">,
  HelpText<"Target linker version">;
def triple_EQ : Joined<["-"], "triple=">, Alias<triple>;
def mfpmath : Separate<["-"], "mfpmath">,
  HelpText<"Which unit to use for fp math">;

def fpadding_on_unsigned_fixed_point : Flag<["-"], "fpadding-on-unsigned-fixed-point">,
  HelpText<"Force each unsigned fixed point type to have an extra bit of padding to align their scales with those of signed fixed point types">;
def fno_padding_on_unsigned_fixed_point : Flag<["-"], "fno-padding-on-unsigned-fixed-point">;

//===----------------------------------------------------------------------===//
// Analyzer Options
//===----------------------------------------------------------------------===//

def analysis_UnoptimizedCFG : Flag<["-"], "unoptimized-cfg">,
  HelpText<"Generate unoptimized CFGs for all analyses">;
def analysis_CFGAddImplicitDtors : Flag<["-"], "cfg-add-implicit-dtors">,
  HelpText<"Add C++ implicit destructors to CFGs for all analyses">;

def analyzer_store : Separate<["-"], "analyzer-store">,
  HelpText<"Source Code Analysis - Abstract Memory Store Models">;
def analyzer_store_EQ : Joined<["-"], "analyzer-store=">, Alias<analyzer_store>;

def analyzer_constraints : Separate<["-"], "analyzer-constraints">,
  HelpText<"Source Code Analysis - Symbolic Constraint Engines">;
def analyzer_constraints_EQ : Joined<["-"], "analyzer-constraints=">,
  Alias<analyzer_constraints>;

def analyzer_output : Separate<["-"], "analyzer-output">,
  HelpText<"Source Code Analysis - Output Options">;
def analyzer_output_EQ : Joined<["-"], "analyzer-output=">,
  Alias<analyzer_output>;

def analyzer_purge : Separate<["-"], "analyzer-purge">,
  HelpText<"Source Code Analysis - Dead Symbol Removal Frequency">;
def analyzer_purge_EQ : Joined<["-"], "analyzer-purge=">, Alias<analyzer_purge>;

def analyzer_opt_analyze_headers : Flag<["-"], "analyzer-opt-analyze-headers">,
  HelpText<"Force the static analyzer to analyze functions defined in header files">;
def analyzer_opt_analyze_nested_blocks : Flag<["-"], "analyzer-opt-analyze-nested-blocks">,
  HelpText<"Analyze the definitions of blocks in addition to functions">;
def analyzer_display_progress : Flag<["-"], "analyzer-display-progress">,
  HelpText<"Emit verbose output about the analyzer's progress">;
def analyze_function : Separate<["-"], "analyze-function">,
  HelpText<"Run analysis on specific function (for C++ include parameters in name)">;
def analyze_function_EQ : Joined<["-"], "analyze-function=">, Alias<analyze_function>;
def trim_egraph : Flag<["-"], "trim-egraph">,
  HelpText<"Only show error-related paths in the analysis graph">;
def analyzer_viz_egraph_graphviz : Flag<["-"], "analyzer-viz-egraph-graphviz">,
  HelpText<"Display exploded graph using GraphViz">;
def analyzer_dump_egraph : Separate<["-"], "analyzer-dump-egraph">,
  HelpText<"Dump exploded graph to the specified file">;
def analyzer_dump_egraph_EQ : Joined<["-"], "analyzer-dump-egraph=">, Alias<analyzer_dump_egraph>;

def analyzer_inline_max_stack_depth : Separate<["-"], "analyzer-inline-max-stack-depth">,
  HelpText<"Bound on stack depth while inlining (4 by default)">;
def analyzer_inline_max_stack_depth_EQ : Joined<["-"], "analyzer-inline-max-stack-depth=">,
  Alias<analyzer_inline_max_stack_depth>;

def analyzer_inlining_mode : Separate<["-"], "analyzer-inlining-mode">,
  HelpText<"Specify the function selection heuristic used during inlining">;
def analyzer_inlining_mode_EQ : Joined<["-"], "analyzer-inlining-mode=">, Alias<analyzer_inlining_mode>;

def analyzer_disable_retry_exhausted : Flag<["-"], "analyzer-disable-retry-exhausted">,
  HelpText<"Do not re-analyze paths leading to exhausted nodes with a different strategy (may decrease code coverage)">;

def analyzer_max_loop : Separate<["-"], "analyzer-max-loop">,
  HelpText<"The maximum number of times the analyzer will go through a loop">;
def analyzer_stats : Flag<["-"], "analyzer-stats">,
  HelpText<"Print internal analyzer statistics.">;

def analyzer_checker : Separate<["-"], "analyzer-checker">,
  HelpText<"Choose analyzer checkers to enable">,
  ValuesCode<[{
    const char *Values =
    #define GET_CHECKERS
    #define CHECKER(FULLNAME, CLASS, HT, DOC_URI, IS_HIDDEN)  FULLNAME ","
    #include "clang/StaticAnalyzer/Checkers/Checkers.inc"
    #undef GET_CHECKERS
    #define GET_PACKAGES
    #define PACKAGE(FULLNAME)  FULLNAME ","
    #include "clang/StaticAnalyzer/Checkers/Checkers.inc"
    #undef GET_PACKAGES
    ;
  }]>;
def analyzer_checker_EQ : Joined<["-"], "analyzer-checker=">,
  Alias<analyzer_checker>;

def analyzer_disable_checker : Separate<["-"], "analyzer-disable-checker">,
  HelpText<"Choose analyzer checkers to disable">;
def analyzer_disable_checker_EQ : Joined<["-"], "analyzer-disable-checker=">,
  Alias<analyzer_disable_checker>;

def analyzer_disable_all_checks : Flag<["-"], "analyzer-disable-all-checks">,
  HelpText<"Disable all static analyzer checks">;

def analyzer_checker_help : Flag<["-"], "analyzer-checker-help">,
  HelpText<"Display the list of analyzer checkers that are available">;

def analyzer_checker_help_alpha : Flag<["-"], "analyzer-checker-help-alpha">,
  HelpText<"Display the list of in development analyzer checkers. These "
           "are NOT considered safe, they are unstable and will emit incorrect "
           "reports. Enable ONLY FOR DEVELOPMENT purposes">;

def analyzer_checker_help_developer : Flag<["-"], "analyzer-checker-help-developer">,
  HelpText<"Display the list of developer-only checkers such as modeling "
           "and debug checkers">;

def analyzer_config_help : Flag<["-"], "analyzer-config-help">,
  HelpText<"Display the list of -analyzer-config options. These are meant for "
           "development purposes only!">;

def analyzer_list_enabled_checkers : Flag<["-"], "analyzer-list-enabled-checkers">,
  HelpText<"Display the list of enabled analyzer checkers">;

def analyzer_config : Separate<["-"], "analyzer-config">,
  HelpText<"Choose analyzer options to enable">;

def analyzer_checker_option_help : Flag<["-"], "analyzer-checker-option-help">,
  HelpText<"Display the list of checker and package options">;

def analyzer_checker_option_help_alpha : Flag<["-"], "analyzer-checker-option-help-alpha">,
  HelpText<"Display the list of in development checker and package options. "
           "These are NOT considered safe, they are unstable and will emit "
           "incorrect reports. Enable ONLY FOR DEVELOPMENT purposes">;

def analyzer_checker_option_help_developer : Flag<["-"], "analyzer-checker-option-help-developer">,
  HelpText<"Display the list of checker and package options meant for "
           "development purposes only">;

def analyzer_config_compatibility_mode : Separate<["-"], "analyzer-config-compatibility-mode">,
  HelpText<"Don't emit errors on invalid analyzer-config inputs">;

def analyzer_config_compatibility_mode_EQ : Joined<["-"], "analyzer-config-compatibility-mode=">,
  Alias<analyzer_config_compatibility_mode>;

def analyzer_werror : Flag<["-"], "analyzer-werror">,
  HelpText<"Emit analyzer results as errors rather than warnings">;

//===----------------------------------------------------------------------===//
// Migrator Options
//===----------------------------------------------------------------------===//
def migrator_no_nsalloc_error : Flag<["-"], "no-ns-alloc-error">,
  HelpText<"Do not error on use of NSAllocateCollectable/NSReallocateCollectable">;

def migrator_no_finalize_removal : Flag<["-"], "no-finalize-removal">,
  HelpText<"Do not remove finalize method in gc mode">;

//===----------------------------------------------------------------------===//
// CodeGen Options
//===----------------------------------------------------------------------===//

let Flags = [CC1Option, CC1AsOption, NoDriverOption] in {
def debug_info_kind_EQ : Joined<["-"], "debug-info-kind=">;
def debug_info_macro : Flag<["-"], "debug-info-macro">,
  HelpText<"Emit macro debug information">;
def default_function_attr : Separate<["-"], "default-function-attr">,
  HelpText<"Apply given attribute to all functions">;
def dwarf_version_EQ : Joined<["-"], "dwarf-version=">;
def debugger_tuning_EQ : Joined<["-"], "debugger-tuning=">;
def dwarf_debug_flags : Separate<["-"], "dwarf-debug-flags">,
  HelpText<"The string to embed in the Dwarf debug flags record.">;
def record_command_line : Separate<["-"], "record-command-line">,
  HelpText<"The string to embed in the .LLVM.command.line section.">;
def compress_debug_sections : Flag<["-", "--"], "compress-debug-sections">,
    HelpText<"DWARF debug sections compression">;
def compress_debug_sections_EQ : Joined<["-", "--"], "compress-debug-sections=">,
    HelpText<"DWARF debug sections compression type">;
def mno_exec_stack : Flag<["-"], "mnoexecstack">,
  HelpText<"Mark the file as not needing an executable stack">;
def massembler_no_warn : Flag<["-"], "massembler-no-warn">,
  HelpText<"Make assembler not emit warnings">;
def massembler_fatal_warnings : Flag<["-"], "massembler-fatal-warnings">,
  HelpText<"Make assembler warnings fatal">;
def mrelax_relocations : Flag<["--"], "mrelax-relocations">,
    HelpText<"Use relaxable elf relocations">;
def msave_temp_labels : Flag<["-"], "msave-temp-labels">,
  HelpText<"Save temporary labels in the symbol table. "
           "Note this may change .s semantics and shouldn't generally be used "
           "on compiler-generated code.">;
def mrelocation_model : Separate<["-"], "mrelocation-model">,
  HelpText<"The relocation model to use">, Values<"static,pic,ropi,rwpi,ropi-rwpi,dynamic-no-pic">,
  NormalizedValuesScope<"llvm::Reloc">,
  NormalizedValues<["Static", "PIC_", "ROPI", "RWPI", "ROPI_RWPI", "DynamicNoPIC"]>,
  MarshallingInfoString<"CodeGenOpts.RelocationModel", "PIC_", "Model">,
  AutoNormalizeEnum;
def fno_math_builtin : Flag<["-"], "fno-math-builtin">,
  HelpText<"Disable implicit builtin knowledge of math functions">;
def fuse_ctor_homing: Flag<["-"], "fuse-ctor-homing">,
    HelpText<"Use constructor homing if we are using limited debug info already">;
}

def disable_llvm_verifier : Flag<["-"], "disable-llvm-verifier">,
  HelpText<"Don't run the LLVM IR verifier pass">;
def disable_llvm_passes : Flag<["-"], "disable-llvm-passes">,
  HelpText<"Use together with -emit-llvm to get pristine LLVM IR from the "
           "frontend by not running any LLVM passes at all">;
def disable_llvm_optzns : Flag<["-"], "disable-llvm-optzns">,
  Alias<disable_llvm_passes>;
def disable_lifetimemarkers : Flag<["-"], "disable-lifetime-markers">,
  HelpText<"Disable lifetime-markers emission even when optimizations are "
           "enabled">;
def disable_O0_optnone : Flag<["-"], "disable-O0-optnone">,
  HelpText<"Disable adding the optnone attribute to functions at O0">;
def disable_red_zone : Flag<["-"], "disable-red-zone">,
  HelpText<"Do not emit code that uses the red zone.">;
def dwarf_ext_refs : Flag<["-"], "dwarf-ext-refs">,
  HelpText<"Generate debug info with external references to clang modules"
           " or precompiled headers">;
def dwarf_explicit_import : Flag<["-"], "dwarf-explicit-import">,
  HelpText<"Generate explicit import from anonymous namespace to containing"
           " scope">;
def debug_forward_template_params : Flag<["-"], "debug-forward-template-params">,
  HelpText<"Emit complete descriptions of template parameters in forward"
           " declarations">;
def fforbid_guard_variables : Flag<["-"], "fforbid-guard-variables">,
  HelpText<"Emit an error if a C++ static local initializer would need a guard variable">;
def no_implicit_float : Flag<["-"], "no-implicit-float">,
  HelpText<"Don't generate implicit floating point instructions">;
def fdump_vtable_layouts : Flag<["-"], "fdump-vtable-layouts">,
  HelpText<"Dump the layouts of all vtables that will be emitted in a translation unit">;
def fmerge_functions : Flag<["-"], "fmerge-functions">,
  HelpText<"Permit merging of identical functions when optimizing.">;
def femit_coverage_notes : Flag<["-"], "femit-coverage-notes">,
  HelpText<"Emit a gcov coverage notes file when compiling.">;
def femit_coverage_data: Flag<["-"], "femit-coverage-data">,
  HelpText<"Instrument the program to emit gcov coverage data when run.">;
def coverage_data_file : Separate<["-"], "coverage-data-file">,
  HelpText<"Emit coverage data to this filename.">;
def coverage_data_file_EQ : Joined<["-"], "coverage-data-file=">,
  Alias<coverage_data_file>;
def coverage_notes_file : Separate<["-"], "coverage-notes-file">,
  HelpText<"Emit coverage notes to this filename.">;
def coverage_notes_file_EQ : Joined<["-"], "coverage-notes-file=">,
  Alias<coverage_notes_file>;
def coverage_version_EQ : Joined<["-"], "coverage-version=">,
  HelpText<"Four-byte version string for gcov files.">;
def test_coverage : Flag<["-"], "test-coverage">,
  HelpText<"Do not generate coverage files or remove coverage changes from IR">;
def dump_coverage_mapping : Flag<["-"], "dump-coverage-mapping">,
  HelpText<"Dump the coverage mapping records, for testing">;
def fuse_register_sized_bitfield_access: Flag<["-"], "fuse-register-sized-bitfield-access">,
  HelpText<"Use register sized accesses to bit-fields, when possible.">;
def relaxed_aliasing : Flag<["-"], "relaxed-aliasing">,
  HelpText<"Turn off Type Based Alias Analysis">;
def no_struct_path_tbaa : Flag<["-"], "no-struct-path-tbaa">,
  HelpText<"Turn off struct-path aware Type Based Alias Analysis">;
def new_struct_path_tbaa : Flag<["-"], "new-struct-path-tbaa">,
  HelpText<"Enable enhanced struct-path aware Type Based Alias Analysis">;
def mdebug_pass : Separate<["-"], "mdebug-pass">,
  HelpText<"Enable additional debug output">;
def mframe_pointer_EQ : Joined<["-"], "mframe-pointer=">,
  HelpText<"Specify which frame pointers to retain (all, non-leaf, none).">, Values<"all,non-leaf,none">;
def mdisable_tail_calls : Flag<["-"], "mdisable-tail-calls">,
  HelpText<"Disable tail call optimization, keeping the call stack accurate">;
def menable_no_infinities : Flag<["-"], "menable-no-infs">,
  HelpText<"Allow optimization to assume there are no infinities.">;
def menable_no_nans : Flag<["-"], "menable-no-nans">,
  HelpText<"Allow optimization to assume there are no NaNs.">;
def menable_unsafe_fp_math : Flag<["-"], "menable-unsafe-fp-math">,
  HelpText<"Allow unsafe floating-point math optimizations which may decrease "
           "precision">;
def mreassociate : Flag<["-"], "mreassociate">,
  HelpText<"Allow reassociation transformations for floating-point instructions">;
def mabi_EQ_ieeelongdouble : Flag<["-"], "mabi=ieeelongdouble">,
  HelpText<"Use IEEE 754 quadruple-precision for long double">;
def mfloat_abi : Separate<["-"], "mfloat-abi">,
  HelpText<"The float ABI to use">;
def mtp : Separate<["-"], "mtp">,
  HelpText<"Mode for reading thread pointer">;
def mlimit_float_precision : Separate<["-"], "mlimit-float-precision">,
  HelpText<"Limit float precision to the given value">;
def split_stacks : Flag<["-"], "split-stacks">,
  HelpText<"Try to use a split stack if possible.">;
def mregparm : Separate<["-"], "mregparm">,
  HelpText<"Limit the number of registers available for integer arguments">;
def msmall_data_limit : Separate<["-"], "msmall-data-limit">,
  HelpText<"Put global and static data smaller than the limit into a special section">;
def munwind_tables : Flag<["-"], "munwind-tables">,
  HelpText<"Generate unwinding tables for all functions">;
def mconstructor_aliases : Flag<["-"], "mconstructor-aliases">,
  HelpText<"Emit complete constructors and destructors as aliases when possible">;
def mlink_bitcode_file : Separate<["-"], "mlink-bitcode-file">,
  HelpText<"Link the given bitcode file before performing optimizations.">;
def mlink_builtin_bitcode : Separate<["-"], "mlink-builtin-bitcode">,
  HelpText<"Link and internalize needed symbols from the given bitcode file "
           "before performing optimizations.">;
def mlink_cuda_bitcode : Separate<["-"], "mlink-cuda-bitcode">,
  Alias<mlink_builtin_bitcode>;
def vectorize_loops : Flag<["-"], "vectorize-loops">,
  HelpText<"Run the Loop vectorization passes">;
def vectorize_slp : Flag<["-"], "vectorize-slp">,
  HelpText<"Run the SLP vectorization passes">;
def dependent_lib : Joined<["--"], "dependent-lib=">,
  HelpText<"Add dependent library">;
def linker_option : Joined<["--"], "linker-option=">,
  HelpText<"Add linker option">;
def fsanitize_coverage_type : Joined<["-"], "fsanitize-coverage-type=">,
                              HelpText<"Sanitizer coverage type">;
def fsanitize_coverage_indirect_calls
    : Flag<["-"], "fsanitize-coverage-indirect-calls">,
      HelpText<"Enable sanitizer coverage for indirect calls">;
def fsanitize_coverage_trace_bb
    : Flag<["-"], "fsanitize-coverage-trace-bb">,
      HelpText<"Enable basic block tracing in sanitizer coverage">;
def fsanitize_coverage_trace_cmp
    : Flag<["-"], "fsanitize-coverage-trace-cmp">,
      HelpText<"Enable cmp instruction tracing in sanitizer coverage">;
def fsanitize_coverage_trace_div
    : Flag<["-"], "fsanitize-coverage-trace-div">,
      HelpText<"Enable div instruction tracing in sanitizer coverage">;
def fsanitize_coverage_trace_gep
    : Flag<["-"], "fsanitize-coverage-trace-gep">,
      HelpText<"Enable gep instruction tracing in sanitizer coverage">;
def fsanitize_coverage_8bit_counters
    : Flag<["-"], "fsanitize-coverage-8bit-counters">,
      HelpText<"Enable frequency counters in sanitizer coverage">;
def fsanitize_coverage_inline_8bit_counters
    : Flag<["-"], "fsanitize-coverage-inline-8bit-counters">,
      HelpText<"Enable inline 8-bit counters in sanitizer coverage">;
def fsanitize_coverage_inline_bool_flag
    : Flag<["-"], "fsanitize-coverage-inline-bool-flag">,
      HelpText<"Enable inline bool flag in sanitizer coverage">;
def fsanitize_coverage_pc_table
    : Flag<["-"], "fsanitize-coverage-pc-table">,
      HelpText<"Create a table of coverage-instrumented PCs">;
def fsanitize_coverage_trace_pc
    : Flag<["-"], "fsanitize-coverage-trace-pc">,
      HelpText<"Enable PC tracing in sanitizer coverage">;
def fsanitize_coverage_trace_pc_guard
    : Flag<["-"], "fsanitize-coverage-trace-pc-guard">,
      HelpText<"Enable PC tracing with guard in sanitizer coverage">;
def fsanitize_coverage_no_prune
    : Flag<["-"], "fsanitize-coverage-no-prune">,
      HelpText<"Disable coverage pruning (i.e. instrument all blocks/edges)">;
def fsanitize_coverage_stack_depth
    : Flag<["-"], "fsanitize-coverage-stack-depth">,
      HelpText<"Enable max stack depth tracing">;
def fpatchable_function_entry_offset_EQ
    : Joined<["-"], "fpatchable-function-entry-offset=">, MetaVarName<"<M>">,
      HelpText<"Generate M NOPs before function entry">;
def fprofile_instrument_EQ : Joined<["-"], "fprofile-instrument=">,
    HelpText<"Enable PGO instrumentation. The accepted value is clang, llvm, "
             "or none">, Values<"none,clang,llvm">;
def fprofile_instrument_path_EQ : Joined<["-"], "fprofile-instrument-path=">,
    HelpText<"Generate instrumented code to collect execution counts into "
             "<file> (overridden by LLVM_PROFILE_FILE env var)">;
def fprofile_instrument_use_path_EQ :
    Joined<["-"], "fprofile-instrument-use-path=">,
    HelpText<"Specify the profile path in PGO use compilation">;
def flto_visibility_public_std:
    Flag<["-"], "flto-visibility-public-std">,
    HelpText<"Use public LTO visibility for classes in std and stdext namespaces">;
def flto_unit: Flag<["-"], "flto-unit">,
    HelpText<"Emit IR to support LTO unit features (CFI, whole program vtable opt)">;
def fno_lto_unit: Flag<["-"], "fno-lto-unit">;
def fdebug_pass_manager : Flag<["-"], "fdebug-pass-manager">,
    HelpText<"Prints debug information for the new pass manager">;
def fno_debug_pass_manager : Flag<["-"], "fno-debug-pass-manager">,
    HelpText<"Disables debug printing for the new pass manager">;
def fexperimental_debug_variable_locations : Flag<["-"],
    "fexperimental-debug-variable-locations">,
    HelpText<"Use experimental new value-tracking variable locations">;
// The driver option takes the key as a parameter to the -msign-return-address=
// and -mbranch-protection= options, but CC1 has a separate option so we
// don't have to parse the parameter twice.
def msign_return_address_key_EQ : Joined<["-"], "msign-return-address-key=">,
    Values<"a_key,b_key">;
def mbranch_target_enforce : Flag<["-"], "mbranch-target-enforce">;
def fno_dllexport_inlines : Flag<["-"], "fno-dllexport-inlines">;
def cfguard_no_checks : Flag<["-"], "cfguard-no-checks">,
    HelpText<"Emit Windows Control Flow Guard tables only (no checks)">;
def cfguard : Flag<["-"], "cfguard">,
    HelpText<"Emit Windows Control Flow Guard tables and checks">;

def fdenormal_fp_math_f32_EQ : Joined<["-"], "fdenormal-fp-math-f32=">,
   Group<f_Group>;

//===----------------------------------------------------------------------===//
// Dependency Output Options
//===----------------------------------------------------------------------===//

def sys_header_deps : Flag<["-"], "sys-header-deps">,
  HelpText<"Include system headers in dependency output">;
def module_file_deps : Flag<["-"], "module-file-deps">,
  HelpText<"Include module files in dependency output">;
def header_include_file : Separate<["-"], "header-include-file">,
  HelpText<"Filename (or -) to write header include output to">;
def show_includes : Flag<["--"], "show-includes">,
  HelpText<"Print cl.exe style /showIncludes to stdout">;

//===----------------------------------------------------------------------===//
// Diagnostic Options
//===----------------------------------------------------------------------===//

def diagnostic_log_file : Separate<["-"], "diagnostic-log-file">,
  HelpText<"Filename (or -) to log diagnostics to">;
def diagnostic_serialized_file : Separate<["-"], "serialize-diagnostic-file">,
  MetaVarName<"<filename>">,
  HelpText<"File for serializing diagnostics in a binary format">;

def fdiagnostics_format : Separate<["-"], "fdiagnostics-format">,
  HelpText<"Change diagnostic formatting to match IDE and command line tools">, Values<"clang,msvc,msvc-fallback,vi">;
def fdiagnostics_show_category : Separate<["-"], "fdiagnostics-show-category">,
  HelpText<"Print diagnostic category">, Values<"none,id,name">;
def fno_diagnostics_use_presumed_location : Flag<["-"], "fno-diagnostics-use-presumed-location">,
  HelpText<"Ignore #line directives when displaying diagnostic locations">;
def ftabstop : Separate<["-"], "ftabstop">, MetaVarName<"<N>">,
  HelpText<"Set the tab stop distance.">;
def ferror_limit : Separate<["-"], "ferror-limit">, MetaVarName<"<N>">,
  HelpText<"Set the maximum number of errors to emit before stopping (0 = no limit).">;
def fmacro_backtrace_limit : Separate<["-"], "fmacro-backtrace-limit">, MetaVarName<"<N>">,
  HelpText<"Set the maximum number of entries to print in a macro expansion backtrace (0 = no limit).">;
def ftemplate_backtrace_limit : Separate<["-"], "ftemplate-backtrace-limit">, MetaVarName<"<N>">,
  HelpText<"Set the maximum number of entries to print in a template instantiation backtrace (0 = no limit).">;
def fconstexpr_backtrace_limit : Separate<["-"], "fconstexpr-backtrace-limit">, MetaVarName<"<N>">,
  HelpText<"Set the maximum number of entries to print in a constexpr evaluation backtrace (0 = no limit).">;
def fspell_checking_limit : Separate<["-"], "fspell-checking-limit">, MetaVarName<"<N>">,
  HelpText<"Set the maximum number of times to perform spell checking on unrecognized identifiers (0 = no limit).">;
def fcaret_diagnostics_max_lines :
  Separate<["-"], "fcaret-diagnostics-max-lines">, MetaVarName<"<N>">,
  HelpText<"Set the maximum number of source lines to show in a caret diagnostic">;
def verify_EQ : CommaJoined<["-"], "verify=">,
  MetaVarName<"<prefixes>">,
  HelpText<"Verify diagnostic output using comment directives that start with"
           " prefixes in the comma-separated sequence <prefixes>">;
def verify : Flag<["-"], "verify">,
  HelpText<"Equivalent to -verify=expected">;
def verify_ignore_unexpected : Flag<["-"], "verify-ignore-unexpected">,
  HelpText<"Ignore unexpected diagnostic messages">;
def verify_ignore_unexpected_EQ : CommaJoined<["-"], "verify-ignore-unexpected=">,
  HelpText<"Ignore unexpected diagnostic messages">;
def Wno_rewrite_macros : Flag<["-"], "Wno-rewrite-macros">,
  HelpText<"Silence ObjC rewriting warnings">;

//===----------------------------------------------------------------------===//
// Frontend Options
//===----------------------------------------------------------------------===//

// This isn't normally used, it is just here so we can parse a
// CompilerInvocation out of a driver-derived argument vector.
def cc1 : Flag<["-"], "cc1">;
def cc1as : Flag<["-"], "cc1as">;

def ast_merge : Separate<["-"], "ast-merge">,
  MetaVarName<"<ast file>">,
  HelpText<"Merge the given AST file into the translation unit being compiled.">;
def aux_target_cpu : Separate<["-"], "aux-target-cpu">,
  HelpText<"Target a specific auxiliary cpu type">;
def aux_target_feature : Separate<["-"], "aux-target-feature">,
  HelpText<"Target specific auxiliary attributes">;
def aux_triple : Separate<["-"], "aux-triple">,
  HelpText<"Auxiliary target triple.">;
def code_completion_at : Separate<["-"], "code-completion-at">,
  MetaVarName<"<file>:<line>:<column>">,
  HelpText<"Dump code-completion information at a location">;
def remap_file : Separate<["-"], "remap-file">,
  MetaVarName<"<from>;<to>">,
  HelpText<"Replace the contents of the <from> file with the contents of the <to> file">;
def code_completion_at_EQ : Joined<["-"], "code-completion-at=">,
  Alias<code_completion_at>;
def code_completion_macros : Flag<["-"], "code-completion-macros">,
  HelpText<"Include macros in code-completion results">;
def code_completion_patterns : Flag<["-"], "code-completion-patterns">,
  HelpText<"Include code patterns in code-completion results">;
def no_code_completion_globals : Flag<["-"], "no-code-completion-globals">,
  HelpText<"Do not include global declarations in code-completion results.">;
def no_code_completion_ns_level_decls : Flag<["-"], "no-code-completion-ns-level-decls">,
  HelpText<"Do not include declarations inside namespaces (incl. global namespace) in the code-completion results.">;
def code_completion_brief_comments : Flag<["-"], "code-completion-brief-comments">,
  HelpText<"Include brief documentation comments in code-completion results.">;
def code_completion_with_fixits : Flag<["-"], "code-completion-with-fixits">,
  HelpText<"Include code completion results which require small fix-its.">;
def disable_free : Flag<["-"], "disable-free">,
  HelpText<"Disable freeing of memory on exit">;
def discard_value_names : Flag<["-"], "discard-value-names">,
  HelpText<"Discard value names in LLVM IR">;
def load : Separate<["-"], "load">, MetaVarName<"<dsopath>">,
  HelpText<"Load the named plugin (dynamic shared object)">;
def plugin : Separate<["-"], "plugin">, MetaVarName<"<name>">,
  HelpText<"Use the named plugin action instead of the default action (use \"help\" to list available options)">;
def plugin_arg : JoinedAndSeparate<["-"], "plugin-arg-">,
    MetaVarName<"<name> <arg>">,
    HelpText<"Pass <arg> to plugin <name>">;
def add_plugin : Separate<["-"], "add-plugin">, MetaVarName<"<name>">,
  HelpText<"Use the named plugin action in addition to the default action">;
def ast_dump_filter : Separate<["-"], "ast-dump-filter">,
  MetaVarName<"<dump_filter>">,
  HelpText<"Use with -ast-dump or -ast-print to dump/print only AST declaration"
           " nodes having a certain substring in a qualified name. Use"
           " -ast-list to list all filterable declaration node names.">;
def fno_modules_global_index : Flag<["-"], "fno-modules-global-index">,
  HelpText<"Do not automatically generate or update the global module index">;
def fno_modules_error_recovery : Flag<["-"], "fno-modules-error-recovery">,
  HelpText<"Do not automatically import modules for error recovery">;
def fmodule_map_file_home_is_cwd : Flag<["-"], "fmodule-map-file-home-is-cwd">,
  HelpText<"Use the current working directory as the home directory of "
           "module maps specified by -fmodule-map-file=<FILE>">;
def fmodule_feature : Separate<["-"], "fmodule-feature">,
  MetaVarName<"<feature>">,
  HelpText<"Enable <feature> in module map requires declarations">;
def fmodules_embed_file_EQ : Joined<["-"], "fmodules-embed-file=">,
  MetaVarName<"<file>">,
  HelpText<"Embed the contents of the specified file into the module file "
           "being compiled.">;
def fmodules_embed_all_files : Joined<["-"], "fmodules-embed-all-files">,
  HelpText<"Embed the contents of all files read by this compilation into "
           "the produced module file.">;
def fmodules_local_submodule_visibility :
  Flag<["-"], "fmodules-local-submodule-visibility">,
  HelpText<"Enforce name visibility rules across submodules of the same "
           "top-level module.">;
def fmodules_codegen :
  Flag<["-"], "fmodules-codegen">,
  HelpText<"Generate code for uses of this module that assumes an explicit "
           "object file will be built for the module">;
def fmodules_debuginfo :
  Flag<["-"], "fmodules-debuginfo">,
  HelpText<"Generate debug info for types in an object file built from this "
           "module and do not generate them elsewhere">;
def fmodule_format_EQ : Joined<["-"], "fmodule-format=">,
  HelpText<"Select the container format for clang modules and PCH. "
           "Supported options are 'raw' and 'obj'.">;
def ftest_module_file_extension_EQ :
  Joined<["-"], "ftest-module-file-extension=">,
  HelpText<"introduce a module file extension for testing purposes. "
           "The argument is parsed as blockname:major:minor:hashed:user info">;
def fconcepts_ts : Flag<["-"], "fconcepts-ts">,
  HelpText<"Enable C++ Extensions for Concepts. (deprecated - use -std=c++2a)">;
def fno_concept_satisfaction_caching : Flag<["-"],
                                            "fno-concept-satisfaction-caching">,
  HelpText<"Disable satisfaction caching for C++2a Concepts.">;

def frecovery_ast : Flag<["-"], "frecovery-ast">,
  HelpText<"Preserve expressions in AST rather than dropping them when "
           "encountering semantic errors">;
def fno_recovery_ast : Flag<["-"], "fno-recovery-ast">;
def frecovery_ast_type : Flag<["-"], "frecovery-ast-type">,
  HelpText<"Preserve the type for recovery expressions when possible">;
def fno_recovery_ast_type : Flag<["-"], "fno-recovery-ast-type">;

let Group = Action_Group in {

def Eonly : Flag<["-"], "Eonly">,
  HelpText<"Just run preprocessor, no output (for timings)">;
def dump_raw_tokens : Flag<["-"], "dump-raw-tokens">,
  HelpText<"Lex file in raw mode and dump raw tokens">;
def analyze : Flag<["-"], "analyze">,
  HelpText<"Run static analysis engine">;
def dump_tokens : Flag<["-"], "dump-tokens">,
  HelpText<"Run preprocessor, dump internal rep of tokens">;
def init_only : Flag<["-"], "init-only">,
  HelpText<"Only execute frontend initialization">;
def fixit : Flag<["-"], "fixit">,
  HelpText<"Apply fix-it advice to the input source">;
def fixit_EQ : Joined<["-"], "fixit=">,
  HelpText<"Apply fix-it advice creating a file with the given suffix">;
def print_preamble : Flag<["-"], "print-preamble">,
  HelpText<"Print the \"preamble\" of a file, which is a candidate for implicit"
           " precompiled headers.">;
def emit_html : Flag<["-"], "emit-html">,
  HelpText<"Output input source as HTML">;
def ast_print : Flag<["-"], "ast-print">,
  HelpText<"Build ASTs and then pretty-print them">;
def ast_list : Flag<["-"], "ast-list">,
  HelpText<"Build ASTs and print the list of declaration node qualified names">;
def ast_dump : Flag<["-"], "ast-dump">,
  HelpText<"Build ASTs and then debug dump them">;
def ast_dump_EQ : Joined<["-"], "ast-dump=">,
  HelpText<"Build ASTs and then debug dump them in the specified format. "
           "Supported formats include: default, json">;
def ast_dump_all : Flag<["-"], "ast-dump-all">,
  HelpText<"Build ASTs and then debug dump them, forcing deserialization">;
def ast_dump_all_EQ : Joined<["-"], "ast-dump-all=">,
  HelpText<"Build ASTs and then debug dump them in the specified format, "
           "forcing deserialization. Supported formats include: default, json">;
def ast_dump_decl_types : Flag<["-"], "ast-dump-decl-types">,
  HelpText<"Include declaration types in AST dumps">;
def templight_dump : Flag<["-"], "templight-dump">,
  HelpText<"Dump templight information to stdout">;
def ast_dump_lookups : Flag<["-"], "ast-dump-lookups">,
  HelpText<"Build ASTs and then debug dump their name lookup tables">;
def ast_view : Flag<["-"], "ast-view">,
  HelpText<"Build ASTs and view them with GraphViz">;
def emit_module : Flag<["-"], "emit-module">,
  HelpText<"Generate pre-compiled module file from a module map">;
def emit_module_interface : Flag<["-"], "emit-module-interface">,
  HelpText<"Generate pre-compiled module file from a C++ module interface">;
def emit_header_module : Flag<["-"], "emit-header-module">,
  HelpText<"Generate pre-compiled module file from a set of header files">;
def emit_pch : Flag<["-"], "emit-pch">,
  HelpText<"Generate pre-compiled header file">;
def emit_llvm_bc : Flag<["-"], "emit-llvm-bc">,
  HelpText<"Build ASTs then convert to LLVM, emit .bc file">;
def emit_llvm_only : Flag<["-"], "emit-llvm-only">,
  HelpText<"Build ASTs and convert to LLVM, discarding output">;
def emit_codegen_only : Flag<["-"], "emit-codegen-only">,
  HelpText<"Generate machine code, but discard output">;
def emit_obj : Flag<["-"], "emit-obj">,
  HelpText<"Emit native object files">;
def rewrite_test : Flag<["-"], "rewrite-test">,
  HelpText<"Rewriter playground">;
def rewrite_macros : Flag<["-"], "rewrite-macros">,
  HelpText<"Expand macros without full preprocessing">;
def migrate : Flag<["-"], "migrate">,
  HelpText<"Migrate source code">;
def compiler_options_dump : Flag<["-"], "compiler-options-dump">,
  HelpText<"Dump the compiler configuration options">;
def print_dependency_directives_minimized_source : Flag<["-"],
  "print-dependency-directives-minimized-source">,
  HelpText<"Print the output of the dependency directives source minimizer">;
}

def emit_llvm_uselists : Flag<["-"], "emit-llvm-uselists">,
  HelpText<"Preserve order of LLVM use-lists when serializing">;
def no_emit_llvm_uselists : Flag<["-"], "no-emit-llvm-uselists">,
  HelpText<"Don't preserve order of LLVM use-lists when serializing">;

def mt_migrate_directory : Separate<["-"], "mt-migrate-directory">,
  HelpText<"Directory for temporary files produced during ARC or ObjC migration">;
def arcmt_check : Flag<["-"], "arcmt-check">,
  HelpText<"Check for ARC migration issues that need manual handling">;
def arcmt_modify : Flag<["-"], "arcmt-modify">,
  HelpText<"Apply modifications to files to conform to ARC">;
def arcmt_migrate : Flag<["-"], "arcmt-migrate">,
  HelpText<"Apply modifications and produces temporary files that conform to ARC">;

def opt_record_file : Separate<["-"], "opt-record-file">,
  HelpText<"File name to use for YAML optimization record output">;
def opt_record_passes : Separate<["-"], "opt-record-passes">,
  HelpText<"Only record remark information for passes whose names match the given regular expression">;
def opt_record_format : Separate<["-"], "opt-record-format">,
  HelpText<"The format used for serializing remarks (default: YAML)">;

def print_stats : Flag<["-"], "print-stats">,
  HelpText<"Print performance metrics and statistics">;
def stats_file : Joined<["-"], "stats-file=">,
  HelpText<"Filename to write statistics to">;
def fdump_record_layouts : Flag<["-"], "fdump-record-layouts">,
  HelpText<"Dump record layout information">;
def fdump_record_layouts_simple : Flag<["-"], "fdump-record-layouts-simple">,
  HelpText<"Dump record layout information in a simple form used for testing">;
def fix_what_you_can : Flag<["-"], "fix-what-you-can">,
  HelpText<"Apply fix-it advice even in the presence of unfixable errors">;
def fix_only_warnings : Flag<["-"], "fix-only-warnings">,
  HelpText<"Apply fix-it advice only for warnings, not errors">;
def fixit_recompile : Flag<["-"], "fixit-recompile">,
  HelpText<"Apply fix-it changes and recompile">;
def fixit_to_temp : Flag<["-"], "fixit-to-temporary">,
  HelpText<"Apply fix-it changes to temporary files">;

def foverride_record_layout_EQ : Joined<["-"], "foverride-record-layout=">,
  HelpText<"Override record layouts with those in the given file">;
def pch_through_header_EQ : Joined<["-"], "pch-through-header=">,
  HelpText<"Stop PCH generation after including this file.  When using a PCH, "
           "skip tokens until after this file is included.">;
def pch_through_hdrstop_create : Flag<["-"], "pch-through-hdrstop-create">,
  HelpText<"When creating a PCH, stop PCH generation after #pragma hdrstop.">;
def pch_through_hdrstop_use : Flag<["-"], "pch-through-hdrstop-use">,
  HelpText<"When using a PCH, skip tokens until after a #pragma hdrstop.">;
def fno_pch_timestamp : Flag<["-"], "fno-pch-timestamp">,
  HelpText<"Disable inclusion of timestamp in precompiled headers">;
def building_pch_with_obj : Flag<["-"], "building-pch-with-obj">,
  HelpText<"This compilation is part of building a PCH with corresponding object file.">;

def aligned_alloc_unavailable : Flag<["-"], "faligned-alloc-unavailable">,
  HelpText<"Aligned allocation/deallocation functions are unavailable">;

//===----------------------------------------------------------------------===//
// Language Options
//===----------------------------------------------------------------------===//

let Flags = [CC1Option, CC1AsOption, NoDriverOption] in {

def version : Flag<["-"], "version">,
  HelpText<"Print the compiler version">;
def main_file_name : Separate<["-"], "main-file-name">,
  HelpText<"Main file name to use for debug info and source if missing">;
def split_dwarf_output : Separate<["-"], "split-dwarf-output">,
  HelpText<"File name to use for split dwarf debug info output">;

}

def fblocks_runtime_optional : Flag<["-"], "fblocks-runtime-optional">,
  HelpText<"Weakly link in the blocks runtime">;
def fexternc_nounwind : Flag<["-"], "fexternc-nounwind">,
  HelpText<"Assume all functions with C linkage do not unwind">;
def split_dwarf_file : Separate<["-"], "split-dwarf-file">,
  HelpText<"Name of the split dwarf debug info file to encode in the object file">;
def fno_wchar : Flag<["-"], "fno-wchar">,
  HelpText<"Disable C++ builtin type wchar_t">;
def fconstant_string_class : Separate<["-"], "fconstant-string-class">,
  MetaVarName<"<class name>">,
  HelpText<"Specify the class to use for constant Objective-C string objects.">;
def fobjc_arc_cxxlib_EQ : Joined<["-"], "fobjc-arc-cxxlib=">,
  HelpText<"Objective-C++ Automatic Reference Counting standard library kind">, Values<"libc++,libstdc++,none">;
def fobjc_runtime_has_weak : Flag<["-"], "fobjc-runtime-has-weak">,
  HelpText<"The target Objective-C runtime supports ARC weak operations">;
def fobjc_dispatch_method_EQ : Joined<["-"], "fobjc-dispatch-method=">,
  HelpText<"Objective-C dispatch method to use">, Values<"legacy,non-legacy,mixed">;
def disable_objc_default_synthesize_properties : Flag<["-"], "disable-objc-default-synthesize-properties">,
  HelpText<"disable the default synthesis of Objective-C properties">;
def fencode_extended_block_signature : Flag<["-"], "fencode-extended-block-signature">,
  HelpText<"enable extended encoding of block type signature">;
def function_alignment : Separate<["-"], "function-alignment">,
    HelpText<"default alignment for functions">;
def pic_level : Separate<["-"], "pic-level">,
  HelpText<"Value for __PIC__">;
def pic_is_pie : Flag<["-"], "pic-is-pie">,
  HelpText<"File is for a position independent executable">;
def fno_validate_pch : Flag<["-"], "fno-validate-pch">,
  HelpText<"Disable validation of precompiled headers">;
def fallow_pch_with_errors : Flag<["-"], "fallow-pch-with-compiler-errors">,
  HelpText<"Accept a PCH file that was created with compiler errors">;
def dump_deserialized_pch_decls : Flag<["-"], "dump-deserialized-decls">,
  HelpText<"Dump declarations that are deserialized from PCH, for testing">;
def error_on_deserialized_pch_decl : Separate<["-"], "error-on-deserialized-decl">,
  HelpText<"Emit error if a specific declaration is deserialized from PCH, for testing">;
def error_on_deserialized_pch_decl_EQ : Joined<["-"], "error-on-deserialized-decl=">,
  Alias<error_on_deserialized_pch_decl>;
def static_define : Flag<["-"], "static-define">,
  HelpText<"Should __STATIC__ be defined">;
def stack_protector : Separate<["-"], "stack-protector">,
  HelpText<"Enable stack protectors">;
def stack_protector_buffer_size : Separate<["-"], "stack-protector-buffer-size">,
  HelpText<"Lower bound for a buffer to be considered for stack protection">;
def fvisibility : Separate<["-"], "fvisibility">,
  HelpText<"Default type and symbol visibility">;
def ftype_visibility : Separate<["-"], "ftype-visibility">,
  HelpText<"Default type visibility">;
def fapply_global_visibility_to_externs : Flag<["-"], "fapply-global-visibility-to-externs">,
  HelpText<"Apply global symbol visibility to external declarations without an explicit visibility">;
def ftemplate_depth : Separate<["-"], "ftemplate-depth">,
  HelpText<"Maximum depth of recursive template instantiation">;
def foperator_arrow_depth : Separate<["-"], "foperator-arrow-depth">,
  HelpText<"Maximum number of 'operator->'s to call for a member access">;
def fconstexpr_depth : Separate<["-"], "fconstexpr-depth">,
  HelpText<"Maximum depth of recursive constexpr function calls">;
def fconstexpr_steps : Separate<["-"], "fconstexpr-steps">,
  HelpText<"Maximum number of steps in constexpr function evaluation">;
def fbracket_depth : Separate<["-"], "fbracket-depth">,
  HelpText<"Maximum nesting level for parentheses, brackets, and braces">;
def fconst_strings : Flag<["-"], "fconst-strings">,
  HelpText<"Use a const qualified type for string literals in C and ObjC">;
def fno_const_strings : Flag<["-"], "fno-const-strings">,
  HelpText<"Don't use a const qualified type for string literals in C and ObjC">;
def fno_bitfield_type_align : Flag<["-"], "fno-bitfield-type-align">,
  HelpText<"Ignore bit-field types when aligning structures">;
def ffake_address_space_map : Flag<["-"], "ffake-address-space-map">,
  HelpText<"Use a fake address space map; OpenCL testing purposes only">;
def faddress_space_map_mangling_EQ : Joined<["-"], "faddress-space-map-mangling=">, MetaVarName<"<yes|no|target>">,
  HelpText<"Set the mode for address space map based mangling; OpenCL testing purposes only">;
def funknown_anytype : Flag<["-"], "funknown-anytype">,
  HelpText<"Enable parser support for the __unknown_anytype type; for testing purposes only">;
def fdebugger_support : Flag<["-"], "fdebugger-support">,
  HelpText<"Enable special debugger support behavior">;
def fdebugger_cast_result_to_id : Flag<["-"], "fdebugger-cast-result-to-id">,
  HelpText<"Enable casting unknown expression results to id">;
def fdebugger_objc_literal : Flag<["-"], "fdebugger-objc-literal">,
  HelpText<"Enable special debugger support for Objective-C subscripting and literals">;
def fdeprecated_macro : Flag<["-"], "fdeprecated-macro">,
  HelpText<"Defines the __DEPRECATED macro">;
def fno_deprecated_macro : Flag<["-"], "fno-deprecated-macro">,
  HelpText<"Undefines the __DEPRECATED macro">;
def fobjc_subscripting_legacy_runtime : Flag<["-"], "fobjc-subscripting-legacy-runtime">,
  HelpText<"Allow Objective-C array and dictionary subscripting in legacy runtime">;
def vtordisp_mode_EQ : Joined<["-"], "vtordisp-mode=">,
  HelpText<"Control vtordisp placement on win32 targets">;
def fnative_half_type: Flag<["-"], "fnative-half-type">,
  HelpText<"Use the native half type for __fp16 instead of promoting to float">;
def fnative_half_arguments_and_returns : Flag<["-"], "fnative-half-arguments-and-returns">,
  HelpText<"Use the native __fp16 type for arguments and returns (and skip ABI-specific lowering)">;
def fallow_half_arguments_and_returns : Flag<["-"], "fallow-half-arguments-and-returns">,
  HelpText<"Allow function arguments and returns of type half">;
def fdefault_calling_conv_EQ : Joined<["-"], "fdefault-calling-conv=">,
  HelpText<"Set default calling convention">, Values<"cdecl,fastcall,stdcall,vectorcall,regcall">;
def finclude_default_header : Flag<["-"], "finclude-default-header">,
  HelpText<"Include default header file for OpenCL">;
def fdeclare_opencl_builtins : Flag<["-"], "fdeclare-opencl-builtins">,
  HelpText<"Add OpenCL builtin function declarations (experimental)">;
def fpreserve_vec3_type : Flag<["-"], "fpreserve-vec3-type">,
  HelpText<"Preserve 3-component vector type">;
def fwchar_type_EQ : Joined<["-"], "fwchar-type=">,
  HelpText<"Select underlying type for wchar_t">, Values<"char,short,int">;
def fsigned_wchar : Flag<["-"], "fsigned-wchar">,
  HelpText<"Use a signed type for wchar_t">;
def fno_signed_wchar : Flag<["-"], "fno-signed-wchar">,
  HelpText<"Use an unsigned type for wchar_t">;
def fcompatibility_qualified_id_block_param_type_checking : Flag<["-"], "fcompatibility-qualified-id-block-type-checking">,
  HelpText<"Allow using blocks with parameters of more specific type than "
           "the type system guarantees when a parameter is qualified id">;

// FIXME: Remove these entirely once functionality/tests have been excised.
def fobjc_gc_only : Flag<["-"], "fobjc-gc-only">, Group<f_Group>,
  HelpText<"Use GC exclusively for Objective-C related memory management">;
def fobjc_gc : Flag<["-"], "fobjc-gc">, Group<f_Group>,
  HelpText<"Enable Objective-C garbage collection">;

//===----------------------------------------------------------------------===//
// Header Search Options
//===----------------------------------------------------------------------===//

def nostdsysteminc : Flag<["-"], "nostdsysteminc">,
  HelpText<"Disable standard system #include directories">;
def fdisable_module_hash : Flag<["-"], "fdisable-module-hash">,
  HelpText<"Disable the module hash">;
def fmodules_hash_content : Flag<["-"], "fmodules-hash-content">,
  HelpText<"Enable hashing the content of a module file">;
def fmodules_strict_context_hash : Flag<["-"], "fmodules-strict-context-hash">,
  HelpText<"Enable hashing of all compiler options that could impact the "
           "semantics of a module in an implicit build">,
  MarshallingInfoFlag<"HeaderSearchOpts->ModulesStrictContextHash", "false">;
def c_isystem : JoinedOrSeparate<["-"], "c-isystem">, MetaVarName<"<directory>">,
  HelpText<"Add directory to the C SYSTEM include search path">;
def objc_isystem : JoinedOrSeparate<["-"], "objc-isystem">,
  MetaVarName<"<directory>">,
  HelpText<"Add directory to the ObjC SYSTEM include search path">;
def objcxx_isystem : JoinedOrSeparate<["-"], "objcxx-isystem">,
  MetaVarName<"<directory>">,
  HelpText<"Add directory to the ObjC++ SYSTEM include search path">;
def internal_isystem : JoinedOrSeparate<["-"], "internal-isystem">,
  MetaVarName<"<directory>">,
  HelpText<"Add directory to the internal system include search path; these "
           "are assumed to not be user-provided and are used to model system "
           "and standard headers' paths.">;
def internal_externc_isystem : JoinedOrSeparate<["-"], "internal-externc-isystem">,
  MetaVarName<"<directory>">,
  HelpText<"Add directory to the internal system include search path with "
           "implicit extern \"C\" semantics; these are assumed to not be "
           "user-provided and are used to model system and standard headers' "
           "paths.">;

//===----------------------------------------------------------------------===//
// Preprocessor Options
//===----------------------------------------------------------------------===//

def chain_include : Separate<["-"], "chain-include">, MetaVarName<"<file>">,
  HelpText<"Include and chain a header file after turning it into PCH">;
def preamble_bytes_EQ : Joined<["-"], "preamble-bytes=">,
  HelpText<"Assume that the precompiled header is a precompiled preamble "
           "covering the first N bytes of the main file">;
def detailed_preprocessing_record : Flag<["-"], "detailed-preprocessing-record">,
  HelpText<"include a detailed record of preprocessing actions">;
def setup_static_analyzer : Flag<["-"], "setup-static-analyzer">,
  HelpText<"Set up preprocessor for static analyzer (done automatically when static analyzer is run).">;
def disable_pragma_debug_crash : Flag<["-"], "disable-pragma-debug-crash">,
  HelpText<"Disable any #pragma clang __debug that can lead to crashing behavior. This is meant for testing.">;

//===----------------------------------------------------------------------===//
// OpenCL Options
//===----------------------------------------------------------------------===//

def cl_ext_EQ : CommaJoined<["-"], "cl-ext=">,
  HelpText<"OpenCL only. Enable or disable OpenCL extensions. The argument is a comma-separated sequence of one or more extension names, each prefixed by '+' or '-'.">;

//===----------------------------------------------------------------------===//
// CUDA Options
//===----------------------------------------------------------------------===//

def fcuda_is_device : Flag<["-"], "fcuda-is-device">,
  HelpText<"Generate code for CUDA device">;
def fcuda_include_gpubinary : Separate<["-"], "fcuda-include-gpubinary">,
  HelpText<"Incorporate CUDA device-side binary into host object file.">;
def fcuda_allow_variadic_functions : Flag<["-"], "fcuda-allow-variadic-functions">,
  HelpText<"Allow variadic functions in CUDA device code.">;
def fno_cuda_host_device_constexpr : Flag<["-"], "fno-cuda-host-device-constexpr">,
  HelpText<"Don't treat unattributed constexpr functions as __host__ __device__.">;

//===----------------------------------------------------------------------===//
// OpenMP Options
//===----------------------------------------------------------------------===//

def fopenmp_is_device : Flag<["-"], "fopenmp-is-device">,
  HelpText<"Generate code only for an OpenMP target device.">;
def fopenmp_host_ir_file_path : Separate<["-"], "fopenmp-host-ir-file-path">,
  HelpText<"Path to the IR file produced by the frontend for the host.">;

//===----------------------------------------------------------------------===//
// SYCL Options
//===----------------------------------------------------------------------===//

def fsycl_is_device : Flag<["-"], "fsycl-is-device">,
  HelpText<"Generate code for SYCL device.">;

} // let Flags = [CC1Option]

//===----------------------------------------------------------------------===//
// cc1as-only Options
//===----------------------------------------------------------------------===//

let Flags = [CC1AsOption, NoDriverOption] in {

// Language Options
def n : Flag<["-"], "n">,
  HelpText<"Don't automatically start assembly file with a text section">;

// Frontend Options
def filetype : Separate<["-"], "filetype">,
    HelpText<"Specify the output file type ('asm', 'null', or 'obj')">;

// Transliterate Options
def output_asm_variant : Separate<["-"], "output-asm-variant">,
    HelpText<"Select the asm variant index to use for output">;
def show_encoding : Flag<["-"], "show-encoding">,
    HelpText<"Show instruction encoding information in transliterate mode">;
def show_inst : Flag<["-"], "show-inst">,
    HelpText<"Show internal instruction representation in transliterate mode">;

// Assemble Options
def dwarf_debug_producer : Separate<["-"], "dwarf-debug-producer">,
  HelpText<"The string to embed in the Dwarf debug AT_producer record.">;

def defsym : Separate<["-"], "defsym">,
  HelpText<"Define a value for a symbol">;

} // let Flags = [CC1AsOption]

//===----------------------------------------------------------------------===//
// clang-cl Options
//===----------------------------------------------------------------------===//

def cl_Group : OptionGroup<"<clang-cl options>">, Flags<[CLOption]>,
  HelpText<"CL.EXE COMPATIBILITY OPTIONS">;

def cl_compile_Group : OptionGroup<"<clang-cl compile-only options>">,
  Group<cl_Group>;

def cl_ignored_Group : OptionGroup<"<clang-cl ignored options>">,
  Group<cl_Group>;

class CLFlag<string name> : Option<["/", "-"], name, KIND_FLAG>,
  Group<cl_Group>, Flags<[CLOption, DriverOption]>;

class CLCompileFlag<string name> : Option<["/", "-"], name, KIND_FLAG>,
  Group<cl_compile_Group>, Flags<[CLOption, DriverOption]>;

class CLIgnoredFlag<string name> : Option<["/", "-"], name, KIND_FLAG>,
  Group<cl_ignored_Group>, Flags<[CLOption, DriverOption]>;

class CLJoined<string name> : Option<["/", "-"], name, KIND_JOINED>,
  Group<cl_Group>, Flags<[CLOption, DriverOption]>;

class CLCompileJoined<string name> : Option<["/", "-"], name, KIND_JOINED>,
  Group<cl_compile_Group>, Flags<[CLOption, DriverOption]>;

class CLIgnoredJoined<string name> : Option<["/", "-"], name, KIND_JOINED>,
  Group<cl_ignored_Group>, Flags<[CLOption, DriverOption, HelpHidden]>;

class CLJoinedOrSeparate<string name> : Option<["/", "-"], name,
  KIND_JOINED_OR_SEPARATE>, Group<cl_Group>, Flags<[CLOption, DriverOption]>;

class CLCompileJoinedOrSeparate<string name> : Option<["/", "-"], name,
  KIND_JOINED_OR_SEPARATE>, Group<cl_compile_Group>,
  Flags<[CLOption, DriverOption]>;

class CLRemainingArgsJoined<string name> : Option<["/", "-"], name,
  KIND_REMAINING_ARGS_JOINED>, Group<cl_Group>, Flags<[CLOption, DriverOption]>;

// Aliases:
// (We don't put any of these in cl_compile_Group as the options they alias are
// already in the right group.)

def _SLASH_Brepro : CLFlag<"Brepro">,
  HelpText<"Do not write current time into COFF output (breaks link.exe /incremental)">,
  Alias<mno_incremental_linker_compatible>;
def _SLASH_Brepro_ : CLFlag<"Brepro-">,
  HelpText<"Write current time into COFF output (default)">,
  Alias<mincremental_linker_compatible>;
def _SLASH_C : CLFlag<"C">,
  HelpText<"Do not discard comments when preprocessing">, Alias<C>;
def _SLASH_c : CLFlag<"c">, HelpText<"Compile only">, Alias<c>;
def _SLASH_d1PP : CLFlag<"d1PP">,
  HelpText<"Retain macro definitions in /E mode">, Alias<dD>;
def _SLASH_d1reportAllClassLayout : CLFlag<"d1reportAllClassLayout">,
  HelpText<"Dump record layout information">,
  Alias<Xclang>, AliasArgs<["-fdump-record-layouts"]>;
def _SLASH_diagnostics_caret : CLFlag<"diagnostics:caret">,
  HelpText<"Enable caret and column diagnostics (default)">;
def _SLASH_diagnostics_column : CLFlag<"diagnostics:column">,
  HelpText<"Disable caret diagnostics but keep column info">;
def _SLASH_diagnostics_classic : CLFlag<"diagnostics:classic">,
  HelpText<"Disable column and caret diagnostics">;
def _SLASH_D : CLJoinedOrSeparate<"D">, HelpText<"Define macro">,
  MetaVarName<"<macro[=value]>">, Alias<D>;
def _SLASH_E : CLFlag<"E">, HelpText<"Preprocess to stdout">, Alias<E>;
def _SLASH_fp_except : CLFlag<"fp:except">, HelpText<"">, Alias<ftrapping_math>;
def _SLASH_fp_except_ : CLFlag<"fp:except-">,
  HelpText<"">, Alias<fno_trapping_math>;
def _SLASH_fp_fast : CLFlag<"fp:fast">, HelpText<"">, Alias<ffast_math>;
def _SLASH_fp_precise : CLFlag<"fp:precise">,
  HelpText<"">, Alias<fno_fast_math>;
def _SLASH_fp_strict : CLFlag<"fp:strict">, HelpText<"">, Alias<fno_fast_math>;
def _SLASH_GA : CLFlag<"GA">, Alias<ftlsmodel_EQ>, AliasArgs<["local-exec"]>,
  HelpText<"Assume thread-local variables are defined in the executable">;
def _SLASH_GR : CLFlag<"GR">, HelpText<"Emit RTTI data (default)">;
def _SLASH_GR_ : CLFlag<"GR-">, HelpText<"Do not emit RTTI data">;
def _SLASH_GF : CLIgnoredFlag<"GF">,
  HelpText<"Enable string pooling (default)">;
def _SLASH_GF_ : CLFlag<"GF-">, HelpText<"Disable string pooling">,
  Alias<fwritable_strings>;
def _SLASH_GS : CLFlag<"GS">,
  HelpText<"Enable buffer security check (default)">;
def _SLASH_GS_ : CLFlag<"GS-">, HelpText<"Disable buffer security check">;
def : CLFlag<"Gs">, HelpText<"Use stack probes (default)">,
  Alias<mstack_probe_size>, AliasArgs<["4096"]>;
def _SLASH_Gs : CLJoined<"Gs">,
  HelpText<"Set stack probe size (default 4096)">, Alias<mstack_probe_size>;
def _SLASH_Gy : CLFlag<"Gy">, HelpText<"Put each function in its own section">,
  Alias<ffunction_sections>;
def _SLASH_Gy_ : CLFlag<"Gy-">,
  HelpText<"Do not put each function in its own section (default)">,
  Alias<fno_function_sections>;
def _SLASH_Gw : CLFlag<"Gw">, HelpText<"Put each data item in its own section">,
  Alias<fdata_sections>;
def _SLASH_Gw_ : CLFlag<"Gw-">,
  HelpText<"Do not put each data item in its own section (default)">,
  Alias<fno_data_sections>;
def _SLASH_help : CLFlag<"help">, Alias<help>,
  HelpText<"Display available options">;
def _SLASH_HELP : CLFlag<"HELP">, Alias<help>;
def _SLASH_I : CLJoinedOrSeparate<"I">,
  HelpText<"Add directory to include search path">, MetaVarName<"<dir>">,
  Alias<I>;
def _SLASH_J : CLFlag<"J">, HelpText<"Make char type unsigned">,
  Alias<funsigned_char>;

// The _SLASH_O option handles all the /O flags, but we also provide separate
// aliased options to provide separate help messages.
def _SLASH_O : CLJoined<"O">,
  HelpText<"Set multiple /O flags at once; e.g. '/O2y-' for '/O2 /Oy-'">,
  MetaVarName<"<flags>">;
def : CLFlag<"O1">, Alias<_SLASH_O>, AliasArgs<["1"]>,
  HelpText<"Optimize for size  (like /Og     /Os /Oy /Ob2 /GF /Gy)">;
def : CLFlag<"O2">, Alias<_SLASH_O>, AliasArgs<["2"]>,
  HelpText<"Optimize for speed (like /Og /Oi /Ot /Oy /Ob2 /GF /Gy)">;
def : CLFlag<"Ob0">, Alias<_SLASH_O>, AliasArgs<["b0"]>,
  HelpText<"Disable function inlining">;
def : CLFlag<"Ob1">, Alias<_SLASH_O>, AliasArgs<["b1"]>,
  HelpText<"Only inline functions explicitly or implicitly marked inline">;
def : CLFlag<"Ob2">, Alias<_SLASH_O>, AliasArgs<["b2"]>,
  HelpText<"Inline functions as deemed beneficial by the compiler">;
def : CLFlag<"Od">, Alias<_SLASH_O>, AliasArgs<["d"]>,
  HelpText<"Disable optimization">;
def : CLFlag<"Og">, Alias<_SLASH_O>, AliasArgs<["g"]>,
  HelpText<"No effect">;
def : CLFlag<"Oi">, Alias<_SLASH_O>, AliasArgs<["i"]>,
  HelpText<"Enable use of builtin functions">;
def : CLFlag<"Oi-">, Alias<_SLASH_O>, AliasArgs<["i-"]>,
  HelpText<"Disable use of builtin functions">;
def : CLFlag<"Os">, Alias<_SLASH_O>, AliasArgs<["s"]>,
  HelpText<"Optimize for size">;
def : CLFlag<"Ot">, Alias<_SLASH_O>, AliasArgs<["t"]>,
  HelpText<"Optimize for speed">;
def : CLFlag<"Ox">, Alias<_SLASH_O>, AliasArgs<["x"]>,
  HelpText<"Deprecated (like /Og /Oi /Ot /Oy /Ob2); use /O2">;
def : CLFlag<"Oy">, Alias<_SLASH_O>, AliasArgs<["y"]>,
  HelpText<"Enable frame pointer omission (x86 only)">;
def : CLFlag<"Oy-">, Alias<_SLASH_O>, AliasArgs<["y-"]>,
  HelpText<"Disable frame pointer omission (x86 only, default)">;

def _SLASH_QUESTION : CLFlag<"?">, Alias<help>,
  HelpText<"Display available options">;
def _SLASH_Qvec : CLFlag<"Qvec">,
  HelpText<"Enable the loop vectorization passes">, Alias<fvectorize>;
def _SLASH_Qvec_ : CLFlag<"Qvec-">,
  HelpText<"Disable the loop vectorization passes">, Alias<fno_vectorize>;
def _SLASH_showIncludes : CLFlag<"showIncludes">,
  HelpText<"Print info about included files to stderr">;
def _SLASH_showIncludes_user : CLFlag<"showIncludes:user">,
  HelpText<"Like /showIncludes but omit system headers">;
def _SLASH_showFilenames : CLFlag<"showFilenames">,
  HelpText<"Print the name of each compiled file">;
def _SLASH_showFilenames_ : CLFlag<"showFilenames-">,
  HelpText<"Do not print the name of each compiled file (default)">;
def _SLASH_source_charset : CLCompileJoined<"source-charset:">,
  HelpText<"Set source encoding, supports only UTF-8">,
  Alias<finput_charset_EQ>;
def _SLASH_execution_charset : CLCompileJoined<"execution-charset:">,
  HelpText<"Set runtime encoding, supports only UTF-8">,
  Alias<fexec_charset_EQ>;
def _SLASH_std : CLCompileJoined<"std:">,
  HelpText<"Set C++ version (c++14,c++17,c++latest)">;
def _SLASH_U : CLJoinedOrSeparate<"U">, HelpText<"Undefine macro">,
  MetaVarName<"<macro>">, Alias<U>;
def _SLASH_validate_charset : CLFlag<"validate-charset">,
  Alias<W_Joined>, AliasArgs<["invalid-source-encoding"]>;
def _SLASH_validate_charset_ : CLFlag<"validate-charset-">,
  Alias<W_Joined>, AliasArgs<["no-invalid-source-encoding"]>;
def _SLASH_W0 : CLFlag<"W0">, HelpText<"Disable all warnings">, Alias<w>;
def _SLASH_W1 : CLFlag<"W1">, HelpText<"Enable -Wall">, Alias<Wall>;
def _SLASH_W2 : CLFlag<"W2">, HelpText<"Enable -Wall">, Alias<Wall>;
def _SLASH_W3 : CLFlag<"W3">, HelpText<"Enable -Wall">, Alias<Wall>;
def _SLASH_W4 : CLFlag<"W4">, HelpText<"Enable -Wall and -Wextra">, Alias<WCL4>;
def _SLASH_Wall : CLFlag<"Wall">, HelpText<"Enable -Weverything">,
  Alias<W_Joined>, AliasArgs<["everything"]>;
def _SLASH_WX : CLFlag<"WX">, HelpText<"Treat warnings as errors">,
  Alias<W_Joined>, AliasArgs<["error"]>;
def _SLASH_WX_ : CLFlag<"WX-">,
  HelpText<"Do not treat warnings as errors (default)">,
  Alias<W_Joined>, AliasArgs<["no-error"]>;
def _SLASH_w_flag : CLFlag<"w">, HelpText<"Disable all warnings">, Alias<w>;
def _SLASH_wd4005 : CLFlag<"wd4005">, Alias<W_Joined>,
  AliasArgs<["no-macro-redefined"]>;
def _SLASH_wd4018 : CLFlag<"wd4018">, Alias<W_Joined>,
  AliasArgs<["no-sign-compare"]>;
def _SLASH_wd4100 : CLFlag<"wd4100">, Alias<W_Joined>,
  AliasArgs<["no-unused-parameter"]>;
def _SLASH_wd4910 : CLFlag<"wd4910">, Alias<W_Joined>,
  AliasArgs<["no-dllexport-explicit-instantiation-decl"]>;
def _SLASH_wd4996 : CLFlag<"wd4996">, Alias<W_Joined>,
  AliasArgs<["no-deprecated-declarations"]>;
def _SLASH_vd : CLJoined<"vd">, HelpText<"Control vtordisp placement">,
  Alias<vtordisp_mode_EQ>;
def _SLASH_X : CLFlag<"X">,
  HelpText<"Do not add %INCLUDE% to include search path">, Alias<nostdlibinc>;
def _SLASH_Zc_sizedDealloc : CLFlag<"Zc:sizedDealloc">,
  HelpText<"Enable C++14 sized global deallocation functions">,
  Alias<fsized_deallocation>;
def _SLASH_Zc_sizedDealloc_ : CLFlag<"Zc:sizedDealloc-">,
  HelpText<"Disable C++14 sized global deallocation functions">,
  Alias<fno_sized_deallocation>;
def _SLASH_Zc_alignedNew : CLFlag<"Zc:alignedNew">,
  HelpText<"Enable C++17 aligned allocation functions">,
  Alias<faligned_allocation>;
def _SLASH_Zc_alignedNew_ : CLFlag<"Zc:alignedNew-">,
  HelpText<"Disable C++17 aligned allocation functions">,
  Alias<fno_aligned_allocation>;
def _SLASH_Zc_char8_t : CLFlag<"Zc:char8_t">,
  HelpText<"Enable char8_t from C++2a">,
  Alias<fchar8__t>;
def _SLASH_Zc_char8_t_ : CLFlag<"Zc:char8_t-">,
  HelpText<"Disable char8_t from c++2a">,
  Alias<fno_char8__t>;
def _SLASH_Zc_strictStrings : CLFlag<"Zc:strictStrings">,
  HelpText<"Treat string literals as const">, Alias<W_Joined>,
  AliasArgs<["error=c++11-compat-deprecated-writable-strings"]>;
def _SLASH_Zc_threadSafeInit : CLFlag<"Zc:threadSafeInit">,
  HelpText<"Enable thread-safe initialization of static variables">,
  Alias<fthreadsafe_statics>;
def _SLASH_Zc_threadSafeInit_ : CLFlag<"Zc:threadSafeInit-">,
  HelpText<"Disable thread-safe initialization of static variables">,
  Alias<fno_threadsafe_statics>;
def _SLASH_Zc_trigraphs : CLFlag<"Zc:trigraphs">,
  HelpText<"Enable trigraphs">, Alias<ftrigraphs>;
def _SLASH_Zc_trigraphs_off : CLFlag<"Zc:trigraphs-">,
  HelpText<"Disable trigraphs (default)">, Alias<fno_trigraphs>;
def _SLASH_Zc_twoPhase : CLFlag<"Zc:twoPhase">,
  HelpText<"Enable two-phase name lookup in templates">,
  Alias<fno_delayed_template_parsing>;
def _SLASH_Zc_twoPhase_ : CLFlag<"Zc:twoPhase-">,
  HelpText<"Disable two-phase name lookup in templates (default)">,
  Alias<fdelayed_template_parsing>;
def _SLASH_Z7 : CLFlag<"Z7">,
  HelpText<"Enable CodeView debug information in object files">;
def _SLASH_Zd : CLFlag<"Zd">,
  HelpText<"Emit debug line number tables only">;
def _SLASH_Zi : CLFlag<"Zi">, Alias<_SLASH_Z7>,
  HelpText<"Like /Z7">;
def _SLASH_Zp : CLJoined<"Zp">,
  HelpText<"Set default maximum struct packing alignment">,
  Alias<fpack_struct_EQ>;
def _SLASH_Zp_flag : CLFlag<"Zp">,
  HelpText<"Set default maximum struct packing alignment to 1">,
  Alias<fpack_struct_EQ>, AliasArgs<["1"]>;
def _SLASH_Zs : CLFlag<"Zs">, HelpText<"Syntax-check only">,
  Alias<fsyntax_only>;
def _SLASH_openmp_ : CLFlag<"openmp-">,
  HelpText<"Disable OpenMP support">, Alias<fno_openmp>;
def _SLASH_openmp : CLFlag<"openmp">, HelpText<"Enable OpenMP support">,
  Alias<fopenmp>;
def _SLASH_openmp_experimental : CLFlag<"openmp:experimental">,
  HelpText<"Enable OpenMP support with experimental SIMD support">,
  Alias<fopenmp>;
def _SLASH_tune : CLCompileJoined<"tune:">,
  HelpText<"Set CPU for optimization without affecting instruction set">,
  Alias<mtune_EQ>;

// Non-aliases:

def _SLASH_arch : CLCompileJoined<"arch:">,
  HelpText<"Set architecture for code generation">;

def _SLASH_M_Group : OptionGroup<"</M group>">, Group<cl_compile_Group>;
def _SLASH_volatile_Group : OptionGroup<"</volatile group>">,
  Group<cl_compile_Group>;

def _SLASH_EH : CLJoined<"EH">, HelpText<"Set exception handling model">;
def _SLASH_EP : CLFlag<"EP">,
  HelpText<"Disable linemarker output and preprocess to stdout">;
def _SLASH_FA : CLFlag<"FA">,
  HelpText<"Output assembly code file during compilation">;
def _SLASH_Fa : CLJoined<"Fa">,
  HelpText<"Set assembly output file name (with /FA)">,
  MetaVarName<"<file or dir/>">;
def _SLASH_fallback : CLCompileFlag<"fallback">,
  HelpText<"Fall back to cl.exe if clang-cl fails to compile">;
def _SLASH_FI : CLJoinedOrSeparate<"FI">,
  HelpText<"Include file before parsing">, Alias<include_>;
def _SLASH_Fe : CLJoined<"Fe">,
  HelpText<"Set output executable file name">,
  MetaVarName<"<file or dir/>">;
def _SLASH_Fe_COLON : CLJoined<"Fe:">, Alias<_SLASH_Fe>;
def _SLASH_Fi : CLCompileJoined<"Fi">,
  HelpText<"Set preprocess output file name (with /P)">,
  MetaVarName<"<file>">;
def _SLASH_Fo : CLCompileJoined<"Fo">,
  HelpText<"Set output object file (with /c)">,
  MetaVarName<"<file or dir/>">;
def _SLASH_guard : CLJoined<"guard:">,
  HelpText<"Enable Control Flow Guard with /guard:cf, or only the table with /guard:cf,nochecks">;
def _SLASH_GX : CLFlag<"GX">,
  HelpText<"Deprecated; use /EHsc">;
def _SLASH_GX_ : CLFlag<"GX-">,
  HelpText<"Deprecated (like not passing /EH)">;
def _SLASH_imsvc : CLJoinedOrSeparate<"imsvc">,
  HelpText<"Add <dir> to system include search path, as if in %INCLUDE%">,
  MetaVarName<"<dir>">;
def _SLASH_LD : CLFlag<"LD">, HelpText<"Create DLL">;
def _SLASH_LDd : CLFlag<"LDd">, HelpText<"Create debug DLL">;
def _SLASH_link : CLRemainingArgsJoined<"link">,
  HelpText<"Forward options to the linker">, MetaVarName<"<options>">;
def _SLASH_MD : Option<["/", "-"], "MD", KIND_FLAG>, Group<_SLASH_M_Group>,
  Flags<[CLOption, DriverOption]>, HelpText<"Use DLL run-time">;
def _SLASH_MDd : Option<["/", "-"], "MDd", KIND_FLAG>, Group<_SLASH_M_Group>,
  Flags<[CLOption, DriverOption]>, HelpText<"Use DLL debug run-time">;
def _SLASH_MT : Option<["/", "-"], "MT", KIND_FLAG>, Group<_SLASH_M_Group>,
  Flags<[CLOption, DriverOption]>, HelpText<"Use static run-time">;
def _SLASH_MTd : Option<["/", "-"], "MTd", KIND_FLAG>, Group<_SLASH_M_Group>,
  Flags<[CLOption, DriverOption]>, HelpText<"Use static debug run-time">;
def _SLASH_o : CLJoinedOrSeparate<"o">,
  HelpText<"Deprecated (set output file name); use /Fe or /Fe">,
  MetaVarName<"<file or dir/>">;
def _SLASH_P : CLFlag<"P">, HelpText<"Preprocess to file">;
def _SLASH_Tc : CLCompileJoinedOrSeparate<"Tc">,
  HelpText<"Treat <file> as C source file">, MetaVarName<"<file>">;
def _SLASH_TC : CLCompileFlag<"TC">, HelpText<"Treat all source files as C">;
def _SLASH_Tp : CLCompileJoinedOrSeparate<"Tp">,
  HelpText<"Treat <file> as C++ source file">, MetaVarName<"<file>">;
def _SLASH_TP : CLCompileFlag<"TP">, HelpText<"Treat all source files as C++">;
def _SLASH_vctoolsdir : CLJoinedOrSeparate<"vctoolsdir">,
  HelpText<"Path to the VCToolChain">, MetaVarName<"<dir>">;
def _SLASH_volatile_iso : Option<["/", "-"], "volatile:iso", KIND_FLAG>,
  Group<_SLASH_volatile_Group>, Flags<[CLOption, DriverOption]>,
  HelpText<"Volatile loads and stores have standard semantics">;
def _SLASH_vmb : CLFlag<"vmb">,
  HelpText<"Use a best-case representation method for member pointers">;
def _SLASH_vmg : CLFlag<"vmg">,
  HelpText<"Use a most-general representation for member pointers">;
def _SLASH_vms : CLFlag<"vms">,
  HelpText<"Set the default most-general representation to single inheritance">;
def _SLASH_vmm : CLFlag<"vmm">,
  HelpText<"Set the default most-general representation to "
           "multiple inheritance">;
def _SLASH_vmv : CLFlag<"vmv">,
  HelpText<"Set the default most-general representation to "
           "virtual inheritance">;
def _SLASH_volatile_ms  : Option<["/", "-"], "volatile:ms", KIND_FLAG>,
  Group<_SLASH_volatile_Group>, Flags<[CLOption, DriverOption]>,
  HelpText<"Volatile loads and stores have acquire and release semantics">;
def _SLASH_clang : CLJoined<"clang:">,
  HelpText<"Pass <arg> to the clang driver">, MetaVarName<"<arg>">;
def _SLASH_Zl : CLFlag<"Zl">,
  HelpText<"Do not let object file auto-link default libraries">;

def _SLASH_Yc : CLJoined<"Yc">,
  HelpText<"Generate a pch file for all code up to and including <filename>">,
  MetaVarName<"<filename>">;
def _SLASH_Yu : CLJoined<"Yu">,
  HelpText<"Load a pch file and use it instead of all code up to "
           "and including <filename>">,
  MetaVarName<"<filename>">;
def _SLASH_Y_ : CLFlag<"Y-">,
  HelpText<"Disable precompiled headers, overrides /Yc and /Yu">;
def _SLASH_Zc_dllexportInlines : CLFlag<"Zc:dllexportInlines">,
  HelpText<"dllexport/dllimport inline member functions of dllexport/import classes (default)">;
def _SLASH_Zc_dllexportInlines_ : CLFlag<"Zc:dllexportInlines-">,
  HelpText<"Do not dllexport/dllimport inline member functions of dllexport/import classes">;
def _SLASH_Fp : CLJoined<"Fp">,
  HelpText<"Set pch file name (with /Yc and /Yu)">, MetaVarName<"<file>">;

def _SLASH_Gd : CLFlag<"Gd">,
  HelpText<"Set __cdecl as a default calling convention">;
def _SLASH_Gr : CLFlag<"Gr">,
  HelpText<"Set __fastcall as a default calling convention">;
def _SLASH_Gz : CLFlag<"Gz">,
  HelpText<"Set __stdcall as a default calling convention">;
def _SLASH_Gv : CLFlag<"Gv">,
  HelpText<"Set __vectorcall as a default calling convention">;
def _SLASH_Gregcall : CLFlag<"Gregcall">,
  HelpText<"Set __regcall as a default calling convention">;

// Ignored:

def _SLASH_analyze_ : CLIgnoredFlag<"analyze-">;
def _SLASH_bigobj : CLIgnoredFlag<"bigobj">;
def _SLASH_cgthreads : CLIgnoredJoined<"cgthreads">;
def _SLASH_d2FastFail : CLIgnoredFlag<"d2FastFail">;
def _SLASH_d2Zi_PLUS : CLIgnoredFlag<"d2Zi+">;
def _SLASH_errorReport : CLIgnoredJoined<"errorReport">;
def _SLASH_FC : CLIgnoredFlag<"FC">;
def _SLASH_Fd : CLIgnoredJoined<"Fd">;
def _SLASH_FS : CLIgnoredFlag<"FS">;
def _SLASH_JMC : CLIgnoredFlag<"JMC">;
def _SLASH_kernel_ : CLIgnoredFlag<"kernel-">;
def _SLASH_nologo : CLIgnoredFlag<"nologo">;
def _SLASH_permissive_ : CLIgnoredFlag<"permissive-">;
def _SLASH_RTC : CLIgnoredJoined<"RTC">;
def _SLASH_sdl : CLIgnoredFlag<"sdl">;
def _SLASH_sdl_ : CLIgnoredFlag<"sdl-">;
def _SLASH_utf8 : CLIgnoredFlag<"utf-8">,
  HelpText<"Set source and runtime encoding to UTF-8 (default)">;
def _SLASH_w : CLIgnoredJoined<"w">;
def _SLASH_Zc___cplusplus : CLIgnoredFlag<"Zc:__cplusplus">;
def _SLASH_Zc_auto : CLIgnoredFlag<"Zc:auto">;
def _SLASH_Zc_forScope : CLIgnoredFlag<"Zc:forScope">;
def _SLASH_Zc_inline : CLIgnoredFlag<"Zc:inline">;
def _SLASH_Zc_rvalueCast : CLIgnoredFlag<"Zc:rvalueCast">;
def _SLASH_Zc_ternary : CLIgnoredFlag<"Zc:ternary">;
def _SLASH_Zc_wchar_t : CLIgnoredFlag<"Zc:wchar_t">;
def _SLASH_ZH_MD5 : CLIgnoredFlag<"ZH:MD5">;
def _SLASH_ZH_SHA1 : CLIgnoredFlag<"ZH:SHA1">;
def _SLASH_ZH_SHA_256 : CLIgnoredFlag<"ZH:SHA_256">;
def _SLASH_Zm : CLIgnoredJoined<"Zm">;
def _SLASH_Zo : CLIgnoredFlag<"Zo">;
def _SLASH_Zo_ : CLIgnoredFlag<"Zo-">;


// Unsupported:

def _SLASH_await : CLFlag<"await">;
def _SLASH_constexpr : CLJoined<"constexpr:">;
def _SLASH_AI : CLJoinedOrSeparate<"AI">;
def _SLASH_Bt : CLFlag<"Bt">;
def _SLASH_Bt_plus : CLFlag<"Bt+">;
def _SLASH_clr : CLJoined<"clr">;
def _SLASH_d2 : CLJoined<"d2">;
def _SLASH_doc : CLJoined<"doc">;
def _SLASH_FA_joined : CLJoined<"FA">;
def _SLASH_favor : CLJoined<"favor">;
def _SLASH_F : CLJoinedOrSeparate<"F">;
def _SLASH_Fm : CLJoined<"Fm">;
def _SLASH_Fr : CLJoined<"Fr">;
def _SLASH_FR : CLJoined<"FR">;
def _SLASH_FU : CLJoinedOrSeparate<"FU">;
def _SLASH_Fx : CLFlag<"Fx">;
def _SLASH_G1 : CLFlag<"G1">;
def _SLASH_G2 : CLFlag<"G2">;
def _SLASH_Ge : CLFlag<"Ge">;
def _SLASH_Gh : CLFlag<"Gh">;
def _SLASH_GH : CLFlag<"GH">;
def _SLASH_GL : CLFlag<"GL">;
def _SLASH_GL_ : CLFlag<"GL-">;
def _SLASH_Gm : CLFlag<"Gm">;
def _SLASH_Gm_ : CLFlag<"Gm-">;
def _SLASH_GT : CLFlag<"GT">;
def _SLASH_GZ : CLFlag<"GZ">;
def _SLASH_H : CLFlag<"H">;
def _SLASH_homeparams : CLFlag<"homeparams">;
def _SLASH_hotpatch : CLFlag<"hotpatch">;
def _SLASH_kernel : CLFlag<"kernel">;
def _SLASH_LN : CLFlag<"LN">;
def _SLASH_MP : CLJoined<"MP">;
def _SLASH_Qfast_transcendentals : CLFlag<"Qfast_transcendentals">;
def _SLASH_QIfist : CLFlag<"QIfist">;
def _SLASH_QIntel_jcc_erratum : CLFlag<"QIntel-jcc-erratum">;
def _SLASH_Qimprecise_fwaits : CLFlag<"Qimprecise_fwaits">;
def _SLASH_Qpar : CLFlag<"Qpar">;
def _SLASH_Qpar_report : CLJoined<"Qpar-report">;
def _SLASH_Qsafe_fp_loads : CLFlag<"Qsafe_fp_loads">;
def _SLASH_Qspectre : CLFlag<"Qspectre">;
def _SLASH_Qspectre_load : CLFlag<"Qspectre-load">;
def _SLASH_Qspectre_load_cf : CLFlag<"Qspectre-load-cf">;
def _SLASH_Qvec_report : CLJoined<"Qvec-report">;
def _SLASH_u : CLFlag<"u">;
def _SLASH_V : CLFlag<"V">;
def _SLASH_WL : CLFlag<"WL">;
def _SLASH_Wp64 : CLFlag<"Wp64">;
def _SLASH_Yd : CLFlag<"Yd">;
def _SLASH_Yl : CLJoined<"Yl">;
def _SLASH_Za : CLFlag<"Za">;
def _SLASH_Zc : CLJoined<"Zc:">;
def _SLASH_Ze : CLFlag<"Ze">;
def _SLASH_Zg : CLFlag<"Zg">;
def _SLASH_ZI : CLFlag<"ZI">;
def _SLASH_ZW : CLJoined<"ZW">;<|MERGE_RESOLUTION|>--- conflicted
+++ resolved
@@ -3296,7 +3296,6 @@
 def mvzeroupper : Flag<["-"], "mvzeroupper">, Group<m_x86_Features_Group>;
 def mno_vzeroupper : Flag<["-"], "mno-vzeroupper">, Group<m_x86_Features_Group>;
 
-<<<<<<< HEAD
 def mvevpu : Flag<["-"], "mvevpu">, Group<m_ve_Features_Group>,
   HelpText<"Emit VPU instructions for VE">,
   Flags<[CC1Option]>;
@@ -3316,13 +3315,6 @@
   Flags<[CC1Option]>;
 def mno_vepacked : Flag<["-"], "mno-packed">, Group<m_ve_Features_Group>,
   HelpText<"Disable Packed mode for VE">,
-=======
-def mvevec : Flag<["-"], "mvevec">, Group<m_ve_Features_Group>,
-  HelpText<"Enable vectorization (VE only)">,
-  Flags<[CC1Option]>;
-def mno_vevec : Flag<["-"], "mno-vevec">, Group<m_ve_Features_Group>,
-  HelpText<"Disable vectorization (VE only)">,
->>>>>>> a2aeb37a
   Flags<[CC1Option]>;
 
 // These are legacy user-facing driver-level option spellings. They are always
